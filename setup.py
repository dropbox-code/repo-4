--- conflicted
+++ resolved
@@ -37,11 +37,8 @@
     "jsondiff==1.1.2",
     "aws-xray-sdk!=0.96,>=0.93",
     "responses>=0.9.0",
-<<<<<<< HEAD
     "idna<2.8,>=2.5",
-=======
-    "cfn-lint"
->>>>>>> d685a9f5
+    "cfn-lint",
 ]
 
 extras_require = {
