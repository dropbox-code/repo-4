# See http://help.github.com/ignore-files/ for more about ignoring files.

# compiled output
dist
tmp
/out-tsc

# dependencies
node_modules

# IDEs and editors
/.idea
.project
.classpath
.c9/
*.launch
.settings/
*.sublime-workspace

# IDE - VSCode
.vscode/*
!.vscode/settings.json
!.vscode/tasks.json
!.vscode/launch.json
!.vscode/extensions.json

# misc
/.sass-cache
/connect.lock
/coverage
/libpeerconnection.log
npm-debug.log
yarn-error.log
testem.log
/typings
build-storybook.log

# System Files
.DS_Store
Thumbs.db

# Next.js
.next

# environment vars
<<<<<<< HEAD
.env 
.env.development
=======
.env* 
>>>>>>> 27024e2e

**/optimized-images/**/*

**/analyze/**/*<|MERGE_RESOLUTION|>--- conflicted
+++ resolved
@@ -43,12 +43,7 @@
 .next
 
 # environment vars
-<<<<<<< HEAD
-.env 
-.env.development
-=======
 .env* 
->>>>>>> 27024e2e
 
 **/optimized-images/**/*
 
