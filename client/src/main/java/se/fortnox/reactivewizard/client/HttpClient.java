--- conflicted
+++ resolved
@@ -245,9 +245,12 @@
         return PublisherMetrics.get("OUT_res:" + fullRequest.getKey()).measure(output);
     }
 
-<<<<<<< HEAD
     protected <T> Flux<T> withRetry(RequestBuilder fullReq, Flux<T> response) {
         return response.retryWhen(Retry.backoff(config.getRetryCount(), this.retryDuration).filter(throwable -> {
+            if (fullReq.getHttpMethod().equals(POST)) {
+                // Don't retry if it was a POST, as it is not idempotent
+                return false;
+            }
             if (throwable instanceof TimeoutException) {
                 return false;
             }
@@ -256,42 +259,8 @@
                 // Do not retry when deserialization failed
                 return false;
             }
-            boolean isPostCall = POST.equals(fullReq.getHttpMethod());
             if (!(throwable instanceof WebException)) {
-                // Don't retry posts
-                return !isPostCall;
-            }
-=======
-    protected <T> Observable<T> withRetry(RequestBuilder fullReq, Observable<T> response) {
-        return response.retryWhen(new RetryWithDelay(config.getRetryCount(), config.getRetryDelayMs(),
-            throwable -> {
-                if (fullReq.getHttpMethod().equals(POST)) {
-                    // Don't retry if it was a POST, as it is not idempotent
-                    return false;
-                }
-                if (throwable instanceof TimeoutException) {
-                    return false;
-                }
-                Throwable cause = throwable.getCause();
-                if (throwable instanceof JsonMappingException || cause instanceof JsonMappingException) {
-                    // Do not retry when deserialization failed
-                    return false;
-                }
-                if (!(throwable instanceof WebException)) {
-                    // Retry on system error of some kind, like IO
-                    return true;
-                }
-                if (((WebException)throwable).getStatus().code() >= 500) {
-
-                    // Log the error on every retry.
-                    LOG.info(format("Will retry because an error occurred. %s, headers: %s",
-                        fullReq.getFullUrl(),
-                        fullReq.getHeaders().entrySet()), throwable);
->>>>>>> da2c9c98
-
-            if (isPostCall) {
-                // Don't retry if it was a POST, as it is not idempotent
-                return false;
+                return true;
             }
             if (((WebException)throwable).getStatus().code() >= 500) {
 
