package se.fortnox.reactivewizard.client;

import com.fasterxml.jackson.core.JsonProcessingException;
import com.fasterxml.jackson.databind.JavaType;
import com.fasterxml.jackson.databind.JsonMappingException;
import com.fasterxml.jackson.databind.ObjectMapper;
import com.fasterxml.jackson.databind.ObjectReader;
import com.fasterxml.jackson.databind.type.TypeFactory;
import io.netty.buffer.ByteBuf;
import io.netty.handler.codec.http.HttpResponseStatus;
import io.netty.handler.timeout.ReadTimeoutException;
import io.reactivex.netty.protocol.http.client.HttpClientResponse;
import org.slf4j.Logger;
import org.slf4j.LoggerFactory;
import rx.Observable;
import rx.Single;
import se.fortnox.reactivewizard.jaxrs.ByteBufCollector;
import se.fortnox.reactivewizard.jaxrs.FieldError;
import se.fortnox.reactivewizard.jaxrs.JaxRsMeta;
import se.fortnox.reactivewizard.jaxrs.WebException;
import se.fortnox.reactivewizard.logging.LoggingContext;
import se.fortnox.reactivewizard.metrics.HealthRecorder;
import se.fortnox.reactivewizard.metrics.Metrics;
import se.fortnox.reactivewizard.util.JustMessageException;
import se.fortnox.reactivewizard.util.ReflectionUtil;
import se.fortnox.reactivewizard.util.rx.RetryWithDelay;

import javax.inject.Inject;
import javax.ws.rs.BeanParam;
import javax.ws.rs.Consumes;
import javax.ws.rs.CookieParam;
import javax.ws.rs.FormParam;
import javax.ws.rs.HeaderParam;
import javax.ws.rs.PathParam;
import javax.ws.rs.QueryParam;
import javax.ws.rs.core.MediaType;
import java.io.IOException;
import java.io.UnsupportedEncodingException;
import java.lang.annotation.Annotation;
import java.lang.reflect.Field;
import java.lang.reflect.InvocationHandler;
import java.lang.reflect.Method;
import java.lang.reflect.ParameterizedType;
import java.lang.reflect.Proxy;
import java.lang.reflect.Type;
import java.net.InetSocketAddress;
import java.net.MalformedURLException;
import java.net.URI;
import java.net.URISyntaxException;
import java.net.URL;
import java.net.URLEncoder;
import java.nio.charset.Charset;
import java.nio.charset.StandardCharsets;
import java.util.ArrayList;
import java.util.Base64;
import java.util.Date;
import java.util.HashMap;
import java.util.List;
import java.util.Map;
import java.util.NoSuchElementException;
import java.util.Optional;
import java.util.Set;
import java.util.concurrent.TimeUnit;
import java.util.concurrent.TimeoutException;
import java.util.function.Function;

import static io.netty.handler.codec.http.HttpMethod.POST;
import static io.netty.handler.codec.http.HttpResponseStatus.GATEWAY_TIMEOUT;
import static io.netty.handler.codec.http.HttpResponseStatus.INTERNAL_SERVER_ERROR;
import static java.lang.String.format;
import static java.util.Arrays.asList;
import static java.util.Collections.emptySet;
import static javax.ws.rs.core.HttpHeaders.CONTENT_TYPE;
import static rx.Observable.error;
import static rx.Observable.just;

public class HttpClient implements InvocationHandler {
    private static final Logger LOG            = LoggerFactory.getLogger(HttpClient.class);
    private static final Class  BYTEARRAY_TYPE = (new byte[0]).getClass();

    protected final InetSocketAddress           serverInfo;
    protected final HttpClientConfig            config;
    private final   ByteBufCollector            collector;
    private final   RequestParameterSerializers requestParameterSerializers;
    private final   Set<PreRequestHook>         preRequestHooks;
    private         RxClientProvider            clientProvider;
    private         ObjectMapper                objectMapper;
    private         int                         timeout     = 10;
    private         TimeUnit                    timeoutUnit = TimeUnit.SECONDS;
    private final Map<Class<?>, List<BeanParamProperty>> beanParamCache = new HashMap<>();

    @Inject
    public HttpClient(HttpClientConfig config, RxClientProvider clientProvider, ObjectMapper objectMapper,
        RequestParameterSerializers requestParameterSerializers, Set<PreRequestHook> preRequestHooks) {
        this.config = config;
        this.clientProvider = clientProvider;
        this.objectMapper = objectMapper;
        this.requestParameterSerializers = requestParameterSerializers;

        serverInfo = new InetSocketAddress(config.getHost(), config.getPort());
        collector = new ByteBufCollector(config.getMaxResponseSize());
        this.preRequestHooks = preRequestHooks;
    }

    public HttpClient(HttpClientConfig config) {
        this(config,
            new RxClientProvider(config, new HealthRecorder()),
            new ObjectMapper(),
            new RequestParameterSerializers(),
            emptySet());
    }

    public static Observable<String> get(String url) {
        try {
            URL urlObj = new URL(url);
            return io.reactivex.netty.protocol.http.client.HttpClient.newClient(urlObj.getHost(), urlObj.getPort())
                .createGet(urlObj.getPath())
                .flatMap(HttpClientResponse::getContent)
                .map(buf -> buf.toString(Charset.defaultCharset()));
        } catch (MalformedURLException e) {
            throw new RuntimeException(e);
        }
    }

    public static void setTimeout(Object proxy, int timeout, TimeUnit timeoutUnit) {
        if (Proxy.isProxyClass(proxy.getClass())) {
            Object handler = Proxy.getInvocationHandler(proxy);
            if (handler instanceof HttpClient) {
                ((HttpClient) handler).setTimeout(timeout, timeoutUnit);
            }
        }
    }

    public void setTimeout(int timeout, TimeUnit timeoutUnit) {
        this.timeout = timeout;
        this.timeoutUnit = timeoutUnit;
    }

    public static <T> T create(HttpClientConfig config, RxClientProvider clientProvider, ObjectMapper objectMapper,
        Class<T> jaxRsInterface) {
        return new HttpClient(config, clientProvider, objectMapper, new RequestParameterSerializers(), null).create(
            jaxRsInterface);
    }

    @SuppressWarnings("unchecked")
    public <T> T create(Class<T> jaxRsInterface) {
        return (T) Proxy.newProxyInstance(jaxRsInterface.getClassLoader(), new Class[] { jaxRsInterface }, this);
    }

    @Override
    public Object invoke(Object proxy, Method method, Object[] arguments) {
        if (arguments == null) {
            arguments = new Object[0];
        }

        RequestBuilder request = createRequest(method, arguments);

        addDevOverrides(request);
        addAuthenticationHeaders(request);

<<<<<<< HEAD
        final io.reactivex.netty.protocol.http.client.HttpClient<ByteBuf, ByteBuf> rxClient = clientProvider.clientFor(
            fullReq.getServerInfo());
=======
        final io.reactivex.netty.protocol.http.client.HttpClient<ByteBuf, ByteBuf> rxClient = clientProvider.clientFor(request.getServerInfo());
>>>>>>> f9873d9a

        if (LOG.isDebugEnabled()) {
            LOG.debug(request + " with headers " + request.getHeaders().entrySet());
        }

<<<<<<< HEAD
        final Observable<HttpClientResponse<ByteBuf>> resp = fullReq.submit(rxClient).timeout(timeout, timeoutUnit)
=======
        final Observable<HttpClientResponse<ByteBuf>> resp = request
            .submit(rxClient)
            .timeout(timeout, timeoutUnit)
>>>>>>> f9873d9a
            //Forcing the stream to be not empty. If empty then it will be retried through the standard retry logic
            .single();

        Observable<?> output = null;
        if (expectsRawResponse(method)) {
            output = resp;
        } else {
            output = resp.flatMap(r -> parseResponse(method, request, r));
        }

        output = withRetry(request, output).onErrorResumeNext(e -> convertError(request, e));
        output = LoggingContext.transfer(output);
        output = measure(request, output);

        if (Single.class.isAssignableFrom(method.getReturnType())) {
            return output.toSingle();
        } else {
            return output;
        }
    }

    private <T> Observable<T> convertError(RequestBuilder fullReq, Throwable throwable) {
        String request = format("%s, headers: %s", fullReq.getFullUrl(), fullReq.getHeaders().entrySet());
        LOG.warn("Failed request. Url: {}", request, throwable);
        if (throwable instanceof TimeoutException || throwable instanceof ReadTimeoutException) {
            String message = format("Timeout after %d ms calling %s", timeoutUnit.toMillis(timeout), request);
            return error(new WebException(GATEWAY_TIMEOUT, new JustMessageException(message), false));
        } else if (!(throwable instanceof WebException)) {
            String message = format("Error calling %s", request);
            return error(new WebException(INTERNAL_SERVER_ERROR, new JustMessageException(message, throwable), false));
        }
        return error(throwable);
    }

    protected Observable<?> parseResponse(Method method, RequestBuilder request, HttpClientResponse<ByteBuf> response) {
        final Observable<String> body = collector.collectString(response.getContent()).singleOrDefault("");

        if (expectsByteArrayResponse(method)) {
            if (response.getStatus().code() >= 400) {
                return body.map(data -> handleError(request, response, data));
            }

            return collector.collectBytes(response.getContent());
        }

        return body.map(data -> handleError(request, response, data)).flatMap(str -> deserialize(method, str));
    }

    private boolean expectsByteArrayResponse(Method method) {
        Type type = ReflectionUtil.getTypeOfObservable(method);
        return type.equals(BYTEARRAY_TYPE);
    }

    private void addDevOverrides(RequestBuilder fullRequest) {
        if (config.getDevServerInfo() != null) {
            fullRequest.setServerInfo(config.getDevServerInfo());
        }

        if (config.getDevCookie() != null) {
            String cookie = fullRequest.getHeaders().get("Cookie") + ";" + config.getDevCookie();
            fullRequest.getHeaders().remove("Cookie");
            fullRequest.addHeader("Cookie", cookie);
        }

        if (config.getDevHeaders() != null && config.getDevHeaders() != null) {
            config.getDevHeaders().forEach(fullRequest::addHeader);
        }
    }

    /**
     * Add Authorization-headers if the config contains username and password.
     */
    private void addAuthenticationHeaders(RequestBuilder request) {
        if (config.getBasicAuth() == null) {
            return;
        }

        String basicAuthString = createBasicAuthString();
        request.addHeader("Authorization", basicAuthString);
    }

    /**
     * @return Basic auth string based on config
     */
    private String createBasicAuthString() {
        Charset charset     = StandardCharsets.ISO_8859_1;
        String  authString  = config.getBasicAuth().getUsername() + ":" + config.getBasicAuth().getPassword();
        byte[]  encodedAuth = Base64.getEncoder().encode(authString.getBytes(charset));
        return "Basic " + new String(encodedAuth);
    }

    protected <T> Observable<T> measure(RequestBuilder fullRequest, Observable<T> output) {
        return Metrics.get("OUT_res:" + fullRequest.getKey()).measure(output);
    }

    protected <T> Observable<T> withRetry(RequestBuilder fullReq, Observable<T> response) {
        return response.retryWhen(new RetryWithDelay(config.getRetryCount(), config.getRetryDelayMs(), throwable -> {
            if (throwable instanceof TimeoutException) {
                return false;
            }
            Throwable cause = throwable.getCause();
            if (throwable instanceof JsonMappingException || cause instanceof JsonMappingException) {
                // Do not retry when deserialization failed
                return false;
            }
            if (!(throwable instanceof WebException)) {
                // Don't retry posts when a NoSuchElementException is raised since the request might have ended up at the server the first time
                if (throwable instanceof NoSuchElementException && POST.equals(fullReq.getHttpMethod())) {
                    return false;
                }

                // Retry on system error of some kind, like IO
                return true;
            }
            if (fullReq.getHttpMethod().equals(POST)) {
                // Don't retry if it was a POST, as it is not idempotent
                return false;
            }
            if (((WebException) throwable).getStatus().code() >= 500) {

                // Log the error on every retry.
                LOG.info(format("Will retry because an error occurred. %s, headers: %s",
                    fullReq.getFullUrl(),
                    fullReq.getHeaders().entrySet()), throwable);

                // Retry if it's 500+ error
                return true;
            }
            // Don't retry if it is a 400 error or something like that
            return false;
        }));
    }

    private boolean expectsRawResponse(Method method) {
        Type type = ReflectionUtil.getTypeOfObservable(method);

        return (type instanceof ParameterizedType && ((ParameterizedType) type).getRawType()
            .equals(HttpClientResponse.class));
    }

    protected void addContent(Method method, Object[] arguments, RequestBuilder requestBuilder) {
        if (!requestBuilder.canHaveBody() || requestBuilder.hasContent()) {
            return;
        }
        Class<?>[] types = method.getParameterTypes();
        Annotation[][] annotations = method.getParameterAnnotations();
        StringBuilder output = new StringBuilder();
        for (int i = 0; i < types.length; i++) {
            Object value = arguments[i];
            if (value == null) {
                continue;
            }
            FormParam formParam = getFormParam(annotations[i]);
            if (formParam != null) {
                addFormParamToOutput(output, value, formParam);
                requestBuilder.getHeaders().put(CONTENT_TYPE, MediaType.APPLICATION_FORM_URLENCODED);
            } else if (isBodyArg(types[i], annotations[i])) {
                try {
                    if (!requestBuilder.getHeaders().containsKey(CONTENT_TYPE)) {
                        requestBuilder.getHeaders().put(CONTENT_TYPE, MediaType.APPLICATION_JSON);
                    }
                    requestBuilder.setContent(objectMapper.writeValueAsBytes(value));
                    return;
                } catch (JsonProcessingException e) {
                    throw new RuntimeException(e);
                }
            }
        }
        if (output.length() > 0) {
            requestBuilder.setContent(output.toString());
        }
    }

    protected void addFormParamToOutput(StringBuilder output, Object value, FormParam formParam) {
        if (output.length() != 0) {
            output.append("&");
        }
        output.append(formParam.value()).append("=").append(urlEncode(value.toString()));
    }

    private FormParam getFormParam(Annotation[] annotations) {
        for (Annotation annotation : annotations) {
            if (annotation instanceof FormParam) {
                return (FormParam) annotation;
            }
        }
        return null;
    }

    protected boolean isBodyArg(@SuppressWarnings("unused") Class<?> cls, Annotation[] annotations) {
        for (Annotation annotation : annotations) {
            if (annotation instanceof QueryParam || annotation instanceof PathParam || annotation instanceof HeaderParam
                || annotation instanceof CookieParam) {
                return false;
            }
        }
        return true;
    }

    protected String handleError(RequestBuilder request, HttpClientResponse<ByteBuf> clientResponse, String data) {
        if (clientResponse.getStatus().code() >= 400) {
            String message = format(
                "Error calling other service:\n\tResponse Status: %d\n\tURL: %s\n\tRequest Headers: %s\n\tResponse Headers: %s\n\tData: %s",
                clientResponse.getStatus().code(),
                request.getFullUrl(),
                request.getHeaders().entrySet(),
                formatHeaders(clientResponse),
                data);
            Throwable detailedErrorCause = new ThrowableWithoutStack(message);
            DetailedError detailedError = getDetailedError(data, detailedErrorCause);
            String reasonPhrase = detailedError.hasReason() ?
                detailedError.reason() :
                clientResponse.getStatus().reasonPhrase();
            HttpResponseStatus responseStatus = new HttpResponseStatus(clientResponse.getStatus().code(), reasonPhrase);

            throw new WebException(responseStatus, detailedError, false);
        }
        return data;
    }

    private String formatHeaders(HttpClientResponse<ByteBuf> clientResponse) {
        StringBuilder headers = new StringBuilder();
        clientResponse.headerIterator()
            .forEachRemaining(h -> headers.append(h.getKey()).append('=').append(h.getValue()).append(' '));
        return headers.toString();
    }

    private DetailedError getDetailedError(String data, Throwable cause) {
        DetailedError detailedError = new DetailedError(cause);
        if (data != null && data.length() > 0) {
            try {
                objectMapper.readerForUpdating(detailedError).readValue(data);
            } catch (IOException e) {
                detailedError.setMessage(data);
            }
        }
        return detailedError;
    }

    protected RequestBuilder createRequest(Method method, Object[] arguments) {
        JaxRsMeta meta = new JaxRsMeta(method);

        RequestBuilder request = new RequestBuilder(serverInfo, meta.getHttpMethod(), meta.getFullPath());
        request.setUri(getPath(method, arguments, meta));
        setHeaderParams(request, method, arguments);
        addCustomParams(request, method, arguments);

        Consumes consumes = method.getAnnotation(Consumes.class);
        if (consumes != null && consumes.value().length != 0) {
            request.addHeader("Content-Type", consumes.value()[0]);
        }

        applyPreRequestHooks(request);

        addContent(method, arguments, request);

        return request;
    }

    private void applyPreRequestHooks(RequestBuilder request) {
        preRequestHooks.forEach(hook -> hook.apply(request));
    }

    @SuppressWarnings("unchecked")
    private void addCustomParams(RequestBuilder request, Method method, Object[] arguments) {
        Class<?>[] types = method.getParameterTypes();
        for (int i = 0; i < types.length; i++) {
            RequestParameterSerializer serializer = requestParameterSerializers.getSerializer(types[i]);
            if (serializer != null) {
                serializer.addParameter(arguments[i], request);
            }
        }
    }

    private void setHeaderParams(RequestBuilder request, Method method, Object[] arguments) {
        Class<?>[] types = method.getParameterTypes();
        Annotation[][] annotations = method.getParameterAnnotations();
        for (int i = 0; i < types.length; i++) {
            Object value = arguments[i];
            if (value == null) {
                continue;
            }
            for (Annotation annotation : annotations[i]) {
                if (annotation instanceof HeaderParam) {
                    request.addHeader(((HeaderParam) annotation).value(), serialize(value));
                } else if (annotation instanceof CookieParam) {
                    final String currentCookieValue = request.getHeaders().get("Cookie");
                    final String cookiePart = ((CookieParam) annotation).value() + "=" + serialize(value);
                    if (currentCookieValue != null) {
                        request.addHeader("Cookie", format("%s; %s", currentCookieValue, cookiePart));
                    } else {
                        request.addHeader("Cookie", cookiePart);
                    }
                }
            }
        }

        if (isNullOrEmpty(request.getHeaders().get("Host"))) {
            request.addHeader("Host", this.config.getHost());
        }
    }

    protected Observable<Object> deserialize(Method method, String string) {
        if (string == null || string.isEmpty()) {
            return Observable.empty();
        }
        Type type = ReflectionUtil.getTypeOfObservable(method);
        try {
            JavaType javaType = TypeFactory.defaultInstance().constructType(type);
            ObjectReader reader = objectMapper.readerFor(javaType);
            return just(reader.readValue(string));
        } catch (IOException e) {
            throw new RuntimeException(e);
        }
    }

    protected String encode(String path) {
        try {
            return new URI(null, null, path, null, null).toASCIIString().replaceAll("\\+", "%2B");
        } catch (URISyntaxException e) {
            throw new RuntimeException(e);
        }
    }

    protected String urlEncode(String path) {
        try {
            return URLEncoder.encode(path, "UTF-8");
        } catch (UnsupportedEncodingException e) {
            throw new RuntimeException(e);
        }
    }

    protected String getPath(Method method, Object[] arguments, JaxRsMeta meta) {
        String path = meta.getFullPath();

<<<<<<< HEAD
        StringBuilder query = null;
        Class<?>[] types = method.getParameterTypes();
        Annotation[][] annotations = method.getParameterAnnotations();
        for (int i = 0; i < types.length; i++) {
            Object value = arguments[i];
            for (Annotation annotation : annotations[i]) {
=======
        StringBuilder  query       = null;
        Class<?>[]     types       = method.getParameterTypes();
        List<Object> args = new ArrayList<>(asList(arguments));
        List<Annotation[]> argumentAnnotations = new ArrayList<>(asList(method.getParameterAnnotations()));
        for (int i = 0; i < args.size(); i++) {
            Object value = args.get(i);
            for (Annotation annotation : argumentAnnotations.get(i)) {
>>>>>>> f9873d9a
                if (annotation instanceof QueryParam) {
                    if (value == null) {
                        continue;
                    }
                    if (query == null) {
                        query = new StringBuilder(path.contains("?") ? "&" : "?");
                    } else {
                        query.append('&');
                    }
                    query.append(((QueryParam) annotation).value());
                    query.append('=');
                    query.append(urlEncode(serialize(value)));
                } else if (annotation instanceof PathParam) {
                    if (path.contains("{" + ((PathParam) annotation).value() + ":.*}")) {
                        path = path.replaceAll("\\{" + ((PathParam) annotation).value() + ":.*\\}",
                            this.encode(this.serialize(value)));
                    } else {
                        path = path.replaceAll("\\{" + ((PathParam) annotation).value() + "\\}",
                            this.urlEncode(this.serialize(value)));
                    }
                } else if (annotation instanceof BeanParam) {
                    if (value == null) {
                        continue;
                    }
                    beanParamCache
                        .computeIfAbsent(types[i], this::getBeanParamGetters)
                        .forEach(beanParamProperty -> {
                            args.add(beanParamProperty.getter.apply(value));
                            argumentAnnotations.add(beanParamProperty.annotations);
                        });
                }
            }
        }
        if (query != null) {
            return path + query;
        }
        return path;
    }

    private List<BeanParamProperty> getBeanParamGetters(Class beanParamType) {
        List<BeanParamProperty> result = new ArrayList<>();
        for (Field field : beanParamType.getDeclaredFields()) {
            Optional<Function<Object, Object>> getter = ReflectionUtil.getter(beanParamType, field.getName());
            if (getter.isPresent()) {
                result.add(new BeanParamProperty(
                    getter.get(),
                    field.getAnnotations()
                ));
            }
        }
        return result;
    }

    protected String serialize(Object value) {
        if (value instanceof Date) {
            return String.valueOf(((Date) value).getTime());
        }
        if (value.getClass().isArray()) {
<<<<<<< HEAD
            value = Arrays.asList((Object[]) value);
=======
            value = asList((Object[])value);
>>>>>>> f9873d9a
        }
        if (value instanceof List) {
            StringBuilder stringBuilder = new StringBuilder();
            List list = (List) value;
            for (int i = 0; i < list.size(); i++) {
                Object entryValue = list.get(i);
                stringBuilder.append(entryValue);
                if (i < list.size() - 1) {
                    stringBuilder.append(",");
                }
            }
            return stringBuilder.toString();
        }
        return value.toString();
    }

    protected boolean isNullOrEmpty(String string) {
        return string == null || string.isEmpty();
    }

    public static class DetailedError extends Throwable {
        private int          code;
        private String       error;
        private String       message;
        private FieldError[] fields;

        public DetailedError() {
            this(null);
        }

        public DetailedError(Throwable cause) {
            super(null, cause, false, false);
        }

        public String getMessage() {
            return message;
        }

        public void setMessage(String message) {
            this.message = message;
        }

        public String getError() {
            return error;
        }

        public void setError(String error) {
            this.error = error;
        }

        public int getCode() {
            return code;
        }

        public void setCode(int code) {
            this.code = code;
        }

        public String reason() {
            return error;
        }

        public boolean hasReason() {
            return code == 0 && error != null;
        }

        public FieldError[] getFields() {
            return fields;
        }

        public void setFields(FieldError[] fields) {
            this.fields = fields;
        }
    }

    public static class ThrowableWithoutStack extends Throwable {
        public ThrowableWithoutStack(String message) {
            super(message, null, false, false);
        }
    }

    private static class BeanParamProperty {
        final Function<Object, Object> getter;
        final Annotation[] annotations;

        public BeanParamProperty(Function<Object, Object> getter, Annotation[] annotations) {
            this.getter = getter;
            this.annotations = annotations;
        }
    }
}<|MERGE_RESOLUTION|>--- conflicted
+++ resolved
@@ -75,8 +75,8 @@
 import static rx.Observable.just;
 
 public class HttpClient implements InvocationHandler {
-    private static final Logger LOG            = LoggerFactory.getLogger(HttpClient.class);
-    private static final Class  BYTEARRAY_TYPE = (new byte[0]).getClass();
+    private static final Logger           LOG            = LoggerFactory.getLogger(HttpClient.class);
+    private static final Class            BYTEARRAY_TYPE = (new byte[0]).getClass();
 
     protected final InetSocketAddress           serverInfo;
     protected final HttpClientConfig            config;
@@ -85,13 +85,17 @@
     private final   Set<PreRequestHook>         preRequestHooks;
     private         RxClientProvider            clientProvider;
     private         ObjectMapper                objectMapper;
-    private         int                         timeout     = 10;
+    private         int                         timeout = 10;
     private         TimeUnit                    timeoutUnit = TimeUnit.SECONDS;
     private final Map<Class<?>, List<BeanParamProperty>> beanParamCache = new HashMap<>();
 
     @Inject
-    public HttpClient(HttpClientConfig config, RxClientProvider clientProvider, ObjectMapper objectMapper,
-        RequestParameterSerializers requestParameterSerializers, Set<PreRequestHook> preRequestHooks) {
+    public HttpClient(HttpClientConfig config,
+        RxClientProvider clientProvider,
+        ObjectMapper objectMapper,
+        RequestParameterSerializers requestParameterSerializers,
+        Set<PreRequestHook> preRequestHooks
+    ) {
         this.config = config;
         this.clientProvider = clientProvider;
         this.objectMapper = objectMapper;
@@ -103,11 +107,7 @@
     }
 
     public HttpClient(HttpClientConfig config) {
-        this(config,
-            new RxClientProvider(config, new HealthRecorder()),
-            new ObjectMapper(),
-            new RequestParameterSerializers(),
-            emptySet());
+        this(config, new RxClientProvider(config, new HealthRecorder()), new ObjectMapper(), new RequestParameterSerializers(), emptySet());
     }
 
     public static Observable<String> get(String url) {
@@ -126,7 +126,7 @@
         if (Proxy.isProxyClass(proxy.getClass())) {
             Object handler = Proxy.getInvocationHandler(proxy);
             if (handler instanceof HttpClient) {
-                ((HttpClient) handler).setTimeout(timeout, timeoutUnit);
+                ((HttpClient)handler).setTimeout(timeout, timeoutUnit);
             }
         }
     }
@@ -136,15 +136,13 @@
         this.timeoutUnit = timeoutUnit;
     }
 
-    public static <T> T create(HttpClientConfig config, RxClientProvider clientProvider, ObjectMapper objectMapper,
-        Class<T> jaxRsInterface) {
-        return new HttpClient(config, clientProvider, objectMapper, new RequestParameterSerializers(), null).create(
-            jaxRsInterface);
+    public static <T> T create(HttpClientConfig config, RxClientProvider clientProvider, ObjectMapper objectMapper, Class<T> jaxRsInterface) {
+        return new HttpClient(config, clientProvider, objectMapper, new RequestParameterSerializers(), null).create(jaxRsInterface);
     }
 
     @SuppressWarnings("unchecked")
     public <T> T create(Class<T> jaxRsInterface) {
-        return (T) Proxy.newProxyInstance(jaxRsInterface.getClassLoader(), new Class[] { jaxRsInterface }, this);
+        return (T)Proxy.newProxyInstance(jaxRsInterface.getClassLoader(), new Class[]{jaxRsInterface}, this);
     }
 
     @Override
@@ -158,24 +156,15 @@
         addDevOverrides(request);
         addAuthenticationHeaders(request);
 
-<<<<<<< HEAD
-        final io.reactivex.netty.protocol.http.client.HttpClient<ByteBuf, ByteBuf> rxClient = clientProvider.clientFor(
-            fullReq.getServerInfo());
-=======
         final io.reactivex.netty.protocol.http.client.HttpClient<ByteBuf, ByteBuf> rxClient = clientProvider.clientFor(request.getServerInfo());
->>>>>>> f9873d9a
 
         if (LOG.isDebugEnabled()) {
             LOG.debug(request + " with headers " + request.getHeaders().entrySet());
         }
 
-<<<<<<< HEAD
-        final Observable<HttpClientResponse<ByteBuf>> resp = fullReq.submit(rxClient).timeout(timeout, timeoutUnit)
-=======
         final Observable<HttpClientResponse<ByteBuf>> resp = request
             .submit(rxClient)
             .timeout(timeout, timeoutUnit)
->>>>>>> f9873d9a
             //Forcing the stream to be not empty. If empty then it will be retried through the standard retry logic
             .single();
 
@@ -221,7 +210,9 @@
             return collector.collectBytes(response.getContent());
         }
 
-        return body.map(data -> handleError(request, response, data)).flatMap(str -> deserialize(method, str));
+        return body
+            .map(data -> handleError(request, response, data))
+            .flatMap(str -> deserialize(method, str));
     }
 
     private boolean expectsByteArrayResponse(Method method) {
@@ -272,57 +263,51 @@
     }
 
     protected <T> Observable<T> withRetry(RequestBuilder fullReq, Observable<T> response) {
-        return response.retryWhen(new RetryWithDelay(config.getRetryCount(), config.getRetryDelayMs(), throwable -> {
-            if (throwable instanceof TimeoutException) {
+        return response.retryWhen(new RetryWithDelay(config.getRetryCount(), config.getRetryDelayMs(),
+            throwable -> {
+                if (throwable instanceof TimeoutException) {
+                    return false;
+                }
+                Throwable cause = throwable.getCause();
+                if (throwable instanceof JsonMappingException || cause instanceof JsonMappingException) {
+                    // Do not retry when deserialization failed
+                    return false;
+                }
+                if (!(throwable instanceof WebException)) {
+                    // Don't retry posts when a NoSuchElementException is raised since the request might have ended up at the server the first time
+                    if (throwable instanceof NoSuchElementException && POST.equals(fullReq.getHttpMethod())) {
+                        return false;
+                    }
+
+                    // Retry on system error of some kind, like IO
+                    return true;
+                }
+                if (fullReq.getHttpMethod().equals(POST)) {
+                    // Don't retry if it was a POST, as it is not idempotent
+                    return false;
+                }
+                if (((WebException)throwable).getStatus().code() >= 500) {
+                    // Retry if it's 500+ error
+                    return true;
+                }
+                // Don't retry if it is a 400 error or something like that
                 return false;
-            }
-            Throwable cause = throwable.getCause();
-            if (throwable instanceof JsonMappingException || cause instanceof JsonMappingException) {
-                // Do not retry when deserialization failed
-                return false;
-            }
-            if (!(throwable instanceof WebException)) {
-                // Don't retry posts when a NoSuchElementException is raised since the request might have ended up at the server the first time
-                if (throwable instanceof NoSuchElementException && POST.equals(fullReq.getHttpMethod())) {
-                    return false;
-                }
-
-                // Retry on system error of some kind, like IO
-                return true;
-            }
-            if (fullReq.getHttpMethod().equals(POST)) {
-                // Don't retry if it was a POST, as it is not idempotent
-                return false;
-            }
-            if (((WebException) throwable).getStatus().code() >= 500) {
-
-                // Log the error on every retry.
-                LOG.info(format("Will retry because an error occurred. %s, headers: %s",
-                    fullReq.getFullUrl(),
-                    fullReq.getHeaders().entrySet()), throwable);
-
-                // Retry if it's 500+ error
-                return true;
-            }
-            // Don't retry if it is a 400 error or something like that
-            return false;
-        }));
+            }));
     }
 
     private boolean expectsRawResponse(Method method) {
         Type type = ReflectionUtil.getTypeOfObservable(method);
 
-        return (type instanceof ParameterizedType && ((ParameterizedType) type).getRawType()
-            .equals(HttpClientResponse.class));
+        return (type instanceof ParameterizedType && ((ParameterizedType)type).getRawType().equals(HttpClientResponse.class));
     }
 
     protected void addContent(Method method, Object[] arguments, RequestBuilder requestBuilder) {
         if (!requestBuilder.canHaveBody() || requestBuilder.hasContent()) {
             return;
         }
-        Class<?>[] types = method.getParameterTypes();
+        Class<?>[]     types       = method.getParameterTypes();
         Annotation[][] annotations = method.getParameterAnnotations();
-        StringBuilder output = new StringBuilder();
+        StringBuilder  output      = new StringBuilder();
         for (int i = 0; i < types.length; i++) {
             Object value = arguments[i];
             if (value == null) {
@@ -359,7 +344,7 @@
     private FormParam getFormParam(Annotation[] annotations) {
         for (Annotation annotation : annotations) {
             if (annotation instanceof FormParam) {
-                return (FormParam) annotation;
+                return (FormParam)annotation;
             }
         }
         return null;
@@ -367,8 +352,7 @@
 
     protected boolean isBodyArg(@SuppressWarnings("unused") Class<?> cls, Annotation[] annotations) {
         for (Annotation annotation : annotations) {
-            if (annotation instanceof QueryParam || annotation instanceof PathParam || annotation instanceof HeaderParam
-                || annotation instanceof CookieParam) {
+            if (annotation instanceof QueryParam || annotation instanceof PathParam || annotation instanceof HeaderParam || annotation instanceof CookieParam) {
                 return false;
             }
         }
@@ -377,19 +361,18 @@
 
     protected String handleError(RequestBuilder request, HttpClientResponse<ByteBuf> clientResponse, String data) {
         if (clientResponse.getStatus().code() >= 400) {
-            String message = format(
-                "Error calling other service:\n\tResponse Status: %d\n\tURL: %s\n\tRequest Headers: %s\n\tResponse Headers: %s\n\tData: %s",
+            String message = format("Error calling other service:\n\tResponse Status: %d\n\tURL: %s\n\tRequest Headers: %s\n\tResponse Headers: %s\n\tData: %s",
                 clientResponse.getStatus().code(),
                 request.getFullUrl(),
                 request.getHeaders().entrySet(),
                 formatHeaders(clientResponse),
                 data);
-            Throwable detailedErrorCause = new ThrowableWithoutStack(message);
-            DetailedError detailedError = getDetailedError(data, detailedErrorCause);
-            String reasonPhrase = detailedError.hasReason() ?
-                detailedError.reason() :
-                clientResponse.getStatus().reasonPhrase();
-            HttpResponseStatus responseStatus = new HttpResponseStatus(clientResponse.getStatus().code(), reasonPhrase);
+            Throwable     detailedErrorCause = new ThrowableWithoutStack(message);
+            DetailedError detailedError      = getDetailedError(data, detailedErrorCause);
+            String        reasonPhrase       = detailedError.hasReason() ? detailedError.reason() : clientResponse.getStatus().reasonPhrase();
+            HttpResponseStatus responseStatus = new HttpResponseStatus(clientResponse.getStatus()
+                .code(),
+                reasonPhrase);
 
             throw new WebException(responseStatus, detailedError, false);
         }
@@ -398,8 +381,7 @@
 
     private String formatHeaders(HttpClientResponse<ByteBuf> clientResponse) {
         StringBuilder headers = new StringBuilder();
-        clientResponse.headerIterator()
-            .forEachRemaining(h -> headers.append(h.getKey()).append('=').append(h.getValue()).append(' '));
+        clientResponse.headerIterator().forEachRemaining(h -> headers.append(h.getKey()).append('=').append(h.getValue()).append(' '));
         return headers.toString();
     }
 
@@ -451,7 +433,7 @@
     }
 
     private void setHeaderParams(RequestBuilder request, Method method, Object[] arguments) {
-        Class<?>[] types = method.getParameterTypes();
+        Class<?>[]     types       = method.getParameterTypes();
         Annotation[][] annotations = method.getParameterAnnotations();
         for (int i = 0; i < types.length; i++) {
             Object value = arguments[i];
@@ -460,10 +442,10 @@
             }
             for (Annotation annotation : annotations[i]) {
                 if (annotation instanceof HeaderParam) {
-                    request.addHeader(((HeaderParam) annotation).value(), serialize(value));
+                    request.addHeader(((HeaderParam)annotation).value(), serialize(value));
                 } else if (annotation instanceof CookieParam) {
                     final String currentCookieValue = request.getHeaders().get("Cookie");
-                    final String cookiePart = ((CookieParam) annotation).value() + "=" + serialize(value);
+                    final String cookiePart         = ((CookieParam)annotation).value() + "=" + serialize(value);
                     if (currentCookieValue != null) {
                         request.addHeader("Cookie", format("%s; %s", currentCookieValue, cookiePart));
                     } else {
@@ -484,8 +466,8 @@
         }
         Type type = ReflectionUtil.getTypeOfObservable(method);
         try {
-            JavaType javaType = TypeFactory.defaultInstance().constructType(type);
-            ObjectReader reader = objectMapper.readerFor(javaType);
+            JavaType     javaType = TypeFactory.defaultInstance().constructType(type);
+            ObjectReader reader   = objectMapper.readerFor(javaType);
             return just(reader.readValue(string));
         } catch (IOException e) {
             throw new RuntimeException(e);
@@ -511,14 +493,6 @@
     protected String getPath(Method method, Object[] arguments, JaxRsMeta meta) {
         String path = meta.getFullPath();
 
-<<<<<<< HEAD
-        StringBuilder query = null;
-        Class<?>[] types = method.getParameterTypes();
-        Annotation[][] annotations = method.getParameterAnnotations();
-        for (int i = 0; i < types.length; i++) {
-            Object value = arguments[i];
-            for (Annotation annotation : annotations[i]) {
-=======
         StringBuilder  query       = null;
         Class<?>[]     types       = method.getParameterTypes();
         List<Object> args = new ArrayList<>(asList(arguments));
@@ -526,7 +500,6 @@
         for (int i = 0; i < args.size(); i++) {
             Object value = args.get(i);
             for (Annotation annotation : argumentAnnotations.get(i)) {
->>>>>>> f9873d9a
                 if (annotation instanceof QueryParam) {
                     if (value == null) {
                         continue;
@@ -536,16 +509,14 @@
                     } else {
                         query.append('&');
                     }
-                    query.append(((QueryParam) annotation).value());
+                    query.append(((QueryParam)annotation).value());
                     query.append('=');
                     query.append(urlEncode(serialize(value)));
                 } else if (annotation instanceof PathParam) {
-                    if (path.contains("{" + ((PathParam) annotation).value() + ":.*}")) {
-                        path = path.replaceAll("\\{" + ((PathParam) annotation).value() + ":.*\\}",
-                            this.encode(this.serialize(value)));
+                    if (path.contains("{" + ((PathParam)annotation).value() + ":.*}")) {
+                        path = path.replaceAll("\\{" + ((PathParam)annotation).value() + ":.*\\}", this.encode(this.serialize(value)));
                     } else {
-                        path = path.replaceAll("\\{" + ((PathParam) annotation).value() + "\\}",
-                            this.urlEncode(this.serialize(value)));
+                        path = path.replaceAll("\\{" + ((PathParam)annotation).value() + "\\}", this.urlEncode(this.serialize(value)));
                     }
                 } else if (annotation instanceof BeanParam) {
                     if (value == null) {
@@ -582,18 +553,14 @@
 
     protected String serialize(Object value) {
         if (value instanceof Date) {
-            return String.valueOf(((Date) value).getTime());
+            return String.valueOf(((Date)value).getTime());
         }
         if (value.getClass().isArray()) {
-<<<<<<< HEAD
-            value = Arrays.asList((Object[]) value);
-=======
             value = asList((Object[])value);
->>>>>>> f9873d9a
         }
         if (value instanceof List) {
-            StringBuilder stringBuilder = new StringBuilder();
-            List list = (List) value;
+            StringBuilder stringBuilder     = new StringBuilder();
+            List          list = (List)value;
             for (int i = 0; i < list.size(); i++) {
                 Object entryValue = list.get(i);
                 stringBuilder.append(entryValue);
