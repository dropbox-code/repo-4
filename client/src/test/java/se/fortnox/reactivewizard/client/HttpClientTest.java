--- conflicted
+++ resolved
@@ -660,25 +660,10 @@
     @Test
     public void shouldNotRetryOnTimeout() {
         AtomicLong callCount = new AtomicLong();
-<<<<<<< HEAD
-        // Slow server
-        DisposableServer server = HttpServer.create().port(0)
-            .handle((request, response) -> {
-                callCount.incrementAndGet();
-                return Flux.defer(() -> {
-                    response.status(HttpResponseStatus.NOT_FOUND);
-                    return Flux.<Void>empty();
-                }).delaySubscription(Duration.ofMillis(1000));
-            }).bindNow();
+        DisposableServer server = startSlowServer(HttpResponseStatus.NOT_FOUND, 1000, r -> callCount.incrementAndGet());
 
         TestResource resource = getHttpProxy(server.port());
         HttpClient.setTimeout(resource, 500, ChronoUnit.MILLIS);
-=======
-        HttpServer<ByteBuf, ByteBuf> server = startSlowServer(HttpResponseStatus.NOT_FOUND, 1000, r -> callCount.incrementAndGet());
-
-        TestResource resource = getHttpProxy(server.getServerPort());
-        HttpClient.setTimeout(resource, 500, TimeUnit.MILLISECONDS);
->>>>>>> da2c9c98
         try {
             resource.getHello().toBlocking().singleOrDefault(null);
             fail("expected exception");
@@ -692,19 +677,7 @@
 
     @Test
     public void shouldHandleLongerRequestsThan10SecondsWhenRequested() {
-<<<<<<< HEAD
-        // Slow server
-        DisposableServer server = HttpServer.create().port(0)
-            .handle((request, response) -> {
-
-                return Flux.defer(() -> {
-                    response.status(HttpResponseStatus.NOT_FOUND);
-                    return Flux.<Void>empty();
-                }).delaySubscription(Duration.ofMillis(20000));
-            }).bindNow();
-=======
-        HttpServer<ByteBuf, ByteBuf> server = startSlowServer(HttpResponseStatus.NOT_FOUND, 20000);
->>>>>>> da2c9c98
+        DisposableServer server = startSlowServer(HttpResponseStatus.NOT_FOUND, 20000);
 
         TestResource resource = getHttpProxy(server.port(), 1, 30000);
         HttpClient.setTimeout(resource, 15000, ChronoUnit.MILLIS);
@@ -944,19 +917,19 @@
         });
     }
 
-    private HttpServer<ByteBuf, ByteBuf> startSlowServer(HttpResponseStatus status, Integer delayInMs) {
+    private DisposableServer startSlowServer(HttpResponseStatus status, Integer delayInMs) {
         return startSlowServer(status, delayInMs, r -> {});
     }
 
-    private HttpServer<ByteBuf, ByteBuf> startSlowServer(HttpResponseStatus status, Integer delayInMs, Consumer<HttpServerRequest<ByteBuf>> callback) {
-        return HttpServer.newServer(0)
-            .start((request, response) -> {
+    private DisposableServer startSlowServer(HttpResponseStatus status, Integer delayInMs, Consumer<HttpServerRequest<ByteBuf>> callback) {
+        return HttpServer.create.port(0)
+            .handle((request, response) -> {
                 callback.accept(request);
-                return Observable.defer(() -> {
-                    response.setStatus(status);
-                    return Observable.<Void>empty();
-                }).delaySubscription(delayInMs, TimeUnit.MILLISECONDS);
-            });
+                return Flux.defer(() -> {
+                    response.status(status);
+                    return Flux.<Void>empty();
+                }).delaySubscription(Duration.ofMillis(delayInMs));
+            }).bindNow();
     }
 
     @Test
