package se.fortnox.reactivewizard.jaxrs;

import com.fasterxml.jackson.databind.ObjectMapper;
import com.fasterxml.jackson.databind.SerializationFeature;
import com.fasterxml.jackson.databind.util.StdDateFormat;
import com.google.inject.Module;
import com.google.inject.*;
import com.google.inject.multibindings.Multibinder;
import io.netty.handler.codec.http.HttpResponseStatus;
import io.netty.handler.codec.http.cookie.DefaultCookie;
import org.junit.Test;
import reactor.core.publisher.Flux;
import reactor.core.publisher.Mono;
import rx.Observable;
import rx.Single;
import se.fortnox.reactivewizard.jaxrs.params.*;
import se.fortnox.reactivewizard.jaxrs.params.annotated.AnnotatedParamResolverFactories;
import se.fortnox.reactivewizard.jaxrs.params.deserializing.DeserializerFactory;
import se.fortnox.reactivewizard.jaxrs.response.JaxRsResult;
import se.fortnox.reactivewizard.jaxrs.response.JaxRsResultFactoryFactory;
import se.fortnox.reactivewizard.jaxrs.response.ResultTransformerFactories;
import se.fortnox.reactivewizard.mocks.MockHttpServerRequest;
import se.fortnox.reactivewizard.mocks.MockHttpServerResponse;
import se.fortnox.reactivewizard.utils.JaxRsTestUtil;

import javax.ws.rs.*;
import javax.ws.rs.core.MediaType;
import java.lang.reflect.Proxy;
import java.text.DateFormat;
import java.text.ParseException;
import java.text.SimpleDateFormat;
import java.time.LocalDate;
import java.time.LocalTime;
import java.util.*;

import static java.util.Arrays.asList;
import static org.assertj.core.api.Assertions.*;
import static org.mockito.Mockito.mock;
import static org.mockito.Mockito.when;
import static rx.Observable.just;
import static se.fortnox.reactivewizard.utils.JaxRsTestUtil.*;

public class JaxRsResourceTest {

    public enum TestEnum {
        ONE, TWO, THREE
    }

    private final TestresourceInterface service = new TestresourceImpl();

    @Test
    public void shouldConcatPaths() {
        JaxRsResources resources = new JaxRsResources(new Object[]{new Testresource()}, new JaxRsResourceFactory(), false);
        JaxRsRequest jaxRsRequest = new JaxRsRequest(new MockHttpServerRequest("/test/acceptsString"), new ByteBufCollector());
        assertThat(resources.findResource(jaxRsRequest).call(jaxRsRequest)).isNotNull();
    }

    @Test
    public void shouldResolveArgs() {
        assertThat(body(get(new Testresource(), "/test/acceptsString?myarg=hepp")))
            .isEqualTo("\"inp: hepp\"");
    }

    @Test
    public void shouldHandleHeaderOnClassAsAResource() {
        assertThat(get(new Testresource(), "/test/serverSideAnnotationsOnClassAsResource").responseHeaders().get("Content-Disposition")).isNotNull();
    }

    @Test
    public void shouldIgnoreHeaderOnInterface() {
        assertThat(get(new Testresource(), "/test/shouldIgnoreHeadersAnnotationOnInterface").responseHeaders().get("Content-Disposition")).isNull();
    }

    @Test
    public void shouldAcceptHeaderOnImplementingClass() {
        assertThat(get(service, "/test/acceptsHeadersOnImplementation").responseHeaders().get("Content-Disposition")).isNotNull();
    }

    @Test
    public void shouldHandleInterfaceAnnotations() throws Exception {
        assertThat(body(get(service, "/test/accepts?myarg=hepp")))
            .isEqualTo("\"accepts from interface: hepp\"");
    }

    @Test
    public void shouldResolveCustomType() throws IllegalArgumentException {

        MockHttpServerRequest req = new MockHttpServerRequest("/test/accepts/res?fid=5678");
        req.cookies().put("fnox_5678", new HashSet<>(asList(new DefaultCookie("fnox_5678", "888"))));

        Foo foo = mock(Foo.class);
        when(foo.getStr()).thenReturn("5678");
        ParamResolver<Foo> fooResolver = new ParamResolver<Foo>() {
            @Override
            public Mono<Foo> resolve(JaxRsRequest request) {
                return Mono.just(foo);
            }
        };

        ParamResolvers paramResolvers = new ParamResolvers(fooResolver);

        JaxRsResources jaxRsResources = new JaxRsResources(
            new Object[]{new FooTest()},
            new JaxRsResourceFactory(
                new ParamResolverFactories(
                    new DeserializerFactory(),
                    paramResolvers,
                    new AnnotatedParamResolverFactories(),
                    new WrapSupportingParamTypeResolver()),
                new JaxRsResultFactoryFactory()),
            false);
        JaxRsRequest jaxRsRequest = new JaxRsRequest(req, new ByteBufCollector());
        Mono<? extends JaxRsResult<?>> result = jaxRsResources.findResource(jaxRsRequest).call(jaxRsRequest);

        MockHttpServerResponse response = new MockHttpServerResponse();

        Flux.from(result.block().write(response)).count().block();

        assertThat(response.getOutp()).isEqualTo("\"foo: 5678\"");
    }

    @Test
    public void shouldSupportDefaultValue() throws Exception {
        assertThat(body(get(service, "/test/defaultQuery"))).isEqualTo("\"Default: 5\"");
        assertThat(body(post(service, "/test/acceptsDefaultForm", ""))).isEqualTo("\"Default: 5\"");
        assertThat(body(getWithHeaders(service, "/test/acceptsDefaultHeader", new HashMap<>()))).isEqualTo("\"Default: 5\"");
        assertThat(body(getWithHeaders(service, "/test/acceptsDefaultCookie", new HashMap<>()))).isEqualTo("\"Default: 5\"");
    }

    @Test(expected = UnsupportedOperationException.class)
    public void shouldNotSupportDefaultValueForPathParam() throws Exception {
        body(get(new DefaultPathParamResource(), "/default/param"));
    }

    @Test
    public void shouldSupportSimpleQueryParamTypes() throws Exception {
        assertThat(
            body(get(service, "/test/acceptsBoolean?myarg=true")))
            .isEqualTo("\"Boolean: true\"");

        assertThat(body(get(service, "/test/acceptsInteger?myarg=678")))
            .isEqualTo("\"Integer: 678\"");

        assertThat(body(get(service, "/test/acceptsLong?myarg=678")))
            .isEqualTo("\"Long: 678\"");

        assertThat(body(get(service, "/test/acceptsDate?myarg=1234567890123")))
            .isEqualTo("\"2009-02-13T23:31:30.123+0000\"");

        assertThat(body(get(service, "/test/acceptsEnum?myarg=ONE")))
            .isEqualTo("\"Enum: ONE\"");

        assertThat(body(get(service, "/test/acceptsEnum?myarg=")))
            .isEqualTo("\"Enum: null\"");

    }

    @Test
    public void shouldSupportSimplePathParamTypes() throws Exception {
        assertThat(body(get(service, "/test/acceptsBoolean/true")))
            .isEqualTo("\"Boolean: true\"");

        assertThat(body(get(service, "/test/acceptsInteger/678")))
            .isEqualTo("\"Integer: 678\"");

        assertThat(body(get(service, "/test/acceptsLong/678")))
            .isEqualTo("\"Long: 678\"");

        assertThat(body(get(service, "/test/acceptsStrictLong/678")))
            .isEqualTo("\"long: 678\"");

        assertThat(body(get(service, "/test/acceptsDate/1234567890123")))
            .isEqualTo("\"Date: " + new Date(1234567890123L) + "\"");

        assertThat(body(get(service, "/test/acceptsEnum/ONE")))
            .isEqualTo("\"Enum: ONE\"");

    }

    @Test
    public void shouldSupportregexInPathParams() throws Exception {
        assertThat(
            body(get(service, "/test/acceptsSlashVar/my/var/with/slashes")))
            .isEqualTo("\"var: my/var/with/slashes\"");

    }

    @Test
    public void shouldSupportTrailingSlashInResource() {
        assertThat(get(service, "/test/trailingSlash/").status()).isEqualTo(HttpResponseStatus.OK);
        assertThat(get(service, "/test/trailingSlash").status()).isEqualTo(HttpResponseStatus.OK);
    }

    @Test
    public void shouldSupportWhitespace() {
        assertThat(get(service, "/test/accepts").status()).isEqualTo(HttpResponseStatus.OK);
        assertThat(get(service, "/test/accepts%20%20%20").status()).isEqualTo(HttpResponseStatus.OK);
        assertThat(get(service, "/test/accepts%09%09").status()).isEqualTo(HttpResponseStatus.OK);
    }

    @Test
    public void shouldSupportSimpleFormParamTypes() {
        assertThat(
            body(post(service, "/test/acceptsPostString", "myString=accepts")))
            .isEqualTo("\"String: accepts\"");

        assertThat(
            body(post(service, "/test/acceptsPostBoolean", "myBoolean=true")))
            .isEqualTo("\"Boolean: true\"");

        assertThat(
            body(post(service, "/test/acceptsPostInteger", "myInteger=678")))
            .isEqualTo("\"Integer: 678\"");

        assertThat(body(post(service, "/test/acceptsPostLong", "myLong=678")))
            .isEqualTo("\"Long: 678\"");

        assertThat(
            body(post(service, "/test/acceptsPostDouble", "myDouble=678.78")))
            .isEqualTo("\"Double: 678.78\"");

        assertThat(body(
            post(service, "/test/acceptsPostDate", "myDate=1234567890123")))
            .isEqualTo("\"Date: " + new Date(1234567890123L) + "\"");

        assertThat(body(post(service, "/test/acceptsPostEnum", "myEnum=ONE")))
            .isEqualTo("\"Enum: ONE\"");
    }

    @Test
    public void shouldSupportSimpleHeaderParamTypes() {
        assertThat(body(JaxRsTestUtil.getWithHeaders(service,
            "/test/acceptsHeaderString",
            new HashMap<String, List<String>>() {
                {
                    put("myHeader", asList("accepts"));
                }
            }
        ))).isEqualTo("\"header: accepts\"");

        assertThat(body(JaxRsTestUtil.getWithHeaders(service,
            "/test/acceptsHeaderInteger",
            new HashMap<String, List<String>>() {
                {
                    put("myHeader", asList("4"));
                }
            }
        ))).isEqualTo("\"header: 4\"");
        assertThat(body(JaxRsTestUtil.getWithHeaders(service, "/test/acceptsHeaderEnum",
            new HashMap<String, List<String>>() {
                {
                    put("myHeader", asList("ONE"));
                }
            }
        ))).isEqualTo("\"header: ONE\"");
    }

    @Test
    public void shouldSupportMissingHeaderParams() {
        assertThat(body(JaxRsTestUtil.getWithHeaders(service,
            "/test/acceptsHeaderString",
            new HashMap<String, List<String>>() {
                {
                    put("dummy", asList("accepts"));
                }
            }
        ))).isEqualTo("\"header: null\"");
    }

    @Test
    public void shouldSupportMissingNullableParams() {
        assertThat(body(post(service, "/test/acceptsPostBoolean", "dummy=true")))
            .isEqualTo("\"Boolean: null\"");

        assertThat(body(post(service, "/test/acceptsPostInteger", "dummy=678")))
            .isEqualTo("\"Integer: null\"");

        assertThat(body(post(service, "/test/acceptsPostLong", "dummy=678")))
            .isEqualTo("\"Long: null\"");

        assertThat(body(post(service, "/test/acceptsPostDouble", "dummy=678")))
            .isEqualTo("\"Double: null\"");

    }

    @Test
    public void shouldGiveErrorForMissingNotNullableParams() {
        assertBadRequest(post(service, "/test/acceptsPostNotNullBool", "dummy=true"),
            "{'id':'.*','error':'validation','fields':[{'field':'myBoolean','error':'validation.invalid.boolean'}]}");
        assertBadRequest(post(service, "/test/acceptsPostNotNullInt", "dummy=678"),
            "{'id':'.*','error':'validation','fields':[{'field':'myInteger','error':'validation.invalid.int'}]}");
        assertBadRequest(post(service, "/test/acceptsPostNotNullLong", "dummy=678"),
            "{'id':'.*','error':'validation','fields':[{'field':'myLong','error':'validation.invalid.long'}]}");
        assertBadRequest(post(service, "/test/acceptsPostNotNullDouble", "dummy=678"),
            "{'id':'.*','error':'validation','fields':[{'field':'myDouble','error':'validation.invalid.double'}]}");
    }

    @Test
    public void shouldSupportOverloadedMethods() throws Exception {
        assertThat(body(get(service, "/test/overloadedMethod?param1=myparam")))
            .isEqualTo("\"Param1: myparam, Param2: null\"");
        assertThat(body(get(service, "/test/overloadedMethod")))
            .isEqualTo("\"Param1: null, Param2: null\"");
        assertThat(body(get(service, "/test/overloadedMethod?param1=myparam&param2=myparam2")))
            .isEqualTo("\"Param1: myparam, Param2: myparam2\"");
    }

    private void assertBadRequest(MockHttpServerResponse response,
                                  String expectedBodyRegex
    ) {
        if (!expectedBodyRegex.contains("\"")) {
            expectedBodyRegex = expectedBodyRegex.replaceAll("'", "\\\"");
        } else {
            expectedBodyRegex = expectedBodyRegex.replaceAll("'", "\\'");
            expectedBodyRegex = expectedBodyRegex.replaceAll("\"", "\\\"");
        }
        expectedBodyRegex = expectedBodyRegex
            .replaceAll("\\(", "\\\\(")
            .replaceAll("\\)", "\\\\)")
            .replaceAll("\\{", "\\\\{")
            .replaceAll("\\}", "\\\\}")
            .replaceAll("\\[", "\\\\[")
            .replaceAll("\\]", "\\\\]");
        assertThat(response.status())
            .isEqualTo(HttpResponseStatus.BAD_REQUEST);
        assertThat(response.getOutp())
            .matches(expectedBodyRegex);
    }

    @Test
    public void shouldGiveErrorForBadRequests() throws Exception {
        assertBadRequest(get(service, "/test/acceptsInteger?myarg=badvalue"),
            "{'id':'.*','error':'validation','fields':[{'field':'myarg','error':'validation.invalid.int'}]}");
        assertBadRequest(get(service, "/test/acceptsLong?myarg=badvalue"),
            "{'id':'.*','error':'validation','fields':[{'field':'myarg','error':'validation.invalid.long'}]}");
        assertBadRequest(get(service, "/test/acceptsDouble?myarg=badvalue"),
            "{'id':'.*','error':'validation','fields':[{'field':'myarg','error':'validation.invalid.double'}]}");
    }

    @Test
    public void shouldGiveErrorForBadDates() throws Exception {
        assertBadRequest(get(service, "/test/acceptsDate?myarg=20aa-01-01"),
            "{'id':'.*','error':'validation','fields':[{'field':'myarg','error':'validation.invalid.date'}]}");

        assertBadRequest(get(service, "/test/acceptsDate?myarg=2010-0b-01%2000:00:00"),
            "{'id':'.*','error':'validation','fields':[{'field':'myarg','error':'validation.invalid.date'}]}");

        assertBadRequest(get(service, "/test/acceptsDate?myarg=2010-01-qehjeq:00:00.000"),
            "{'id':'.*','error':'validation','fields':[{'field':'myarg','error':'validation.invalid.date'}]}");

        assertBadRequest(get(service, "/test/acceptsDate?myarg=97697697676767688675767"),
            "{'id':'.*','error':'validation','fields':[{'field':'myarg','error':'validation.invalid.date'}]}");

    }

    @Test
    public void shouldSupportDatesAsString() throws Exception {
        assertThat(body(
            get(service, "/test/acceptsDate?myarg=2010-01-01")))
            .isEqualTo("\"2010-01-01T00:00:00.000+0000\"");

        assertThat(body(get(service, "/test/acceptsDate?myarg=2010-01-01T00:00:00.000")))
            .isEqualTo("\"2010-01-01T00:00:00.000+0000\"");
    }

    class CustomDateFormat extends StdDateFormat {

        public CustomDateFormat() {
            super(TimeZone.getTimeZone("Europe/Stockholm"), Locale.getDefault(), true);
        }

        @Override
        public Date parse(String source) throws ParseException {
            try {
                return super.parse(source);
            } catch (ParseException e) {
                SimpleDateFormat fmt = new SimpleDateFormat("yyyy-MM-dd HH:mm:ss");
                fmt.setTimeZone(TimeZone.getTimeZone("Europe/Stockholm"));
                return fmt.parse(source);
            }
        }

        @Override
        public StdDateFormat clone() {
            return new CustomDateFormat();
        }
    }


    @Test
    public void shouldSupportCustomDates() throws Exception {
        Module customDateModule = new AbstractModule() {
            @Override
            protected void configure() {
                bind(DateFormat.class).toProvider(() -> new CustomDateFormat());
                bind(JaxRsResourcesProvider.class).toInstance(() -> new Object[]{service});
                bind(ByteBufCollector.class).toInstance(new ByteBufCollector());
                bind(new TypeLiteral<Set<ParamResolver>>() {{
                }}).toInstance(Collections.EMPTY_SET);
                bind(new TypeLiteral<Set<ParamResolverFactory>>() {{
                }}).toInstance(Collections.EMPTY_SET);
                bind(ResultTransformerFactories.class).toInstance(new ResultTransformerFactories());
                bind(ObjectMapper.class).toInstance(new ObjectMapper()
                    .findAndRegisterModules()
                    .configure(SerializationFeature.WRITE_DATES_AS_TIMESTAMPS, false)
                    .setDateFormat(new CustomDateFormat()));
                Multibinder.newSetBinder(binder(), JaxRsResourceInterceptor.class);
            }
        };
        Injector injector = Guice.createInjector(customDateModule);
        JaxRsRequestHandler handler = injector.getInstance(JaxRsRequestHandler.class);

        assertThat(
            body(
                JaxRsTestUtil.processRequestWithHandler(handler, new MockHttpServerRequest("/test/acceptsDate?myarg=2010-01-01%2000:00:00"))))
            .isEqualTo("\"2010-01-01T00:00:00.000+0100\"");
    }

    @Test
    public void shouldSupportLocalDate() {
        assertThat(body(
            get(service, "/test/acceptsLocalDate?myarg=2010-01-01")))
            .isEqualTo("{\"localDate\":\"2010-01-01\"}");
    }

    @Test
    public void shouldSupportLocalTime() {
        assertThat(body(
            get(service, "/test/acceptsLocalTime?myarg=13:37:37")))
            .isEqualTo("{\"localTime\":\"13:37:37\"}");
    }

    @Test
    public void shouldReturnErrorWhenServiceThrowsError() {
        assertThat(get(service,
            "/test/throwInsufficientStorage").status()).isEqualTo(HttpResponseStatus.INSUFFICIENT_STORAGE);
    }

    @Test
    public void shouldReturnErrorWhenServiceThrowsRuntimeException() {
        assertThat(get(service,
            "/test/throwRuntimeException").status()).isEqualTo(HttpResponseStatus.INTERNAL_SERVER_ERROR);
    }

    @Test
    public void shouldReturnErrorWhenServiceThrowsException() {
        assertThat(get(service,
            "/test/throwException").status()).isEqualTo(HttpResponseStatus.INTERNAL_SERVER_ERROR);
    }

    @Test
    public void shouldReturnErrorForBadJson() {
        String expectedBodyRegex1 = "{\"id\":\".*\",\"error\":\"invalidjson\"," +
            "\"message\":\"Unexpected character ('h' (code 104)): was expecting double-quote to start field name\"}";
        assertBadRequest(post(service, "/test/jsonParam", "{hej}"), expectedBodyRegex1);

        String expectedBodyRegex2 = "{\"id\":\".*\",\"error\":\"invalidjson\"," +
            "\"message\":\"Cannot deserialize value of type `int` from String \\\\\"nan\\\\\": not a valid Integer value\"}";
        assertBadRequest(post(service, "/test/jsonParam", "{\"age\": \"nan\"}"), expectedBodyRegex2);

        String expectedBodyRegex3 = "{\"id\":\".*\",\"error\":\"invalidjson\"," +
            "\"message\":\"No content to map due to end-of-input\"}";
        assertBadRequest(post(service, "/test/jsonParam", (String) null), expectedBodyRegex3);
    }

    @Test
    public void shouldAcceptTextPlainInput() {
        String text = "my plain text";
        MockHttpServerResponse resp = post(service, "/test/textPlain", text);
        assertThat(resp.status()).isEqualTo(HttpResponseStatus.CREATED);
        assertThat(resp.getOutp()).isEqualTo("\"" + text + "\"");
    }

    @Test
    public void shouldAcceptByteArrayInput() {
        String text = "my bytes";
        MockHttpServerResponse resp = post(service, "/test/byteArray", text);
        assertThat(resp.status()).isEqualTo(HttpResponseStatus.CREATED);
        assertThat(resp.getOutp()).isEqualTo("\"" + text + "\"");
    }

    @Test
    public void shouldAcceptByteArrayInputAnyMimeType() {
        String text = "my bytes";
        MockHttpServerResponse resp = post(service, "/test/byteArrayAnyType", text);
        assertThat(resp.status()).isEqualTo(HttpResponseStatus.CREATED);
        assertThat(resp.getOutp()).isEqualTo("\"" + text + "\"");
    }

    @Test
    public void shouldErrorForUnknownBodyType() {
        @Path("test")
        class InvalidQueryParam {
            @POST
            @Consumes("application/whatever")
            public Observable<String> acceptsComplexQueryParam(ParamEntity paramEntity) {
                return null;
            }
        }

        try {
            JaxRsTestUtil.resources(new InvalidQueryParam());
            fail("expected exception");
        } catch (RuntimeException e) {
            String expected = "Could not find any deserializer for param of type class se.fortnox.reactivewizard.jaxrs.ParamEntity";
            assertThat(e.getMessage()).isEqualTo(expected);
            return;
        }
        fail("expected exception");

    }

    @Test
    public void shouldGiveErrorForBadEnumValue() {
        assertBadRequest(post(service, "/test/acceptsPostEnum", "myEnum=BAD"),
            "{'id':'.*','error':'validation','fields':[{'field':'myEnum','error':'validation.invalid.enum'}]}");
    }

    @Test
    public void shouldGiveErrorForUnparsableType() {

        @Path("test")
        class InvalidQueryParam {
            @Path("acceptsComplexQueryParam")
            @GET
            public Observable<String> acceptsComplexQueryParam(@QueryParam("paramEntity") ParamEntity paramEntity) {
                return null;
            }
        }

        try {
            JaxRsTestUtil.resources(new InvalidQueryParam());
            fail("expected exception");
        } catch (RuntimeException e) {
            String expected = "Field of type class se.fortnox.reactivewizard.jaxrs.ParamEntity is not allowed to be used in query/form/header";
            assertThat(e.getMessage()).isEqualTo(expected);
            return;
        }
        fail("expected exception");
    }

    @Test
    public void shouldHandleNoMatchingResource() {
        assertThat(get(service, "/noservice/nomethod").status())
            .isEqualTo(HttpResponseStatus.NOT_FOUND);
    }

    @Test
    public void shouldSupportUuidAsQueryParameter() {
        UUID uuid = UUID.randomUUID();
        assertThat(body(
            get(service, "/test/acceptsUuid?id=" + uuid.toString())))
            .isEqualTo("\"Id: " + uuid + "\"");
    }

    @Test
    public void shouldSupportEmptyUuidAsQueryParameter() {
        assertThat(body(
            get(service, "/test/acceptsUuid?id=")))
            .isEqualTo("\"Id: null\"");

        assertThat(body(
            get(service, "/test/acceptsUuid")))
            .isEqualTo("\"Id: null\"");
    }

    @Test
    public void shouldSupportUuidAsFormParameter() {
        UUID uuid = UUID.randomUUID();
        assertThat(body(
            post(service, "/test/acceptsUuid", "id=" + uuid)))
            .isEqualTo("\"Id: " + uuid + "\"");
    }

    @Test
    public void shouldSupportUuidAsPathParameter() {
        UUID uuid = UUID.randomUUID();
        assertThat(body(
            get(service, "/test/acceptsUuid/" + uuid)))
            .isEqualTo("\"Id: " + uuid + "\"");
    }

    @Test
    public void shouldGive400ErrorForBadUuid() {
        MockHttpServerResponse response = get(service, "/test/acceptsUuid/baduuid");
        assertThat(response.status()).isEqualTo(HttpResponseStatus.BAD_REQUEST);
        assertThat(body(response)).contains("\"error\":\"validation\",\"fields\":[{\"field\":\"id\",\"error\":\"validation.invalid.uuid\"}]}");
    }

    @Test
    public void shouldSupportUuidAsHeader() {
        UUID uuid = UUID.randomUUID();
        assertThat(body(JaxRsTestUtil.getWithHeaders(service,
            "/test/acceptsUuidHeader",
            new HashMap<String, List<String>>() {
                {
                    put("id", asList(uuid.toString()));
                }
            }
        ))).isEqualTo("\"Id: " + uuid.toString() + "\"");
    }

    @Test
    public void shouldSetContentType() {
        assertThat(get(new Testresource(), "/test/acceptsString").responseHeaders().get("Content-Type"))
            .isEqualTo("application/json");
    }

    @Test
    public void shouldSupportReturningNullFromResource() {
        assertThat(get(new Testresource(), "/test/returnsNull").status())
            .isEqualTo(HttpResponseStatus.NO_CONTENT);
    }

    @Test
    public void shouldMatchExactPathBeforePathparam() {
        SpecialResource service = new SpecialResource();
        assertThat(body(get(service, "/special/single/frenberg"))).isEqualTo("\"frenberg\"");
        assertThat(body(get(service, "/special/single/strings"))).isEqualTo("[\"string\",\"string\"]");
        assertThat(body(get(service, "/special/observable/frenberg"))).isEqualTo("\"frenberg\"");
        assertThat(body(get(service, "/special/observable/strings"))).isEqualTo("[\"string\",\"string\"]");
    }

    @Test
    public void shouldSupportGenericParams() {
        assertThat(body(post(service, "/test/generic-param", "[{\"name\":\"test\"}]"))).isEqualTo("\"ParamEntity\"");
    }

    @Test
    public void shouldSupportGenericParamsWhenProxied() {
        TestresourceInterface proxy = (TestresourceInterface) Proxy.newProxyInstance(
            TestresourceInterface.class.getClassLoader(),
            new Class[]{TestresourceInterface.class},
            (instance, method, args) -> method.invoke(service, args)
        );
        assertThat(body(post(proxy, "/test/generic-param", "[{\"name\":\"test\"}]"))).isEqualTo("\"ParamEntity\"");
    }

    @Test
    public void shouldResolveCookieParam() {
        assertThat(body(getWithHeaders(service, "/test/acceptsCookieParam", new HashMap() {
            {
                put("Cookie", asList("fnox_session=testcookie"));
            }
        }))).isEqualTo("\"testcookie\"");
    }

    @Test
    public void shouldAcceptBodyForPut() throws Exception {
        assertThat(body(put(service, "/test/acceptBodyPut", "{\"name\":\"test\"}"))).isEqualTo("{\"name\":\"test\",\"age\":0,\"items\":null}");
    }

    @Test
    public void shouldAcceptBodyForPost() throws Exception {
        assertThat(body(post(service, "/test/acceptBodyPost", "{\"name\":\"test\"}"))).isEqualTo("{\"name\":\"test\",\"age\":0,\"items\":null}");
    }

    @Test
    public void shouldAcceptBodyForPatch() throws Exception {
        assertThat(body(patch(service, "/test/acceptBodyPatch", "{\"name\":\"test\"}"))).isEqualTo("{\"name\":\"test\",\"age\":0,\"items\":null}");
    }

    @Test
    public void shouldAcceptBodyForDelete() throws Exception {
        assertThat(body(delete(service, "/test/acceptBodyDelete", "{\"name\":\"test\"}"))).isEqualTo("{\"name\":\"test\",\"age\":0,\"items\":null}");
    }

    @Test
    public void shouldDenyLargeBodies() {
        assertBadRequest(
            post(service, "/test/acceptsPostString", new byte[11 * 1024 * 1024]),
            "{'id':'.*','error':'too.large.input'}");
    }

    @Test
    public void shouldAcceptLargeBodiesWithinLimits() {
        assertThat(post(service, "/test/acceptsPostString", new byte[10 * 1024 * 1024]).status())
            .isEqualTo(HttpResponseStatus.CREATED);
    }

    @Test
    public void shouldAcceptQueryParamArrayValues() {
        assertThat(get(service, "/test/acceptsQueryArray?Stringarray=val1,val2,val3").getOutp()).isEqualTo("3");
        assertThat(get(service, "/test/acceptsQueryArray?Integerarray=1,2,3,4").getOutp()).isEqualTo("4");
    }

    @Test
    public void shouldAcceptQueryParamListValues() {
        assertThat(get(service, "/test/acceptsQueryList?Stringlist=val1,val2,val3").getOutp()).isEqualTo("3");
        assertThat(get(service, "/test/acceptsQueryList?Integerlist=1,2,3,4").getOutp()).isEqualTo("4");
    }

    @Test
    public void shouldAcceptQueryParamListWithEnumValues() {
        assertThat(get(service, "/test/acceptsQueryListWithEnum?EnumList=ONE,TWO,THREE").getOutp()).isEqualTo("3");
    }

    @Test
    public void shouldAcceptBeanParam() {
        assertThat(get(service, "/test/acceptsBeanParam?name=foo&age=3&items=1,2").getOutp()).isEqualTo("\"foo - 3 2\"");
    }

    @Test
    public void shouldAcceptBeanParamInherited() {
        assertThat(get(service, "/test/acceptsBeanParamInherited?name=foo&age=3&items=1,2&inherited=YES").getOutp()).isEqualTo("\"foo - 3 2 - YES\"");
    }

<<<<<<< HEAD
    @Test
    public void shouldHandleCustomRegexPathParam() {
        assertStartupChecksPassed(new CustomRegexPathParam() {}, new One() {});
    }

    @Test
    public void testCollidingLogic() {
        assertCollision(new SamePathAndVerbDifferentType() {});

        assertStartupChecksPassed(new VerbDiffers() {});

        assertStartupChecksPassed(new One() {}, new Two() {});
    }

    @Test
    public void shouldNotCollideOnSamePathButDifferentVerb() {
        assertStartupChecksPassed(new SamePathDifferentVerb(){});
    }

    @Test
    public void shouldNotCollideOnSamePathButDifferingCookieParam() {
        assertStartupChecksPassed(new OtherParametersDiffer() {}, new One() {});
    }

    @Test
    public void shouldNotCollideOnDuplicateResource() {
        assertStartupChecksPassed(new One() {}, new Two() {}, new One() {});
    }

    @Test
    public void shouldCollideWhenCookieParamValueIsTheSame() {
        assertCollision(new OtherParametersAreTheSame() {});
    }

    @Test
    public void shouldCollideWhenCookieParamsAreTheSameButInDifferentOrder() {
        assertCollision(new OtherParametersAreTheSameInDifferentOrder() {}, new One() {});
    }

    @Test
    public void shouldNotCollideWhenResourceMethodIsSuppressAnnotated() {
        assertStartupChecksPassed(new IgnoreErrorsWhenSuppressAnnotated() {});
    }

    @Test
    public void shouldThrowExceptionForMethodsThatAreNotReactive() {
        assertThatThrownBy(()->newJaxRsResources(new Object[]{new NonReactive()}))
            .isInstanceOf(IllegalArgumentException.class)
            .hasMessage("Can only serve methods that are reactive. public java.lang.String " +
                "se.fortnox.reactivewizard.jaxrs.JaxRsResourceTest$NonReactive.nonReactive() had unsupported return " +
                "type class java.lang.String");
    }

    @Path("")
    public static class NonReactive {
        @GET
        public String nonReactive(){
            return "test";
        }
    }

    private JaxRsResources newJaxRsResources(Object[] services) {
        return new JaxRsResources(
            services,
            new JaxRsResourceFactory(
                new ParamResolverFactories(
                    new DeserializerFactory(),
                    new ParamResolvers(Collections.EMPTY_SET, Collections.EMPTY_SET),
                    new AnnotatedParamResolverFactories(),
                    new WrapSupportingParamTypeResolver()),
                new JaxRsResultFactoryFactory()),
            false
        );
    }

    private void assertCollision(Object... services) {
        try {
            newJaxRsResources(services);
            Assert.fail();
        } catch (IllegalStateException illegalStateException) {
            assertThat(illegalStateException).hasMessageContaining("collides");
        }
    }

    private void assertStartupChecksPassed(Object... services) {
        try {
            newJaxRsResources(services);
        } catch (IllegalStateException illegalStateException) {
            Assert.fail("Didnt expect exception: " + illegalStateException.getMessage());
        }
    }

=======
>>>>>>> 244f5ab3
    @Path("test")
    class Testresource {
        @Path("acceptsString")
        @GET
        public Observable<String> acceptsString(@QueryParam("myarg") String myarg) {
            return just("inp: " + myarg);
        }

        @Path("returnsNull")
        @GET
        public Observable<String> returnsNull() {
            return null;
        }

        @Path("serverSideAnnotationsOnClassAsResource")
        @GET
        @Headers("Content-Disposition: attachment; filename=auditlog.csv")
        public Observable<String> shouldIgnoreHeaderAnnotation() {
            return just("");
        }
    }

    class LocalDateContainer {
        private LocalDate localDate;

        public LocalDateContainer(LocalDate localDate) {
            this.localDate = localDate;
        }

        public LocalDate getLocalDate() {
            return localDate;
        }

        public void setLocalDate(LocalDate localDate) {
            this.localDate = localDate;
        }
    }

    class LocalTimeContainer {
        private LocalTime localTime;

        LocalTimeContainer(LocalTime localTime) {
            this.localTime = localTime;
        }

        public LocalTime getLocalTime() {
            return localTime;
        }

        public void setLocalTime(LocalTime localTime) {
            this.localTime = localTime;
        }
    }

    @Path("test")
    public interface TestresourceInterface {
        @Path("accepts")
        @GET
        Observable<String> acceptsString(@QueryParam("myarg") String myarg);

        @Path("acceptsBoolean")
        @GET
        Observable<String> acceptsBoolean(@QueryParam("myarg") Boolean myarg);

        @Path("acceptsInteger")
        @GET
        Observable<String> acceptsInteger(@QueryParam("myarg") Integer myarg);

        @Path("acceptsLong")
        @GET
        Observable<String> acceptsLong(@QueryParam("myarg") Long myarg);

        @Path("acceptsDouble")
        @GET
        Observable<String> acceptsDouble(@QueryParam("myarg") Double myarg);

        @Path("acceptsDate")
        @GET
        Observable<Date> acceptsDate(@QueryParam("myarg") Date myarg);

        @Path("acceptsLocalDate")
        @GET
        Observable<LocalDateContainer> acceptsLocalDate(@QueryParam("myarg") LocalDate myarg);

        @Path("acceptsLocalTime")
        @GET
        Observable<LocalTimeContainer> acceptsLocalTime(@QueryParam("myarg") LocalTime myarg);

        @Path("acceptsEnum")
        @GET
        Observable<String> acceptsEnum(@QueryParam("myarg") TestEnum myarg);

        @Path("defaultQuery")
        @GET
        Observable<String> acceptDefaultQueryParam(@QueryParam("myarg") @DefaultValue("5") int myarg);

        @Path("acceptsString/{myarg}")
        @GET
        Observable<String> acceptsStringPath(@PathParam("myarg") String myarg);

        @Path("acceptsBoolean/{myarg}")
        @GET
        Observable<String> acceptsBooleanPath(@PathParam("myarg") Boolean myarg);

        @Path("acceptsInteger/{myarg}")
        @GET
        Observable<String> acceptsIntegerPath(@PathParam("myarg") Integer myarg);

        @Path("acceptsLong/{myarg}")
        @GET
        Observable<String> acceptsLongPath(@PathParam("myarg") Long myarg);

        @Path("acceptsStrictLong/{myarg}")
        @GET
        Observable<String> acceptsStrictLongPath(@PathParam("myarg") long myarg);

        @Path("acceptsDate/{myarg}")
        @GET
        Observable<String> acceptsDatePath(@PathParam("myarg") Date myarg);

        @Path("acceptsEnum/{myarg}")
        @GET
        Observable<String> acceptsEnumPath(@PathParam("myarg") TestEnum myarg);

        @Path("acceptsSlashVar/{myarg:.*}")
        @GET
        Observable<String> acceptsSlashVar(@PathParam("myarg") String myarg);

        @Path("acceptsPostString")
        @POST
        Observable<String> acceptsPostString(@FormParam("myString") String myarg);

        @Path("acceptsPostBoolean")
        @POST
        Observable<String> acceptsPostBoolean(@FormParam("myBoolean") Boolean myarg);

        @Path("acceptsPostInteger")
        @POST
        Observable<String> acceptsPostInteger(@FormParam("myInteger") Integer myarg);

        @Path("acceptsPostLong")
        @POST
        Observable<String> acceptsPostLong(@FormParam("myLong") Long myarg);

        @Path("acceptsPostDouble")
        @POST
        Observable<String> acceptsPostDouble(@FormParam("myDouble") Double myarg);

        @Path("acceptsPostDate")
        @POST
        Observable<String> acceptsPostDate(@FormParam("myDate") Date myarg);

        @Path("acceptsPostEnum")
        @POST
        Observable<String> acceptsPostEnum(@FormParam("myEnum") TestEnum myarg);

        @Path("acceptsPostNotNullBool")
        @POST
        Observable<String> acceptsPostNotNullBoolean(@FormParam("myBoolean") boolean myarg);

        @Path("acceptsPostNotNullInt")
        @POST
        Observable<String> acceptsPostNotNullInteger(@FormParam("myInteger") int myarg);

        @Path("acceptsPostNotNullLong")
        @POST
        Observable<String> acceptsPostNotNullLong(@FormParam("myLong") long myarg);

        @Path("acceptsPostNotNullDouble")
        @POST
        Observable<String> acceptsPostNotNullDouble(@FormParam("myDouble") double myarg);

        @Path("acceptsDefaultForm")
        @POST
        Observable<String> acceptsDefaultFormParam(@FormParam("myarg") @DefaultValue("5") int myarg);

        @Path("acceptsHeaderString")
        @GET
        Observable<String> acceptsHeader(@HeaderParam("myHeader") String myHeader);

        @Path("acceptsHeaderInteger")
        @GET
        Observable<String> acceptsHeaderInteger(@HeaderParam("myHeader") Integer myHeader);

        @Path("acceptsHeaderEnum")
        @GET
        Observable<String> acceptsHeaderEnum(@HeaderParam("myHeader") TestEnum myHeader);

        @Path("acceptsDefaultHeader")
        @GET
        Observable<String> acceptsDefaultHeaderParam(@HeaderParam("myHeader") @DefaultValue("5") int myHeader);

        @Path("overloadedMethod")
        @GET
        Observable<String> overloadedMethod(@QueryParam("param1") String param1, @QueryParam("param2") String param2);

        @Path("overloadedMethod")
        @GET
        Observable<String> overloadedMethod(@QueryParam("param1") String param1);

        @Path("overloadedMethod")
        @GET
        Observable<String> overloadedMethod();

        @GET
        @Path("throwInsufficientStorage")
        Observable<String> throwInsufficientStorage();

        @GET
        @Path("throwRuntimeException")
        Observable<String> throwRuntimeException();

        @GET
        @Path("throwException")
        Observable<String> throwException();

        @POST
        @Path("jsonParam")
        Observable<String> jsonParam(ParamEntity paramEntity);

        @POST
        @Path("textPlain")
        @Consumes(MediaType.TEXT_PLAIN)
        Observable<String> textPlain(String input);

        @POST
        @Path("byteArray")
        @Consumes(MediaType.APPLICATION_OCTET_STREAM)
        Observable<String> byteArray(byte[] input);

        @POST
        @Path("byteArrayAnyType")
        @Consumes("application/whatever")
        Observable<String> byteArrayAnyType(byte[] input);

        @GET
        @Path("acceptsUuid")
        Observable<String> acceptsUuidQueryParam(@QueryParam("id") UUID id);

        @POST
        @Path("acceptsUuid")
        Observable<String> acceptsUuidFormParam(@FormParam("id") UUID id);

        @GET
        @Path("acceptsUuid/{id}")
        Observable<String> acceptsUuidPathParam(@PathParam("id") UUID id);

        @GET
        @Path("acceptsUuidHeader")
        Observable<String> acceptsUuidHeader(@HeaderParam("id") UUID id);

        @POST
        @Path("generic-param")
        Observable<String> acceptsGenericParam(List<ParamEntity> list);

        @GET
        @Path("trailingSlash/")
        Observable<String> acceptsTrailingSlash();

        @Path("acceptsCookieParam")
        @GET
        Observable<String> acceptsCookieParam(@CookieParam("fnox_session") String cookie);

        @Path("acceptsDefaultCookie")
        @GET
        Observable<String> acceptsDefaultCookieParam(@CookieParam("myCookie") @DefaultValue("5") int myCookie);

        @Path("acceptBodyGet")
        @GET
        Observable<ParamEntity> acceptBodyGet(ParamEntity paramEntity);

        @Path("acceptBodyPut")
        @PUT
        Observable<ParamEntity> acceptBodyPut(ParamEntity paramEntity);

        @Path("acceptBodyPost")
        @POST
        Observable<ParamEntity> acceptBodyPost(ParamEntity paramEntity);

        @Path("acceptBodyPatch")
        @PATCH
        Observable<ParamEntity> acceptBodyPatch(ParamEntity paramEntity);

        @Path("acceptBodyDelete")
        @DELETE
        Observable<ParamEntity> acceptBodyDelete(ParamEntity paramEntity);

        @Path("acceptsQueryList")
        @GET
        Observable<Integer> acceptsQueryList(@QueryParam("Stringlist") List<String> strings,
                                             @QueryParam("Integerlist") List<Integer> integers
        );

        @Path("acceptsQueryArray")
        @GET
        Observable<Integer> acceptsQueryArray(@QueryParam("Stringarray") String[] strings,
                                              @QueryParam("Integerarray") Integer[] integers
        );

        @Path("acceptsQueryListWithEnum")
        @GET
        Observable<Integer> acceptsQueryListWithEnum(@QueryParam("EnumList") List<TestEnum> enums);

        @Path("shouldIgnoreHeadersAnnotationOnInterface")
        @GET
        @Headers("Content-Disposition: attachment; filename=test.csv")
        Observable<String> ignoresHeaderAnnotationOnInterface();

        @Path("acceptsHeadersOnImplementation")
        @GET
        Observable<String> acceptsHeadersOnImplementation();

        @Path("acceptsBeanParam")
        @GET
        Observable<String> acceptsBeanParam(@BeanParam ParamEntity beanParam);

        @Path("acceptsBeanParamInherited")
        @GET
        Observable<String> acceptsBeanParamInherited(@BeanParam InheritedParamEntity beanParam);
    }

    class TestresourceImpl implements TestresourceInterface {

        @Override
        public Observable<String> acceptsString(String myarg) {
            return just("accepts from interface: " + myarg);
        }

        @Override
        public Observable<String> acceptsBoolean(Boolean myarg) {
            return just("Boolean: " + myarg);
        }

        @Override
        public Observable<String> acceptsInteger(Integer myarg) {
            return just("Integer: " + myarg);
        }

        @Override
        public Observable<String> acceptsLong(Long myarg) {
            return just("Long: " + myarg);
        }

        @Override
        public Observable<Date> acceptsDate(Date myarg) {
            return just(myarg);
        }

        @Override
        public Observable<LocalDateContainer> acceptsLocalDate(LocalDate myarg) {
            return just(new LocalDateContainer(myarg));
        }

        @Override
        public Observable<LocalTimeContainer> acceptsLocalTime(LocalTime myarg) {
            return just(new LocalTimeContainer(myarg));
        }

        @Override
        public Observable<String> acceptsEnum(TestEnum myarg) {
            return just("Enum: " + myarg);
        }

        @Override
        public Observable<String> acceptDefaultQueryParam(int myarg) {
            return just("Default: " + myarg);
        }

        @Override
        public Observable<String> acceptsStringPath(String myarg) {
            return just("String: " + myarg);
        }

        @Override
        public Observable<String> acceptsBooleanPath(Boolean myarg) {
            return just("Boolean: " + myarg);
        }

        @Override
        public Observable<String> acceptsIntegerPath(Integer myarg) {
            return just("Integer: " + myarg);
        }

        @Override
        public Observable<String> acceptsLongPath(Long myarg) {
            return just("Long: " + myarg);
        }

        @Override
        public Observable<String> acceptsStrictLongPath(long myarg) {
            return just("long: " + myarg);
        }

        @Override
        public Observable<String> acceptsDatePath(Date myarg) {
            return just("Date: " + myarg);
        }

        @Override
        public Observable<String> acceptsEnumPath(TestEnum myarg) {
            return just("Enum: " + myarg);
        }

        @Override
        public Observable<String> acceptsPostString(String myarg) {
            return just("String: " + myarg);
        }

        @Override
        public Observable<String> acceptsPostBoolean(Boolean myarg) {
            return just("Boolean: " + myarg);
        }

        @Override
        public Observable<String> acceptsPostInteger(Integer myarg) {
            return just("Integer: " + myarg);
        }

        @Override
        public Observable<String> acceptsPostLong(Long myarg) {
            return just("Long: " + myarg);
        }

        @Override
        public Observable<String> acceptsPostDate(Date myarg) {
            return just("Date: " + myarg);
        }

        @Override
        public Observable<String> acceptsPostEnum(TestEnum myarg) {
            return just("Enum: " + myarg);
        }

        @Override
        public Observable<String> acceptsPostNotNullBoolean(boolean myarg) {
            return just("bool: " + myarg);
        }

        @Override
        public Observable<String> acceptsPostNotNullInteger(int myarg) {
            return just("int: " + myarg);
        }

        @Override
        public Observable<String> acceptsPostNotNullLong(long myarg) {
            return just("long: " + myarg);
        }

        @Override
        public Observable<String> acceptsHeader(String myHeader) {
            return just("header: " + myHeader);
        }

        @Override
        public Observable<String> acceptsHeaderInteger(Integer myHeader) {
            return just("header: " + myHeader);
        }

        @Override
        public Observable<String> acceptsHeaderEnum(TestEnum myHeader) {
            return just("header: " + myHeader);
        }

        @Override
        public Observable<String> acceptsDefaultHeaderParam(int myHeader) {
            return just("Default: " + myHeader);
        }

        @Override
        public Observable<String> throwInsufficientStorage() {
            throw new WebException(HttpResponseStatus.INSUFFICIENT_STORAGE);
        }

        @Override
        public Observable<String> throwRuntimeException() {
            throw new RuntimeException();
        }

        @Override
        public Observable<String> throwException() {
            throw new AssertionError();
        }

        @Override
        public Observable<String> jsonParam(ParamEntity paramEntity) {
            return just("");
        }

        @Override
        public Observable<String> textPlain(String input) {
            return just(input);
        }

        @Override
        public Observable<String> byteArray(byte[] input) {
            return just(new String(input));
        }

        @Override
        public Observable<String> byteArrayAnyType(byte[] input) {
            return just(new String(input));
        }

        @Override
        public Observable<String> acceptsUuidQueryParam(UUID id) {
            return just("Id: " + (id != null ? id.toString() : null));
        }

        @Override
        public Observable<String> acceptsUuidFormParam(UUID id) {
            return just("Id: " + id.toString());
        }

        @Override
        public Observable<String> acceptsUuidPathParam(UUID id) {
            return just("Id: " + id.toString());
        }

        @Override
        public Observable<String> acceptsUuidHeader(UUID id) {
            return just("Id: " + id.toString());
        }

        @Override
        public Observable<String> acceptsGenericParam(List<ParamEntity> list) {
            Object listItem = list.get(0);
            return just(listItem.getClass().getSimpleName());
        }

        @Override
        public Observable<String> acceptsTrailingSlash() {
            return just("OK");
        }

        public Observable<String> acceptsCookieParam(String cookie) {
            return just(cookie);
        }

        @Override
        public Observable<String> acceptsDefaultCookieParam(int myCookie) {
            return just("Default: " + myCookie);
        }

        @Override
        public Observable<ParamEntity> acceptBodyGet(ParamEntity paramEntity) {
            return just(paramEntity);
        }

        @Override
        public Observable<ParamEntity> acceptBodyPut(ParamEntity paramEntity) {
            return just(paramEntity);
        }

        @Override
        public Observable<ParamEntity> acceptBodyPost(ParamEntity paramEntity) {
            return just(paramEntity);
        }

        @Override
        public Observable<ParamEntity> acceptBodyPatch(ParamEntity paramEntity) {
            return just(paramEntity);
        }

        @Override
        public Observable<ParamEntity> acceptBodyDelete(ParamEntity paramEntity) {
            return just(paramEntity);
        }

        @Override
        public Observable<Integer> acceptsQueryList(List<String> strings, List<Integer> integers) {
            if (strings != null) {
                return just(strings.size());
            }
            if (integers != null) {
                return just(integers.size());
            }
            throw new IllegalArgumentException();
        }

        @Override
        public Observable<Integer> acceptsQueryArray(String[] strings, Integer[] integers) {
            if (strings != null) {
                return just(strings.length);
            }
            if (integers != null) {
                return just(integers.length);
            }
            throw new IllegalArgumentException();
        }

        @Override
        public Observable<Integer> acceptsQueryListWithEnum(List<TestEnum> enums) {
            return just(enums.size());
        }

        @Override
        public Observable<String> ignoresHeaderAnnotationOnInterface() {
            return just("");
        }

        @Override
        @Headers("Content-Disposition: attachment; filename=auditlog.csv")
        public Observable<String> acceptsHeadersOnImplementation() {
            return just("");
        }

        @Override
        public Observable<String> acceptsBeanParam(ParamEntity beanParam) {
            return just(String.format("%s - %d %d", beanParam.getName(), beanParam.getAge(), beanParam.getItems().size()));
        }

        @Override
        public Observable<String> acceptsBeanParamInherited(InheritedParamEntity beanParam) {
            return just(String.format("%s - %d %d - %s", beanParam.getName(), beanParam.getAge(), beanParam.getItems().size(), beanParam.getInherited()));
        }

        @Override
        public Observable<String> acceptsSlashVar(String myarg) {
            return just("var: " + myarg);
        }

        @Override
        public Observable<String> acceptsDouble(Double myarg) {
            return just("Double: " + myarg);
        }

        @Override
        public Observable<String> acceptsPostDouble(Double myarg) {
            return just("Double: " + myarg);
        }

        @Override
        public Observable<String> acceptsPostNotNullDouble(double myarg) {
            return just("double: " + myarg);
        }

        @Override
        public Observable<String> acceptsDefaultFormParam(int myarg) {
            return just("Default: " + myarg);
        }

        @Override
        public Observable<String> overloadedMethod(String param1, String param2) {
            return Observable.just("Param1: " + param1 + ", Param2: " + param2);
        }

        @Override
        public Observable<String> overloadedMethod(String param1) {
            return Observable.just("Param1: " + param1);
        }

        @Override
        public Observable<String> overloadedMethod() {
            return null;
        }
    }

    @Path("/test/accepts/res")
    class FooTest {
        @GET
        public Observable<String> test(Foo foo) {
            return just("foo: " + foo.getStr());
        }
    }

    @Path("special")
    class SpecialResource {
        @GET
        @Path("single/{string}")
        public Single<String> getStringSingle(@PathParam("string") String string) {
            return Single.just(string);
        }

        @GET
        @Path("single/strings")
        public Single<List<String>> getStringsSingle() {
            return Single.just(asList("string", "string"));
        }

        @GET
        @Path("observable/{string}")
        public Observable<String> getStringObservable(@PathParam("string") String string) {
            return just(string);
        }

        @GET
        @Path("observable/strings")
        public Observable<List<String>> getStringsObservable() {
            return just(asList("string", "string"));
        }
    }

    @Path("default")
    class DefaultPathParamResource {
        @GET
        @Path("param/{path}")
        public Observable<String> defaultPath(@PathParam("path") @DefaultValue("defaultPath") String path) {
            return just("");
        }
    }

}

interface Foo {

    String getStr();

}<|MERGE_RESOLUTION|>--- conflicted
+++ resolved
@@ -34,7 +34,8 @@
 import java.util.*;
 
 import static java.util.Arrays.asList;
-import static org.assertj.core.api.Assertions.*;
+import static org.assertj.core.api.Assertions.assertThat;
+import static org.assertj.core.api.Assertions.fail;
 import static org.mockito.Mockito.mock;
 import static org.mockito.Mockito.when;
 import static rx.Observable.just;
@@ -306,7 +307,7 @@
     }
 
     private void assertBadRequest(MockHttpServerResponse response,
-                                  String expectedBodyRegex
+        String expectedBodyRegex
     ) {
         if (!expectedBodyRegex.contains("\"")) {
             expectedBodyRegex = expectedBodyRegex.replaceAll("'", "\\\"");
@@ -705,101 +706,6 @@
         assertThat(get(service, "/test/acceptsBeanParamInherited?name=foo&age=3&items=1,2&inherited=YES").getOutp()).isEqualTo("\"foo - 3 2 - YES\"");
     }
 
-<<<<<<< HEAD
-    @Test
-    public void shouldHandleCustomRegexPathParam() {
-        assertStartupChecksPassed(new CustomRegexPathParam() {}, new One() {});
-    }
-
-    @Test
-    public void testCollidingLogic() {
-        assertCollision(new SamePathAndVerbDifferentType() {});
-
-        assertStartupChecksPassed(new VerbDiffers() {});
-
-        assertStartupChecksPassed(new One() {}, new Two() {});
-    }
-
-    @Test
-    public void shouldNotCollideOnSamePathButDifferentVerb() {
-        assertStartupChecksPassed(new SamePathDifferentVerb(){});
-    }
-
-    @Test
-    public void shouldNotCollideOnSamePathButDifferingCookieParam() {
-        assertStartupChecksPassed(new OtherParametersDiffer() {}, new One() {});
-    }
-
-    @Test
-    public void shouldNotCollideOnDuplicateResource() {
-        assertStartupChecksPassed(new One() {}, new Two() {}, new One() {});
-    }
-
-    @Test
-    public void shouldCollideWhenCookieParamValueIsTheSame() {
-        assertCollision(new OtherParametersAreTheSame() {});
-    }
-
-    @Test
-    public void shouldCollideWhenCookieParamsAreTheSameButInDifferentOrder() {
-        assertCollision(new OtherParametersAreTheSameInDifferentOrder() {}, new One() {});
-    }
-
-    @Test
-    public void shouldNotCollideWhenResourceMethodIsSuppressAnnotated() {
-        assertStartupChecksPassed(new IgnoreErrorsWhenSuppressAnnotated() {});
-    }
-
-    @Test
-    public void shouldThrowExceptionForMethodsThatAreNotReactive() {
-        assertThatThrownBy(()->newJaxRsResources(new Object[]{new NonReactive()}))
-            .isInstanceOf(IllegalArgumentException.class)
-            .hasMessage("Can only serve methods that are reactive. public java.lang.String " +
-                "se.fortnox.reactivewizard.jaxrs.JaxRsResourceTest$NonReactive.nonReactive() had unsupported return " +
-                "type class java.lang.String");
-    }
-
-    @Path("")
-    public static class NonReactive {
-        @GET
-        public String nonReactive(){
-            return "test";
-        }
-    }
-
-    private JaxRsResources newJaxRsResources(Object[] services) {
-        return new JaxRsResources(
-            services,
-            new JaxRsResourceFactory(
-                new ParamResolverFactories(
-                    new DeserializerFactory(),
-                    new ParamResolvers(Collections.EMPTY_SET, Collections.EMPTY_SET),
-                    new AnnotatedParamResolverFactories(),
-                    new WrapSupportingParamTypeResolver()),
-                new JaxRsResultFactoryFactory()),
-            false
-        );
-    }
-
-    private void assertCollision(Object... services) {
-        try {
-            newJaxRsResources(services);
-            Assert.fail();
-        } catch (IllegalStateException illegalStateException) {
-            assertThat(illegalStateException).hasMessageContaining("collides");
-        }
-    }
-
-    private void assertStartupChecksPassed(Object... services) {
-        try {
-            newJaxRsResources(services);
-        } catch (IllegalStateException illegalStateException) {
-            Assert.fail("Didnt expect exception: " + illegalStateException.getMessage());
-        }
-    }
-
-=======
->>>>>>> 244f5ab3
     @Path("test")
     class Testresource {
         @Path("acceptsString")
@@ -1096,7 +1002,7 @@
         @Path("acceptsQueryArray")
         @GET
         Observable<Integer> acceptsQueryArray(@QueryParam("Stringarray") String[] strings,
-                                              @QueryParam("Integerarray") Integer[] integers
+            @QueryParam("Integerarray") Integer[] integers
         );
 
         @Path("acceptsQueryListWithEnum")
