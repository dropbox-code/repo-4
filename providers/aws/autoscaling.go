--- conflicted
+++ resolved
@@ -77,19 +77,12 @@
 	return p.Err()
 }
 
-<<<<<<< HEAD
-func (g *AutoScalingGenerator) loadLaunchTemplates(sess *session.Session) error {
-	ec2svc := ec2.New(sess)
-	err := ec2svc.DescribeLaunchTemplatesPages(&ec2.DescribeLaunchTemplatesInput{}, func(launchTemplatesOutput *ec2.DescribeLaunchTemplatesOutput, lastPage bool) bool {
-		for _, lt := range launchTemplatesOutput.LaunchTemplates {
-=======
 func (g *AutoScalingGenerator) loadLaunchTemplates(config aws.Config) error {
 	ec2svc := ec2.New(config)
 
 	p := ec2.NewDescribeLaunchTemplatesPaginator(ec2svc.DescribeLaunchTemplatesRequest(&ec2.DescribeLaunchTemplatesInput{}))
 	for p.Next(context.Background()) {
 		for _, lt := range p.CurrentPage().LaunchTemplates {
->>>>>>> 3686f921
 			g.Resources = append(g.Resources, terraform_utils.NewSimpleResource(
 				aws.StringValue(lt.LaunchTemplateId),
 				aws.StringValue(lt.LaunchTemplateName),
@@ -98,10 +91,6 @@
 				AsgAllowEmptyValues,
 			))
 		}
-		return !lastPage
-	})
-	if err != nil {
-		return err
 	}
 	return p.Err()
 }
