// Copyright 2018 The Terraformer Authors.
//
// Licensed under the Apache License, Version 2.0 (the "License");
// you may not use this file except in compliance with the License.
// You may obtain a copy of the License at
//
//      http://www.apache.org/licenses/LICENSE-2.0
//
// Unless required by applicable law or agreed to in writing, software
// distributed under the License is distributed on an "AS IS" BASIS,
// WITHOUT WARRANTIES OR CONDITIONS OF ANY KIND, either express or implied.
// See the License for the specific language governing permissions and
// limitations under the License.

package aws

import (
	"os"
	"strconv"

	"github.com/GoogleCloudPlatform/terraformer/terraform_utils"
	"github.com/GoogleCloudPlatform/terraformer/terraform_utils/provider_wrapper"
	"github.com/pkg/errors"
	"github.com/zclconf/go-cty/cty"
)

type AWSProvider struct {
	terraform_utils.Provider
	region  string
	profile string
}

// global resources should be bound to a default region. AWS doesn't specify in which region default services are
// placed (see  https://docs.aws.amazon.com/general/latest/gr/rande.html), so we shouldn't assume any region as well
var SupportedGlobalResources = []string{
	"budgets",
	"cloudfront",
	"iam",
	"organization",
	"route53",
}

func (p AWSProvider) GetResourceConnections() map[string]map[string][]string {
	return map[string]map[string][]string{
		"alb": {
			"sg":     []string{"security_groups", "id"},
			"subnet": []string{"subnets", "id"},
			"alb": []string{
				"load_balancer_arn", "id",
				"listener_arn", "id",
				// TF ALB TG attachment logic doesn't work well with references (doesn't interpolate)
			},
		},
		"auto_scaling": {
			"sg":     []string{"security_groups", "id"},
			"subnet": []string{"vpc_zone_identifier", "id"},
		},
		"ec2_instance": {
			"sg":     []string{"vpc_security_group_ids", "id"},
			"subnet": []string{"subnet_id", "id"},
		},
		"elasticache": {
			"vpc":    []string{"vpc_id", "id"},
			"subnet": []string{"subnet_ids", "id"},
			"sg":     []string{"security_group_ids", "id"},
		},
		"ebs": {
			// TF EBS attachment logic doesn't work well with references (doesn't interpolate)
		},
		"ecs": {
			"ecs":    []string{"task_definition", "arn"},
			"subnet": []string{"network_configuration.subnets", "id"},
			"sg":     []string{"network_configuration.security_groups", "id"},
		},
		"eks": {
			"subnet": []string{"vpc_config.subnet_ids", "id"},
			"sg":     []string{"vpc_config.security_group_ids", "id"},
		},
		"elb": {
			"sg":     []string{"security_groups", "id"},
			"subnet": []string{"subnets", "id"},
		},
		"igw": {"vpc": []string{"vpc_id", "id"}},
		"msk": {
			"subnet": []string{"broker_node_group_info.client_subnets", "id"},
			"sg":     []string{"broker_node_group_info.security_groups", "id"},
		},
		"nacl": {
			"subnet": []string{"subnet_ids", "id"},
			"vpc":    []string{"vpc_id", "id"},
		},
		"organization": {
			"organization": []string{
				"policy_id", "id",
				"parent_id", "id",
				"target_id", "id",
			},
		},
		"rds": {
			"subnet": []string{"subnet_ids", "id"},
			"sg":     []string{"vpc_security_group_ids", "id"},
		},
		"route_table": {
			"route_table": []string{"route_table_id", "id"},
			"subnet":      []string{"subnet_id", "id"},
			"vpc":         []string{"vpc_id", "id"},
		},
		"sns": {
			"sns": []string{"topic_arn", "id"},
			"sqs": []string{"endpoint", "arn"},
		},
		"sg": {
			"sg": []string{
				"egress.security_groups", "id",
				"ingress.security_groups", "id",
				"security_group_id", "id",
				"source_security_group_id", "id",
			},
		},
		"subnet": {"vpc": []string{"vpc_id", "id"}},
		"transit_gateway": {
			"vpc":             []string{"vpc_id", "id"},
			"transit_gateway": []string{"transit_gateway_id", "id"},
			"subnet":          []string{"subnet_ids", "id"},
			"vpn_connection":  []string{"vpn_connection_id", "id"},
		},
		"vpn_gateway": {"vpc": []string{"vpc_id", "id"}},
		"vpn_connection": {
			"customer_gateway": []string{"customer_gateway_id", "id"},
			"vpn_gateway":      []string{"vpn_gateway_id", "id"},
		},
	}
}

func (p AWSProvider) GetProviderData(arg ...string) map[string]interface{} {
	awsConfig := map[string]interface{}{
		"version": provider_wrapper.GetProviderVersion(p.GetName()),
	}

	if p.region != "" {
		awsConfig["region"] = p.region
	}

	return map[string]interface{}{
		"provider": map[string]interface{}{
			"aws": awsConfig,
		},
	}
}

func (p *AWSProvider) GetConfig() cty.Value {
	return cty.ObjectVal(map[string]cty.Value{
		"region":                 cty.StringVal(p.region),
		"skip_region_validation": cty.True,
	})
}

func (p *AWSProvider) GetBasicConfig() cty.Value {
	return p.GetConfig()
}

// check projectName in env params
func (p *AWSProvider) Init(args []string) error {
	p.region = args[0]
	p.profile = args[1]

	// Terraformer accepts region and profile configuration, so we must detect what env variables to adjust to make Go SDK rely on them. AWS_SDK_LOAD_CONFIG here must be checked to determine correct variable to set.
	enableSharedConfig, _ := strconv.ParseBool(os.Getenv("AWS_SDK_LOAD_CONFIG"))
	var err error
	if p.region != "" {
		if enableSharedConfig {
			err = os.Setenv("AWS_DEFAULT_REGION", p.region)
		} else {
			err = os.Setenv("AWS_REGION", p.region)
		}
		if err != nil {
			return err
		}
	}

	if p.profile != "default" && p.profile != "" {
		if enableSharedConfig {
			err = os.Setenv("AWS_DEFAULT_PROFILE", p.profile)
		} else {
			err = os.Setenv("AWS_PROFILE", p.profile)
		}
		if err != nil {
			return err
		}
	}
	return nil
}

func (p *AWSProvider) GetName() string {
	return "aws"
}

func (p *AWSProvider) InitService(serviceName string, verbose bool) error {
	var isSupported bool
	if _, isSupported = p.GetSupportedService()[serviceName]; !isSupported {
		return errors.New("aws: " + serviceName + " not supported service")
	}
	p.Service = p.GetSupportedService()[serviceName]
	p.Service.SetName(serviceName)
	p.Service.SetVerbose(verbose)
	p.Service.SetProviderName(p.GetName())
	p.Service.SetArgs(map[string]interface{}{
		"region":                 p.region,
		"profile":                p.profile,
		"skip_region_validation": true,
	})
	return nil
}

// GetAWSSupportService return map of support service for AWS
func (p *AWSProvider) GetSupportedService() map[string]terraform_utils.ServiceGenerator {
	return map[string]terraform_utils.ServiceGenerator{
		"accessanalyzer":    &AccessAnalyzerGenerator{},
		"acm":               &ACMGenerator{},
		"alb":               &AlbGenerator{},
		"auto_scaling":      &AutoScalingGenerator{},
		"budgets":           &BudgetsGenerator{},
		"cloud9":            &Cloud9Generator{},
		"cloudformation":    &CloudFormationGenerator{},
		"cloudfront":        &CloudFrontGenerator{},
		"cloudtrail":        &CloudTrailGenerator{},
		"codecommit":        &CodeCommitGenerator{},
<<<<<<< HEAD
		"customer_gateway":  &CustomerGatewayGenerator{},
=======
		"codepipeline":      &CodePipelineGenerator{},
>>>>>>> 14fe1c44
		"dynamodb":          &DynamoDbGenerator{},
		"ebs":               &EbsGenerator{},
		"ec2_instance":      &Ec2Generator{},
		"ecs":               &EcsGenerator{},
		"eks":               &EksGenerator{},
		"eip":               &ElasticIpGenerator{},
		"elasticache":       &ElastiCacheGenerator{},
		"elastic_beanstalk": &BeanstalkGenerator{},
		"elb":               &ElbGenerator{},
		"emr":               &EmrGenerator{},
		"es":                &EsGenerator{},
		"firehose":          &FirehoseGenerator{},
		"glue":              &GlueGenerator{},
		"iam":               &IamGenerator{},
		"igw":               &IgwGenerator{},
		"kinesis":           &KinesisGenerator{},
		"kms":               &KmsGenerator{},
		"lambda":            &LambdaGenerator{},
		"msk":               &MskGenerator{},
		"nacl":              &NaclGenerator{},
		"nat":               &NatGatewayGenerator{},
		"organization":      &OrganizationGenerator{},
		"rds":               &RDSGenerator{},
		"route53":           &Route53Generator{},
		"route_table":       &RouteTableGenerator{},
		"s3":                &S3Generator{},
		"sg":                &SecurityGenerator{},
		"sqs":               &SqsGenerator{},
		"sns":               &SnsGenerator{},
		"subnet":            &SubnetGenerator{},
		"transit_gateway":   &TransitGatewayGenerator{},
		"vpc":               &VpcGenerator{},
		"vpc_peering":       &VpcPeeringConnectionGenerator{},
		"vpn_connection":    &VpnConnectionGenerator{},
		"vpn_gateway":       &VpnGatewayGenerator{},
	}
}<|MERGE_RESOLUTION|>--- conflicted
+++ resolved
@@ -225,11 +225,8 @@
 		"cloudfront":        &CloudFrontGenerator{},
 		"cloudtrail":        &CloudTrailGenerator{},
 		"codecommit":        &CodeCommitGenerator{},
-<<<<<<< HEAD
+		"codepipeline":      &CodePipelineGenerator{},
 		"customer_gateway":  &CustomerGatewayGenerator{},
-=======
-		"codepipeline":      &CodePipelineGenerator{},
->>>>>>> 14fe1c44
 		"dynamodb":          &DynamoDbGenerator{},
 		"ebs":               &EbsGenerator{},
 		"ec2_instance":      &Ec2Generator{},
