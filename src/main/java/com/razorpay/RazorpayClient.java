--- conflicted
+++ resolved
@@ -16,11 +16,8 @@
   public SubscriptionClient Subscriptions;
   public AddonClient Addons;
   public PlanClient Plans;
-<<<<<<< HEAD
   public ItemClient Items;
-=======
   public FundAccountClient FundAccount; 
->>>>>>> 074fac32
   public VirtualAccountClient VirtualAccounts;
 
   public RazorpayClient(String key, String secret) throws RazorpayException {
@@ -40,11 +37,8 @@
     Subscriptions = new SubscriptionClient(auth);
     Addons = new AddonClient(auth);
     Plans = new PlanClient(auth);
-<<<<<<< HEAD
     Items = new ItemClient(auth);
-=======
     FundAccount = new FundAccountClient(auth);
->>>>>>> 074fac32
     VirtualAccounts = new VirtualAccountClient(auth);
   }
 
