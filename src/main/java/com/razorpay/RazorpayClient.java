--- conflicted
+++ resolved
@@ -16,14 +16,11 @@
   public SubscriptionClient Subscriptions;
   public AddonClient Addons;
   public PlanClient Plans;
-<<<<<<< HEAD
   public SettlementClient Settlement;
-=======
   public QrCodeClient QrCode;
   public PaymentLinkClient PaymentLink;
   public ItemClient Items;
   public FundAccountClient FundAccount; 
->>>>>>> d7fc85c0
   public VirtualAccountClient VirtualAccounts;
 
   public RazorpayClient(String key, String secret) throws RazorpayException {
@@ -43,14 +40,11 @@
     Subscriptions = new SubscriptionClient(auth);
     Addons = new AddonClient(auth);
     Plans = new PlanClient(auth);
-<<<<<<< HEAD
     Settlement = new SettlementClient(auth);
-=======
     QrCode = new QrCodeClient(auth);
     PaymentLink = new PaymentLinkClient(auth);
     Items = new ItemClient(auth);
     FundAccount = new FundAccountClient(auth);
->>>>>>> d7fc85c0
     VirtualAccounts = new VirtualAccountClient(auth);
   }
 
