--- conflicted
+++ resolved
@@ -16,13 +16,10 @@
   public SubscriptionClient Subscriptions;
   public AddonClient Addons;
   public PlanClient Plans;
-<<<<<<< HEAD
   public QrCodeClient QrCode;
-=======
   public PaymentLinkClient PaymentLink;
   public ItemClient Items;
   public FundAccountClient FundAccount; 
->>>>>>> d732cdb5
   public VirtualAccountClient VirtualAccounts;
 
   public RazorpayClient(String key, String secret) throws RazorpayException {
@@ -42,13 +39,10 @@
     Subscriptions = new SubscriptionClient(auth);
     Addons = new AddonClient(auth);
     Plans = new PlanClient(auth);
-<<<<<<< HEAD
     QrCode = new QrCodeClient(auth);
-=======
     PaymentLink = new PaymentLinkClient(auth);
     Items = new ItemClient(auth);
     FundAccount = new FundAccountClient(auth);
->>>>>>> d732cdb5
     VirtualAccounts = new VirtualAccountClient(auth);
   }
 
