--- conflicted
+++ resolved
@@ -16,12 +16,9 @@
   public SubscriptionClient Subscriptions;
   public AddonClient Addons;
   public PlanClient Plans;
-<<<<<<< HEAD
   public PaymentLinkClient PaymentLink;
-=======
   public ItemClient Items;
   public FundAccountClient FundAccount; 
->>>>>>> 2d6c3efc
   public VirtualAccountClient VirtualAccounts;
 
   public RazorpayClient(String key, String secret) throws RazorpayException {
@@ -41,12 +38,9 @@
     Subscriptions = new SubscriptionClient(auth);
     Addons = new AddonClient(auth);
     Plans = new PlanClient(auth);
-<<<<<<< HEAD
     PaymentLink = new PaymentLinkClient(auth);
-=======
     Items = new ItemClient(auth);
     FundAccount = new FundAccountClient(auth);
->>>>>>> 2d6c3efc
     VirtualAccounts = new VirtualAccountClient(auth);
   }
 
