package com.razorpay;

import java.io.IOException;
import java.util.ArrayList;

import org.apache.commons.text.WordUtils;
import org.json.JSONArray;
import org.json.JSONObject;

import okhttp3.HttpUrl;
import okhttp3.Response;

class ApiClient {

  String auth;

  private final String ENTITY = "entity";

  private final String COLLECTION = "collection";

  private final String ERROR = "error";

  private final String DESCRIPTION = "description";

  private final String STATUS_CODE = "code";

  private final int STATUS_OK = 200;

  private final int STATUS_MULTIPLE_CHOICE = 300;

  ApiClient(String auth) {
    this.auth = auth;
  }

  public <T extends Entity> T get(String path, JSONObject requestObject) throws RazorpayException {
    Response response = ApiUtils.getRequest(path, requestObject, auth);
    return processResponse(response);
  }

  public <T extends Entity> T post(String path, JSONObject requestObject) throws RazorpayException {
    Response response = ApiUtils.postRequest(path, requestObject, auth);
    return processResponse(response);
  }

  public <T extends Entity> T put(String path, JSONObject requestObject) throws RazorpayException {
    Response response = ApiUtils.putRequest(path, requestObject, auth);
    return processResponse(response);
  }

  public <T extends Entity> T patch(String path, JSONObject requestObject) throws RazorpayException {
    Response response = ApiUtils.patchRequest(path, requestObject, auth);
    return processResponse(response);
  }

  public <T extends Entity> T delete(String path, JSONObject requestObject) throws RazorpayException {
    Response response = ApiUtils.deleteRequest(path, requestObject, auth);
    return processDeleteResponse(response);
  }

  <T extends Entity> ArrayList<T> getCollection(String path, JSONObject requestObject)
      throws RazorpayException {
    Response response = ApiUtils.getRequest(path, requestObject, auth);
    return processCollectionResponse(response);
  }

  private <T extends Entity> T parseResponse(JSONObject jsonObject) throws RazorpayException {
    if (jsonObject.has(ENTITY)) {
      Class<T> cls = getClass(jsonObject.getString(ENTITY));
      try {
        return cls.getConstructor(JSONObject.class).newInstance(jsonObject);
      } catch (Exception e) {
        throw new RazorpayException("Unable to parse response because of " + e.getMessage());
      }
    }

    throw new RazorpayException("Unable to parse response");
  }

  private <T extends Entity> ArrayList<T> parseCollectionResponse(JSONArray jsonArray)
      throws RazorpayException {
<<<<<<< HEAD
	ArrayList<T> modelList = new ArrayList<T>();
    if (jsonObject.has(ENTITY) && COLLECTION.equals(jsonObject.getString(ENTITY))) {
      JSONArray jsonArray = jsonObject.getJSONArray("items");
      try {
        for (int i = 0; i < jsonArray.length(); i++) {
          JSONObject jsonObj = jsonArray.getJSONObject(i);
          T t = parseResponse(jsonObj);
          modelList.add(t);
        }
        return modelList;
      } catch (RazorpayException e) {
        throw e;
=======

    ArrayList<T> modelList = new ArrayList<T>();
    try {
      for (int i = 0; i < jsonArray.length(); i++) {
        JSONObject jsonObj = jsonArray.getJSONObject(i);
        T t = parseResponse(jsonObj);
        modelList.add(t);
>>>>>>> d732cdb5
      }
      return modelList;
    } catch (RazorpayException e) {
      throw e;
    }
  }

  /*
   * this method will take http url as : https://api.razorpay.com/v1/invocies
   * and will return entity name with the help of @EntityNameURLMapping class
   */
  private String getEntityNameFromURL(HttpUrl url) {
	  String param = url.pathSegments().get(1);
    return EntityNameURLMapping.getEntityName(param);
  }
  

  <T extends Entity> T processResponse(Response response) throws RazorpayException {
    if (response == null) {
      throw new RazorpayException("Invalid Response from server");
    }

    int statusCode = response.code();
    String responseBody = null;
    JSONObject responseJson = null;
    try {
      responseBody = response.body().string();
      responseJson = new JSONObject(responseBody);
    } catch (IOException e) {
      throw new RazorpayException(e.getMessage());
    }

    if (statusCode >= STATUS_OK && statusCode < STATUS_MULTIPLE_CHOICE) {

      if(!responseJson.has(ENTITY)) {
        String entityName = getEntityNameFromURL(response.request().url());
        responseJson.put("entity",entityName);
      }

      return parseResponse(responseJson);
    }

    throwException(statusCode, responseJson);
    return null;
  }

  <T extends Entity> ArrayList<T> processCollectionResponse(Response response)
          throws RazorpayException {
    if (response == null) {
      throw new RazorpayException("Invalid Response from server");
    }

    int statusCode = response.code();
    String responseBody = null;
    JSONObject responseJson = null;

    try {
      responseBody = response.body().string();
      responseJson = new JSONObject(responseBody);
    } catch (IOException e) {
      throw new RazorpayException(e.getMessage());
    }

    String collectionName  = null;
    collectionName = responseJson.has("payment_links")?
            "payment_links": "items";

    JSONArray collection = responseJson.getJSONArray(collectionName);
    populateEntityInCollection(response, collection);

    if (statusCode >= STATUS_OK && statusCode < STATUS_MULTIPLE_CHOICE) {
      return parseCollectionResponse(collection);
    }

    throwException(statusCode, responseJson);
    return null;
  }

  private void populateEntityInCollection(Response response, JSONArray jsonArray) {
    for (int i = 0; i < jsonArray.length(); i++) {
      JSONObject jsonObj = jsonArray.getJSONObject(i);
      if(!jsonObj.has(ENTITY)) {
        String entityName = getEntityNameFromURL(response.request().url());
        jsonObj.put("entity",entityName);
      }
    }
  }

  private <T extends Entity> T processDeleteResponse(Response response) throws RazorpayException {
    if (response == null) {
      throw new RazorpayException("Invalid Response from server");
    }

    int statusCode = response.code();
    String responseBody = null;
    JSONObject responseJson = null;

    try {
      responseBody = response.body().string();
      responseJson = new JSONObject(responseBody);
    } catch (IOException e) {
      throw new RazorpayException(e.getMessage());
    }

    if (statusCode < STATUS_OK || statusCode >= STATUS_MULTIPLE_CHOICE) {
      throwException(statusCode, responseJson);
    }
    return parseResponse(responseJson);
  }

  private void throwException(int statusCode, JSONObject responseJson) throws RazorpayException {
    if (responseJson.has(ERROR)) {
      JSONObject errorResponse = responseJson.getJSONObject(ERROR);
      String code = errorResponse.getString(STATUS_CODE);
      String description = errorResponse.getString(DESCRIPTION);
      throw new RazorpayException(code + ":" + description);
    }
    throwServerException(statusCode, responseJson.toString());
  }

  private void throwServerException(int statusCode, String responseBody) throws RazorpayException {
    StringBuilder sb = new StringBuilder();
    sb.append("Status Code: ").append(statusCode).append("\n");
    sb.append("Server response: ").append(responseBody);
    throw new RazorpayException(sb.toString());
  }

  private Class getClass(String entity) {
    try {
      String entityClass = "com.razorpay." + WordUtils.capitalize(entity, '_').replaceAll("_", "");
      return Class.forName(entityClass);
    } catch (ClassNotFoundException e) {
      return null;
    }
  }
}<|MERGE_RESOLUTION|>--- conflicted
+++ resolved
@@ -78,28 +78,13 @@
 
   private <T extends Entity> ArrayList<T> parseCollectionResponse(JSONArray jsonArray)
       throws RazorpayException {
-<<<<<<< HEAD
-	ArrayList<T> modelList = new ArrayList<T>();
-    if (jsonObject.has(ENTITY) && COLLECTION.equals(jsonObject.getString(ENTITY))) {
-      JSONArray jsonArray = jsonObject.getJSONArray("items");
-      try {
-        for (int i = 0; i < jsonArray.length(); i++) {
-          JSONObject jsonObj = jsonArray.getJSONObject(i);
-          T t = parseResponse(jsonObj);
-          modelList.add(t);
-        }
-        return modelList;
-      } catch (RazorpayException e) {
-        throw e;
-=======
-
-    ArrayList<T> modelList = new ArrayList<T>();
+
+   ArrayList<T> modelList = new ArrayList<T>();
     try {
       for (int i = 0; i < jsonArray.length(); i++) {
         JSONObject jsonObj = jsonArray.getJSONObject(i);
         T t = parseResponse(jsonObj);
         modelList.add(t);
->>>>>>> d732cdb5
       }
       return modelList;
     } catch (RazorpayException e) {
