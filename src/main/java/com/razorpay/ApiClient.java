package com.razorpay;

import java.io.IOException;
import java.util.ArrayList;

import org.apache.commons.text.WordUtils;
import org.json.JSONArray;
import org.json.JSONObject;

import org.apache.commons.text.WordUtils;

<<<<<<< HEAD
import okhttp3.Response;

=======
>>>>>>> ebf1741b
class ApiClient {

  String auth;

  private final String ENTITY = "entity";

  private final String COLLECTION = "collection";

  private final String ERROR = "error";

  private final String DESCRIPTION = "description";

  private final String STATUS_CODE = "code";

  private final int STATUS_OK = 200;

  private final int STATUS_MULTIPLE_CHOICE = 300;

  ApiClient(String auth) {
    this.auth = auth;
  }

  <T extends Entity> T get(String path, JSONObject requestObject) throws RazorpayException {
    Response response = ApiUtils.getRequest(path, requestObject, auth);
    return processResponse(response);
  }

  <T extends Entity> T post(String path, JSONObject requestObject) throws RazorpayException {
    Response response = ApiUtils.postRequest(path, requestObject, auth);
    return processResponse(response);
  }

  <T extends Entity> T put(String path, JSONObject requestObject) throws RazorpayException {
    Response response = ApiUtils.putRequest(path, requestObject, auth);
    return processResponse(response);
  }

  <T extends Entity> T patch(String path, JSONObject requestObject) throws RazorpayException {
    Response response = ApiUtils.patchRequest(path, requestObject, auth);
    return processResponse(response);
  }

  <T extends Entity> T delete(String path, JSONObject requestObject) throws RazorpayException {
    Response response = ApiUtils.deleteRequest(path, requestObject, auth);
    return processResponse(response);
  }

  <T extends Entity> ArrayList<T> getCollection(String path, JSONObject requestObject)
      throws RazorpayException {
    Response response = ApiUtils.getRequest(path, requestObject, auth);
    return processCollectionResponse(response);
  }

  private <T extends Entity> T parseResponse(JSONObject jsonObject) throws RazorpayException {
    if (jsonObject.has(ENTITY)) {
      Class<T> cls = getClass(jsonObject.getString(ENTITY));
      try {
        return cls.getConstructor(JSONObject.class).newInstance(jsonObject);
      } catch (Exception e) {
        throw new RazorpayException("Unable to parse response because of " + e.getMessage());
      }
    }

    throw new RazorpayException("Unable to parse response");
  }

  private <T extends Entity> ArrayList<T> parseCollectionResponse(JSONObject jsonObject)
      throws RazorpayException {

    ArrayList<T> modelList = new ArrayList<T>();
    if (jsonObject.has(ENTITY) && COLLECTION.equals(jsonObject.getString(ENTITY))) {
      JSONArray jsonArray = jsonObject.getJSONArray("items");
      try {
        for (int i = 0; i < jsonArray.length(); i++) {
          JSONObject refundJson = jsonArray.getJSONObject(i);
          T t = parseResponse(refundJson);
          modelList.add(t);
        }
        return modelList;
      } catch (RazorpayException e) {
        throw e;
      }
    }

    throw new RazorpayException("Unable to parse response");
  }

  <T extends Entity> T processResponse(Response response) throws RazorpayException {
    if (response == null) {
      throw new RazorpayException("Invalid Response from server");
    }

    int statusCode = response.code();
    String responseBody = null;
    JSONObject responseJson = null;

    try {
      responseBody = response.body().string();
      responseJson = new JSONObject(responseBody);
    } catch (IOException e) {
      throw new RazorpayException(e.getMessage());
    }

    if (statusCode >= STATUS_OK && statusCode < STATUS_MULTIPLE_CHOICE) {
      return parseResponse(responseJson);
    }

    throwException(statusCode, responseJson);
    return null;
  }

  <T extends Entity> ArrayList<T> processCollectionResponse(Response response)
      throws RazorpayException {
    if (response == null) {
      throw new RazorpayException("Invalid Response from server");
    }

    int statusCode = response.code();
    String responseBody = null;
    JSONObject responseJson = null;

    try {
      responseBody = response.body().string();
      responseJson = new JSONObject(responseBody);
    } catch (IOException e) {
      throw new RazorpayException(e.getMessage());
    }

    if (statusCode >= STATUS_OK && statusCode < STATUS_MULTIPLE_CHOICE) {
      return parseCollectionResponse(responseJson);
    }

    throwException(statusCode, responseJson);
    return null;
  }

  private void throwException(int statusCode, JSONObject responseJson) throws RazorpayException {
    if (responseJson.has(ERROR)) {
      JSONObject errorResponse = responseJson.getJSONObject(ERROR);
      String code = errorResponse.getString(STATUS_CODE);
      String description = errorResponse.getString(DESCRIPTION);
      throw new RazorpayException(code + ":" + description);
    }
    throwServerException(statusCode, responseJson.toString());
  }

  private void throwServerException(int statusCode, String responseBody) throws RazorpayException {
    StringBuilder sb = new StringBuilder();
    sb.append("Status Code: ").append(statusCode).append("\n");
    sb.append("Server response: ").append(responseBody);
    throw new RazorpayException(sb.toString());
  }

  private Class getClass(String entity) {
    try {
      String entityClass = "com.razorpay." + WordUtils.capitalize(entity, '_').replaceAll("_", "");
      return Class.forName(entityClass);
    } catch (ClassNotFoundException e) {
      return null;
    }
  }
}<|MERGE_RESOLUTION|>--- conflicted
+++ resolved
@@ -7,13 +7,8 @@
 import org.json.JSONArray;
 import org.json.JSONObject;
 
-import org.apache.commons.text.WordUtils;
-
-<<<<<<< HEAD
 import okhttp3.Response;
 
-=======
->>>>>>> ebf1741b
 class ApiClient {
 
   String auth;
