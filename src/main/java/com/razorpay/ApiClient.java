--- conflicted
+++ resolved
@@ -77,11 +77,7 @@
   }
 
   private <T extends Entity> ArrayList<T> parseCollectionResponse(JSONArray jsonArray)
-<<<<<<< HEAD
       throws RazorpayException {
-=======
-          throws RazorpayException {
->>>>>>> 2d6c3efc
 
     ArrayList<T> modelList = new ArrayList<T>();
     try {
@@ -167,20 +163,6 @@
     return null;
   }
 
-<<<<<<< HEAD
-  private void populateEntityInCollection(Response response, JSONArray jsonArray) {
-    for (int i = 0; i < jsonArray.length(); i++) {
-      JSONObject jsonObj = jsonArray.getJSONObject(i);
-       if(!jsonObj.has(ENTITY)) {
-         String entityName = getEntityNameFromURL(response.request().url());
-         jsonObj.put("entity",entityName);
-       }
-    }
-  }
-
-  private void processDeleteResponse(Response response) throws RazorpayException {
-=======
-
   private void populateEntityInCollection(Response response, JSONArray jsonArray) {
     for (int i = 0; i < jsonArray.length(); i++) {
       JSONObject jsonObj = jsonArray.getJSONObject(i);
@@ -192,7 +174,6 @@
   }
 
   private <T extends Entity> T processDeleteResponse(Response response) throws RazorpayException {
->>>>>>> 2d6c3efc
     if (response == null) {
       throw new RazorpayException("Invalid Response from server");
     }
