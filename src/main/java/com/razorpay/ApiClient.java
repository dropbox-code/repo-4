--- conflicted
+++ resolved
@@ -77,15 +77,9 @@
   }
 
   private <T extends Entity> ArrayList<T> parseCollectionResponse(JSONArray jsonArray)
-<<<<<<< HEAD
-          throws RazorpayException {
-
-    ArrayList<T> modelList = new ArrayList<T>();
-=======
       throws RazorpayException {
 
    ArrayList<T> modelList = new ArrayList<T>();
->>>>>>> d7fc85c0
     try {
       for (int i = 0; i < jsonArray.length(); i++) {
         JSONObject jsonObj = jsonArray.getJSONObject(i);
@@ -125,14 +119,7 @@
 
     if (statusCode >= STATUS_OK && statusCode < STATUS_MULTIPLE_CHOICE) {
 
-<<<<<<< HEAD
       populateEntityInResponse(responseJson, response);
-=======
-      if(!responseJson.has(ENTITY)) {
-        String entityName = getEntityNameFromURL(response.request().url());
-        responseJson.put("entity",entityName);
-      }
->>>>>>> d7fc85c0
 
       return parseResponse(responseJson);
     }
@@ -184,23 +171,12 @@
 
   private void populateEntityInCollection(Response response, JSONArray jsonArray) {
     for (int i = 0; i < jsonArray.length(); i++) {
-<<<<<<< HEAD
       populateEntityInResponse(jsonArray.getJSONObject(i),response);
     }
   }
 
-  private void processDeleteResponse(Response response) throws RazorpayException {
-=======
-      JSONObject jsonObj = jsonArray.getJSONObject(i);
-      if(!jsonObj.has(ENTITY)) {
-        String entityName = getEntityNameFromURL(response.request().url());
-        jsonObj.put("entity",entityName);
-      }
-    }
-  }
 
   private <T extends Entity> T processDeleteResponse(Response response) throws RazorpayException {
->>>>>>> d7fc85c0
     if (response == null) {
       throw new RazorpayException("Invalid Response from server");
     }
