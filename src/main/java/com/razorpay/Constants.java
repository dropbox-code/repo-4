package com.razorpay;

import okhttp3.MediaType;

public class Constants {

  // API constants
  static final String SCHEME = "https";
  static final String HOSTNAME = "api.razorpay.com";
  static final Integer PORT = 443;
  static final String VERSION = "v1";

  static final String AUTH_HEADER_KEY = "Authorization";
  static final String USER_AGENT = "User-Agent";
  static final MediaType MEDIA_TYPE_JSON = MediaType.parse("application/json; charset=utf-8");

  // API URI
  static final String PAYMENT_GET = "payments/%s";
  static final String PAYMENT_LIST = "payments";
  static final String PAYMENT_CAPTURE = "payments/%s/capture";
  static final String PAYMENT_REFUND = "payments/%s/refund";
  static final String PAYMENT_TRANSFER_CREATE = "payments/%s/transfers";
  static final String PAYMENT_TRANSFER_GET = "payments/%s/transfers";
  static final String PAYMENT_BANK_TRANSFER_GET = "payments/%s/bank_transfer";
  static final String PAYMENT_EDIT = "payments/%s";
  static final String FETCH_CARD_DETAILS = "payments/%s/card";
  static final String FETCH_DOWNTIME_LIST = "payments/downtimes";
  static final String FETCH_DOWNTIME_GET = "payments/downtimes";
  static final String PAYMENT_JSON_CREATE = "payments/create/json";

  static final String PAYMENTLINK_CREATE = "payment_links";
  static final String PAYMENTLINK_LIST = "payment_links";
  static final String PAYMENTLINK_GET = "payment_links/%s";
  static final String PAYMENTLINK_EDIT = "payment_links/%s";
  static final String PAYMENTLINK_CANCEL = "payment_links/%s/cancel";
  static final String PAYMENTLINK_NOTIFYBY = "payment_links/%s/notify_by/%s";

  static final String PAYMENT_REFUND_LIST = "payments/%s/refunds";
  static final String PAYMENT_REFUND_GET = "payments/%s/refunds/%s";

  static final String QRCODE_CREATE = "payments/qr_codes";
  static final String QRCODE_FETCH = "payments/qr_codes/%s";
  static final String QRCODE_CLOSE = "payments/qr_codes/%s/close";
  static final String QRCODE_LIST = "payments/qr_codes";
  static final String QRCODE_FETCH_PAYMENT = "payments";

  static final String REFUND_GET = "refunds/%s";
  static final String REFUND_LIST = "refunds";
  static final String REFUND_CREATE = "refunds";

<<<<<<< HEAD
  static final String SETTLEMENTS = "settlements";
  static final String SETTLEMENT = "settlements/%s";
  static final String SETTLEMENTS_REPORTS = "settlements/recon/combined";
  static final String SETTLEMENTS_INSTANT = "settlements/ondemand";
  static final String SETTLEMENT_INSTANT = "settlements/ondemand/%s";
=======
  static final String REFUND = "refunds/%s";
  static final String REFUNDS = "refunds";
  static final String REFUND_MULTIPLE = "payments/%s/refunds";

  static final String FUND_ACCOUNT_CREATE = "fund_accounts";
  static final String FUND_ACCOUNT_FETCH = "fund_accounts/%s";
>>>>>>> d7fc85c0

  static final String ORDER_CREATE = "orders";
  static final String ORDER_GET = "orders/%s";
  static final String ORDER_EDIT = "orders/%s";
  static final String ORDER_LIST = "orders";
  static final String ORDER_PAYMENT_LIST = "orders/%s/payments";

  static final String INVOICE_CREATE = "invoices";
  static final String INVOICE_GET = "invoices/%s";
  static final String INVOICE_LIST = "invoices";
  static final String INVOICE_CANCEL = "invoices/%s/cancel";
  static final String INVOICE_ISSUE = "invoices/%s/issue";
  static final String INVOICE_NOTIFY = "invoices/%s/notify_by/%s";

  static final String ITEMS = "items";
  static final String ITEM = "items/%s";

  static final String CARD_GET = "cards/%s";
  static final String FETCH_CARD_DETAILS = "payments/%s/card";

  static final String CUSTOMER_CREATE = "customers";
  static final String CUSTOMER_GET = "customers/%s";
  static final String CUSTOMER_EDIT = "customers/%s";
  static final String CUSTOMER_LIST = "customers";

  static final String TOKEN_LIST = "customers/%s/tokens";
  static final String TOKEN_GET = "customers/%s/tokens/%s";
  static final String TOKEN_DELETE = "customers/%s/tokens/%s";

  static final String TRANSFER_CREATE = "transfers";
  static final String TRANSFER_GET = "transfers/%s";
  static final String TRANSFER_EDIT = "transfers/%s";
  static final String TRANSFER_LIST = "transfers";
  static final String TRANSFER_REVERSAL_CREATE = "transfers/%s/reversals";

  static final String PLAN_CREATE = "plans";
  static final String PLAN_GET = "plans/%s";
  static final String PLAN_LIST = "plans";

  static final String SUBSCRIPTION_CREATE = "subscriptions";
  static final String SUBSCRIPTION = "subscriptions/%s";
  static final String SUBSCRIPTION_LIST = "subscriptions";
  static final String SUBSCRIPTION_CANCEL = "subscriptions/%s/cancel";
  static final String SUBSCRIPTION_ADDON_CREATE = "subscriptions/%s/addons";

  static final String SUBSCRIPTION_PENDING_UPDATE = "subscriptions/%s/retrieve_scheduled_changes";
  static final String SUBSCRIPTION_CANCEL_SCHEDULED_UPDATE = "subscriptions/%s/cancel_scheduled_changes";
  static final String PAUSE_SUBSCRIPTION = "subscriptions/%s/pause";
  static final String RESUME_SUBSCRIPTION = "subscriptions/%s/resume";
  static final String SUBSCRIPTION_OFFER = "subscriptions/%s/%s";
  static final String SUBSCRIPTION_REGISTRATION_LINK = "subscription_registration/auth_links";

  static final String ADDON_GET = "addons/%s";
  static final String ADDON_DELETE = "addons/%s";
  static final String ADDON_LIST = "addons";

  static final String VIRTUAL_ACCOUNT_CREATE = "virtual_accounts";
  static final String VIRTUAL_ACCOUNT_GET = "virtual_accounts/%s";
  static final String VIRTUAL_ACCOUNT_LIST = "virtual_accounts";
  static final String VIRTUAL_ACCOUNT_EDIT = "virtual_accounts/%s";
  static final String VIRTUAL_ACCOUNT_CLOSE = "virtual_accounts/%s/close";
  static final String VIRTUAL_ACCOUNT_PAYMENTS = "virtual_accounts/%s/payments";
  static final String VIRTUAL_ACCOUNT_RECEIVERS = "virtual_accounts/%s/receivers";
  static final String VIRTUAL_ACCOUNT_ALLOWEDPAYERS = "virtual_accounts/%s/allowed_payers";
  static final String VIRTUAL_ACCOUNT_DELETE_ALLOWEDPAYERS = "virtual_accounts/%s/allowed_payers/%s";
}<|MERGE_RESOLUTION|>--- conflicted
+++ resolved
@@ -48,20 +48,18 @@
   static final String REFUND_LIST = "refunds";
   static final String REFUND_CREATE = "refunds";
 
-<<<<<<< HEAD
   static final String SETTLEMENTS = "settlements";
   static final String SETTLEMENT = "settlements/%s";
   static final String SETTLEMENTS_REPORTS = "settlements/recon/combined";
   static final String SETTLEMENTS_INSTANT = "settlements/ondemand";
   static final String SETTLEMENT_INSTANT = "settlements/ondemand/%s";
-=======
+
   static final String REFUND = "refunds/%s";
   static final String REFUNDS = "refunds";
   static final String REFUND_MULTIPLE = "payments/%s/refunds";
 
   static final String FUND_ACCOUNT_CREATE = "fund_accounts";
   static final String FUND_ACCOUNT_FETCH = "fund_accounts/%s";
->>>>>>> d7fc85c0
 
   static final String ORDER_CREATE = "orders";
   static final String ORDER_GET = "orders/%s";
