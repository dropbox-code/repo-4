--- conflicted
+++ resolved
@@ -38,7 +38,6 @@
   static final String PAYMENT_REFUND_LIST = "payments/%s/refunds";
   static final String PAYMENT_REFUND_GET = "payments/%s/refunds/%s";
 
-<<<<<<< HEAD
   static final String QRCODE_CREATE = "payments/qr_codes";
   static final String QRCODE_FETCH = "payments/qr_codes/%s";
   static final String QRCODE_CLOSE = "payments/qr_codes/%s/close";
@@ -48,14 +47,13 @@
   static final String REFUND_GET = "refunds/%s";
   static final String REFUND_LIST = "refunds";
   static final String REFUND_CREATE = "refunds";
-=======
+
   static final String REFUND = "refunds/%s";
   static final String REFUNDS = "refunds";
   static final String REFUND_MULTIPLE = "payments/%s/refunds";
 
   static final String FUND_ACCOUNT_CREATE = "fund_accounts";
   static final String FUND_ACCOUNT_FETCH = "fund_accounts/%s";
->>>>>>> d732cdb5
 
   static final String ORDER_CREATE = "orders";
   static final String ORDER_GET = "orders/%s";
