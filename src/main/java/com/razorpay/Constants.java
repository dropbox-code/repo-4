package com.razorpay;

import okhttp3.MediaType;

public class Constants {

  // API constants
  static final String SCHEME = "https";
  static final String HOSTNAME = "api.razorpay.com";
  static final Integer PORT = 443;
  static final String VERSION = "v1";

  static final String AUTH_HEADER_KEY = "Authorization";
  static final String USER_AGENT = "User-Agent";
  static final MediaType MEDIA_TYPE_JSON = MediaType.parse("application/json; charset=utf-8");

  // API URI
  static final String PAYMENT_GET = "payments/%s";
  static final String PAYMENT_LIST = "payments";
  static final String PAYMENT_CAPTURE = "payments/%s/capture";
  static final String PAYMENT_REFUND = "payments/%s/refund";
  static final String PAYMENT_TRANSFER_CREATE = "payments/%s/transfers";
  static final String PAYMENT_TRANSFER_GET = "payments/%s/transfers";
  static final String PAYMENT_BANK_TRANSFER_GET = "payments/%s/bank_transfer";
  static final String PAYMENT_EDIT = "payments/%s";
  static final String FETCH_CARD_DETAILS = "payments/%s/card";
  static final String FETCH_DOWNTIME_LIST = "payments/downtimes";
  static final String FETCH_DOWNTIME_GET = "payments/downtimes";
  static final String PAYMENT_JSON_CREATE = "payments/create/json";

  static final String PAYMENT_REFUND_LIST = "payments/%s/refunds";
  static final String PAYMENT_REFUND_GET = "payments/%s/refunds/%s";

  static final String REFUND = "refunds/%s";
  static final String REFUNDS = "refunds";
  static final String REFUND_MULTIPLE = "payments/%s/refunds";

  static final String FUND_ACCOUNT_CREATE = "fund_accounts";
  static final String FUND_ACCOUNT_FETCH = "fund_accounts/%s";

  static final String ORDER_CREATE = "orders";
  static final String ORDER_GET = "orders/%s";
  static final String ORDER_EDIT = "orders/%s";
  static final String ORDER_LIST = "orders";
  static final String ORDER_PAYMENT_LIST = "orders/%s/payments";

  static final String INVOICE_CREATE = "invoices";
  static final String INVOICE_GET = "invoices/%s";
  static final String INVOICE_LIST = "invoices";
  static final String INVOICE_CANCEL = "invoices/%s/cancel";
  static final String INVOICE_ISSUE = "invoices/%s/issue";
  static final String INVOICE_NOTIFY = "invoices/%s/notify_by/%s";

  static final String CARD_GET = "cards/%s";
  static final String FETCH_CARD_DETAILS = "payments/%s/card";

  static final String CUSTOMER_CREATE = "customers";
  static final String CUSTOMER_GET = "customers/%s";
  static final String CUSTOMER_EDIT = "customers/%s";
  static final String CUSTOMER_LIST = "customers";

  static final String TOKEN_LIST = "customers/%s/tokens";
  static final String TOKEN_GET = "customers/%s/tokens/%s";
  static final String TOKEN_DELETE = "customers/%s/tokens/%s";

  static final String TRANSFER_CREATE = "transfers";
  static final String TRANSFER_GET = "transfers/%s";
  static final String TRANSFER_EDIT = "transfers/%s";
  static final String TRANSFER_LIST = "transfers";
  static final String TRANSFER_REVERSAL_CREATE = "transfers/%s/reversals";

  static final String PLAN_CREATE = "plans";
  static final String PLAN_GET = "plans/%s";
  static final String PLAN_LIST = "plans";

  static final String SUBSCRIPTION_CREATE = "subscriptions";
  static final String SUBSCRIPTION = "subscriptions/%s";
  static final String SUBSCRIPTION_LIST = "subscriptions";
  static final String SUBSCRIPTION_CANCEL = "subscriptions/%s/cancel";
  static final String SUBSCRIPTION_ADDON_CREATE = "subscriptions/%s/addons";

  static final String SUBSCRIPTION_PENDING_UPDATE = "subscriptions/%s/retrieve_scheduled_changes";
  static final String SUBSCRIPTION_CANCEL_SCHEDULED_UPDATE = "subscriptions/%s/cancel_scheduled_changes";
  static final String PAUSE_SUBSCRIPTION = "subscriptions/%s/pause";
  static final String RESUME_SUBSCRIPTION = "subscriptions/%s/resume";
<<<<<<< HEAD
  static final String SUBSCRIPTION_OFFER = "subscriptions/%s/%s";
=======
  static final String SUBSCRIPTION_REGISTRATION_LINK = "subscription_registration/auth_links";
>>>>>>> 3f66a0c4

  static final String ADDON_GET = "addons/%s";
  static final String ADDON_DELETE = "addons/%s";
  static final String ADDON_LIST = "addons";

  static final String VIRTUAL_ACCOUNT_CREATE = "virtual_accounts";
  static final String VIRTUAL_ACCOUNT_GET = "virtual_accounts/%s";
  static final String VIRTUAL_ACCOUNT_LIST = "virtual_accounts";
  static final String VIRTUAL_ACCOUNT_EDIT = "virtual_accounts/%s";
  static final String VIRTUAL_ACCOUNT_CLOSE = "virtual_accounts/%s/close";
  static final String VIRTUAL_ACCOUNT_PAYMENTS = "virtual_accounts/%s/payments";
}<|MERGE_RESOLUTION|>--- conflicted
+++ resolved
@@ -83,11 +83,8 @@
   static final String SUBSCRIPTION_CANCEL_SCHEDULED_UPDATE = "subscriptions/%s/cancel_scheduled_changes";
   static final String PAUSE_SUBSCRIPTION = "subscriptions/%s/pause";
   static final String RESUME_SUBSCRIPTION = "subscriptions/%s/resume";
-<<<<<<< HEAD
   static final String SUBSCRIPTION_OFFER = "subscriptions/%s/%s";
-=======
   static final String SUBSCRIPTION_REGISTRATION_LINK = "subscription_registration/auth_links";
->>>>>>> 3f66a0c4
 
   static final String ADDON_GET = "addons/%s";
   static final String ADDON_DELETE = "addons/%s";
