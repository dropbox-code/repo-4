#include "redis.h"

#include <math.h>

/*-----------------------------------------------------------------------------
 * Sorted set API
 *----------------------------------------------------------------------------*/

/* ZSETs are ordered sets using two data structures to hold the same elements
 * in order to get O(log(N)) INSERT and REMOVE operations into a sorted
 * data structure.
 *
 * The elements are added to an hash table mapping Redis objects to scores.
 * At the same time the elements are added to a skip list mapping scores
 * to Redis objects (so objects are sorted by scores in this "view"). */

/* This skiplist implementation is almost a C translation of the original
 * algorithm described by William Pugh in "Skip Lists: A Probabilistic
 * Alternative to Balanced Trees", modified in three ways:
 * a) this implementation allows for repeated values.
 * b) the comparison is not just by key (our 'score') but by satellite data.
 * c) there is a back pointer, so it's a doubly linked list with the back
 * pointers being only at "level 1". This allows to traverse the list
 * from tail to head, useful for ZREVRANGE. */

zskiplistNode *zslCreateNode(int level, double score, robj *obj) {
    zskiplistNode *zn = zmalloc(sizeof(*zn)+level*sizeof(struct zskiplistLevel));
    zn->score = score;
    zn->obj = obj;
    return zn;
}

zskiplist *zslCreate(void) {
    int j;
    zskiplist *zsl;

    zsl = zmalloc(sizeof(*zsl));
    zsl->level = 1;
    zsl->length = 0;
    zsl->header = zslCreateNode(ZSKIPLIST_MAXLEVEL,0,NULL);
    for (j = 0; j < ZSKIPLIST_MAXLEVEL; j++) {
        zsl->header->level[j].forward = NULL;
        zsl->header->level[j].span = 0;
    }
    zsl->header->backward = NULL;
    zsl->tail = NULL;
    return zsl;
}

void zslFreeNode(zskiplistNode *node) {
    decrRefCount(node->obj);
    zfree(node);
}

void zslFree(zskiplist *zsl) {
    zskiplistNode *node = zsl->header->level[0].forward, *next;

    zfree(zsl->header);
    while(node) {
        next = node->level[0].forward;
        zslFreeNode(node);
        node = next;
    }
    zfree(zsl);
}

int zslRandomLevel(void) {
    int level = 1;
    while ((random()&0xFFFF) < (ZSKIPLIST_P * 0xFFFF))
        level += 1;
    return (level<ZSKIPLIST_MAXLEVEL) ? level : ZSKIPLIST_MAXLEVEL;
}

zskiplistNode *zslInsert(zskiplist *zsl, double score, robj *obj) {
    zskiplistNode *update[ZSKIPLIST_MAXLEVEL], *x;
    unsigned int rank[ZSKIPLIST_MAXLEVEL];
    int i, level;

    x = zsl->header;
    for (i = zsl->level-1; i >= 0; i--) {
        /* store rank that is crossed to reach the insert position */
        rank[i] = i == (zsl->level-1) ? 0 : rank[i+1];
        while (x->level[i].forward &&
            (x->level[i].forward->score < score ||
                (x->level[i].forward->score == score &&
                compareStringObjects(x->level[i].forward->obj,obj) < 0))) {
            rank[i] += x->level[i].span;
            x = x->level[i].forward;
        }
        update[i] = x;
    }
    /* we assume the key is not already inside, since we allow duplicated
     * scores, and the re-insertion of score and redis object should never
     * happpen since the caller of zslInsert() should test in the hash table
     * if the element is already inside or not. */
    level = zslRandomLevel();
    if (level > zsl->level) {
        for (i = zsl->level; i < level; i++) {
            rank[i] = 0;
            update[i] = zsl->header;
            update[i]->level[i].span = zsl->length;
        }
        zsl->level = level;
    }
    x = zslCreateNode(level,score,obj);
    for (i = 0; i < level; i++) {
        x->level[i].forward = update[i]->level[i].forward;
        update[i]->level[i].forward = x;

        /* update span covered by update[i] as x is inserted here */
        x->level[i].span = update[i]->level[i].span - (rank[0] - rank[i]);
        update[i]->level[i].span = (rank[0] - rank[i]) + 1;
    }

    /* increment span for untouched levels */
    for (i = level; i < zsl->level; i++) {
        update[i]->level[i].span++;
    }

    x->backward = (update[0] == zsl->header) ? NULL : update[0];
    if (x->level[0].forward)
        x->level[0].forward->backward = x;
    else
        zsl->tail = x;
    zsl->length++;
    return x;
}

/* Internal function used by zslDelete, zslDeleteByScore and zslDeleteByRank */
void zslDeleteNode(zskiplist *zsl, zskiplistNode *x, zskiplistNode **update) {
    int i;
    for (i = 0; i < zsl->level; i++) {
        if (update[i]->level[i].forward == x) {
            update[i]->level[i].span += x->level[i].span - 1;
            update[i]->level[i].forward = x->level[i].forward;
        } else {
            update[i]->level[i].span -= 1;
        }
    }
    if (x->level[0].forward) {
        x->level[0].forward->backward = x->backward;
    } else {
        zsl->tail = x->backward;
    }
    while(zsl->level > 1 && zsl->header->level[zsl->level-1].forward == NULL)
        zsl->level--;
    zsl->length--;
}

/* Delete an element with matching score/object from the skiplist. */
int zslDelete(zskiplist *zsl, double score, robj *obj) {
    zskiplistNode *update[ZSKIPLIST_MAXLEVEL], *x;
    int i;

    x = zsl->header;
    for (i = zsl->level-1; i >= 0; i--) {
        while (x->level[i].forward &&
            (x->level[i].forward->score < score ||
                (x->level[i].forward->score == score &&
                compareStringObjects(x->level[i].forward->obj,obj) < 0)))
            x = x->level[i].forward;
        update[i] = x;
    }
    /* We may have multiple elements with the same score, what we need
     * is to find the element with both the right score and object. */
    x = x->level[0].forward;
    if (x && score == x->score && equalStringObjects(x->obj,obj)) {
        zslDeleteNode(zsl, x, update);
        zslFreeNode(x);
        return 1;
    } else {
        return 0; /* not found */
    }
    return 0; /* not found */
}

/* Delete all the elements with score between min and max from the skiplist.
 * Min and mx are inclusive, so a score >= min || score <= max is deleted.
 * Note that this function takes the reference to the hash table view of the
 * sorted set, in order to remove the elements from the hash table too. */
unsigned long zslDeleteRangeByScore(zskiplist *zsl, double min, double max, dict *dict) {
    zskiplistNode *update[ZSKIPLIST_MAXLEVEL], *x;
    unsigned long removed = 0;
    int i;

    x = zsl->header;
    for (i = zsl->level-1; i >= 0; i--) {
        while (x->level[i].forward && x->level[i].forward->score < min)
            x = x->level[i].forward;
        update[i] = x;
    }
    /* We may have multiple elements with the same score, what we need
     * is to find the element with both the right score and object. */
    x = x->level[0].forward;
    while (x && x->score <= max) {
        zskiplistNode *next = x->level[0].forward;
        zslDeleteNode(zsl,x,update);
        dictDelete(dict,x->obj);
        zslFreeNode(x);
        removed++;
        x = next;
    }
    return removed; /* not found */
}

/* Delete all the elements with rank between start and end from the skiplist.
 * Start and end are inclusive. Note that start and end need to be 1-based */
unsigned long zslDeleteRangeByRank(zskiplist *zsl, unsigned int start, unsigned int end, dict *dict) {
    zskiplistNode *update[ZSKIPLIST_MAXLEVEL], *x;
    unsigned long traversed = 0, removed = 0;
    int i;

    x = zsl->header;
    for (i = zsl->level-1; i >= 0; i--) {
        while (x->level[i].forward && (traversed + x->level[i].span) < start) {
            traversed += x->level[i].span;
            x = x->level[i].forward;
        }
        update[i] = x;
    }

    traversed++;
    x = x->level[0].forward;
    while (x && traversed <= end) {
        zskiplistNode *next = x->level[0].forward;
        zslDeleteNode(zsl,x,update);
        dictDelete(dict,x->obj);
        zslFreeNode(x);
        removed++;
        traversed++;
        x = next;
    }
    return removed;
}

/* Find the first node having a score equal or greater than the specified one.
 * Returns NULL if there is no match. */
zskiplistNode *zslFirstWithScore(zskiplist *zsl, double score) {
    zskiplistNode *x;
    int i;

    x = zsl->header;
    for (i = zsl->level-1; i >= 0; i--) {
        while (x->level[i].forward && x->level[i].forward->score < score)
            x = x->level[i].forward;
    }
    /* We may have multiple elements with the same score, what we need
     * is to find the element with both the right score and object. */
    return x->level[0].forward;
}

/* Find the rank for an element by both score and key.
 * Returns 0 when the element cannot be found, rank otherwise.
 * Note that the rank is 1-based due to the span of zsl->header to the
 * first element. */
unsigned long zslistTypeGetRank(zskiplist *zsl, double score, robj *o) {
    zskiplistNode *x;
    unsigned long rank = 0;
    int i;

    x = zsl->header;
    for (i = zsl->level-1; i >= 0; i--) {
        while (x->level[i].forward &&
            (x->level[i].forward->score < score ||
                (x->level[i].forward->score == score &&
                compareStringObjects(x->level[i].forward->obj,o) <= 0))) {
            rank += x->level[i].span;
            x = x->level[i].forward;
        }

        /* x might be equal to zsl->header, so test if obj is non-NULL */
        if (x->obj && equalStringObjects(x->obj,o)) {
            return rank;
        }
    }
    return 0;
}

/* Finds an element by its rank. The rank argument needs to be 1-based. */
zskiplistNode* zslistTypeGetElementByRank(zskiplist *zsl, unsigned long rank) {
    zskiplistNode *x;
    unsigned long traversed = 0;
    int i;

    x = zsl->header;
    for (i = zsl->level-1; i >= 0; i--) {
        while (x->level[i].forward && (traversed + x->level[i].span) <= rank)
        {
            traversed += x->level[i].span;
            x = x->level[i].forward;
        }
        if (traversed == rank) {
            return x;
        }
    }
    return NULL;
}

/*-----------------------------------------------------------------------------
 * Sorted set commands 
 *----------------------------------------------------------------------------*/

/* This generic command implements both ZADD and ZINCRBY. */
void zaddGenericCommand(redisClient *c, robj *key, robj *ele, double score, int incr) {
    robj *zsetobj;
    zset *zs;
    zskiplistNode *znode;

    zsetobj = lookupKeyWrite(c->db,key);
    if (zsetobj == NULL) {
        zsetobj = createZsetObject();
        dbAdd(c->db,key,zsetobj);
    } else {
        if (zsetobj->type != REDIS_ZSET) {
            addReply(c,shared.wrongtypeerr);
            return;
        }
    }
    zs = zsetobj->ptr;

    /* Since both ZADD and ZINCRBY are implemented here, we need to increment
     * the score first by the current score if ZINCRBY is called. */
    if (incr) {
        /* Read the old score. If the element was not present starts from 0 */
<<<<<<< HEAD
        de = dictFind(zs->dict,ele);
        if (de) {
            double *oldscore = dictGetEntryVal(de);
            *score = *oldscore + scoreval;
        } else {
            *score = scoreval;
        }
        if (isnan(*score)) {
            addReplyError(c,"resulting score is not a number (NaN)");
            zfree(score);
=======
        dictEntry *de = dictFind(zs->dict,ele);
        if (de != NULL)
            score += *(double*)dictGetEntryVal(de);

        if (isnan(score)) {
            addReplySds(c,
                sdsnew("-ERR resulting score is not a number (NaN)\r\n"));
>>>>>>> 69ef89f2
            /* Note that we don't need to check if the zset may be empty and
             * should be removed here, as we can only obtain Nan as score if
             * there was already an element in the sorted set. */
            return;
        }
    }

    /* We need to remove and re-insert the element when it was already present
     * in the dictionary, to update the skiplist. Note that we delay adding a
     * pointer to the score because we want to reference the score in the
     * skiplist node. */
    if (dictAdd(zs->dict,ele,NULL) == DICT_OK) {
        dictEntry *de;

        /* New element */
        incrRefCount(ele); /* added to hash */
        znode = zslInsert(zs->zsl,score,ele);
        incrRefCount(ele); /* added to skiplist */

        /* Update the score in the dict entry */
        de = dictFind(zs->dict,ele);
        redisAssert(de != NULL);
        dictGetEntryVal(de) = &znode->score;
        touchWatchedKey(c->db,c->argv[1]);
        server.dirty++;
        if (incr)
            addReplyDouble(c,score);
        else
            addReply(c,shared.cone);
    } else {
        dictEntry *de;
        robj *curobj;
        double *curscore;
        int deleted;

        /* Update score */
        de = dictFind(zs->dict,ele);
        redisAssert(de != NULL);
        curobj = dictGetEntryKey(de);
        curscore = dictGetEntryVal(de);

        /* When the score is updated, reuse the existing string object to
         * prevent extra alloc/dealloc of strings on ZINCRBY. */
        if (score != *curscore) {
            deleted = zslDelete(zs->zsl,*curscore,curobj);
            redisAssert(deleted != 0);
            znode = zslInsert(zs->zsl,score,curobj);
            incrRefCount(curobj);

            /* Update the score in the current dict entry */
            dictGetEntryVal(de) = &znode->score;
            touchWatchedKey(c->db,c->argv[1]);
            server.dirty++;
        }
        if (incr)
            addReplyDouble(c,score);
        else
            addReply(c,shared.czero);
    }
}

void zaddCommand(redisClient *c) {
    double scoreval;
    if (getDoubleFromObjectOrReply(c,c->argv[2],&scoreval,NULL) != REDIS_OK) return;
    zaddGenericCommand(c,c->argv[1],c->argv[3],scoreval,0);
}

void zincrbyCommand(redisClient *c) {
    double scoreval;
    if (getDoubleFromObjectOrReply(c,c->argv[2],&scoreval,NULL) != REDIS_OK) return;
    zaddGenericCommand(c,c->argv[1],c->argv[3],scoreval,1);
}

void zremCommand(redisClient *c) {
    robj *zsetobj;
    zset *zs;
    dictEntry *de;
    double curscore;
    int deleted;

    if ((zsetobj = lookupKeyWriteOrReply(c,c->argv[1],shared.czero)) == NULL ||
        checkType(c,zsetobj,REDIS_ZSET)) return;

    zs = zsetobj->ptr;
    de = dictFind(zs->dict,c->argv[2]);
    if (de == NULL) {
        addReply(c,shared.czero);
        return;
    }
    /* Delete from the skiplist */
    curscore = *(double*)dictGetEntryVal(de);
    deleted = zslDelete(zs->zsl,curscore,c->argv[2]);
    redisAssert(deleted != 0);

    /* Delete from the hash table */
    dictDelete(zs->dict,c->argv[2]);
    if (htNeedsResize(zs->dict)) dictResize(zs->dict);
    if (dictSize(zs->dict) == 0) dbDelete(c->db,c->argv[1]);
    touchWatchedKey(c->db,c->argv[1]);
    server.dirty++;
    addReply(c,shared.cone);
}

void zremrangebyscoreCommand(redisClient *c) {
    double min;
    double max;
    long deleted;
    robj *zsetobj;
    zset *zs;

    if ((getDoubleFromObjectOrReply(c, c->argv[2], &min, NULL) != REDIS_OK) ||
        (getDoubleFromObjectOrReply(c, c->argv[3], &max, NULL) != REDIS_OK)) return;

    if ((zsetobj = lookupKeyWriteOrReply(c,c->argv[1],shared.czero)) == NULL ||
        checkType(c,zsetobj,REDIS_ZSET)) return;

    zs = zsetobj->ptr;
    deleted = zslDeleteRangeByScore(zs->zsl,min,max,zs->dict);
    if (htNeedsResize(zs->dict)) dictResize(zs->dict);
    if (dictSize(zs->dict) == 0) dbDelete(c->db,c->argv[1]);
    if (deleted) touchWatchedKey(c->db,c->argv[1]);
    server.dirty += deleted;
    addReplyLongLong(c,deleted);
}

void zremrangebyrankCommand(redisClient *c) {
    long start;
    long end;
    int llen;
    long deleted;
    robj *zsetobj;
    zset *zs;

    if ((getLongFromObjectOrReply(c, c->argv[2], &start, NULL) != REDIS_OK) ||
        (getLongFromObjectOrReply(c, c->argv[3], &end, NULL) != REDIS_OK)) return;

    if ((zsetobj = lookupKeyWriteOrReply(c,c->argv[1],shared.czero)) == NULL ||
        checkType(c,zsetobj,REDIS_ZSET)) return;
    zs = zsetobj->ptr;
    llen = zs->zsl->length;

    /* convert negative indexes */
    if (start < 0) start = llen+start;
    if (end < 0) end = llen+end;
    if (start < 0) start = 0;

    /* Invariant: start >= 0, so this test will be true when end < 0.
     * The range is empty when start > end or start >= length. */
    if (start > end || start >= llen) {
        addReply(c,shared.czero);
        return;
    }
    if (end >= llen) end = llen-1;

    /* increment start and end because zsl*Rank functions
     * use 1-based rank */
    deleted = zslDeleteRangeByRank(zs->zsl,start+1,end+1,zs->dict);
    if (htNeedsResize(zs->dict)) dictResize(zs->dict);
    if (dictSize(zs->dict) == 0) dbDelete(c->db,c->argv[1]);
    if (deleted) touchWatchedKey(c->db,c->argv[1]);
    server.dirty += deleted;
    addReplyLongLong(c, deleted);
}

typedef struct {
    dict *dict;
    double weight;
} zsetopsrc;

int qsortCompareZsetopsrcByCardinality(const void *s1, const void *s2) {
    zsetopsrc *d1 = (void*) s1, *d2 = (void*) s2;
    unsigned long size1, size2;
    size1 = d1->dict ? dictSize(d1->dict) : 0;
    size2 = d2->dict ? dictSize(d2->dict) : 0;
    return size1 - size2;
}

#define REDIS_AGGR_SUM 1
#define REDIS_AGGR_MIN 2
#define REDIS_AGGR_MAX 3
#define zunionInterDictValue(_e) (dictGetEntryVal(_e) == NULL ? 1.0 : *(double*)dictGetEntryVal(_e))

inline static void zunionInterAggregate(double *target, double val, int aggregate) {
    if (aggregate == REDIS_AGGR_SUM) {
        *target = *target + val;
        /* The result of adding two doubles is NaN when one variable
         * is +inf and the other is -inf. When these numbers are added,
         * we maintain the convention of the result being 0.0. */
        if (isnan(*target)) *target = 0.0;
    } else if (aggregate == REDIS_AGGR_MIN) {
        *target = val < *target ? val : *target;
    } else if (aggregate == REDIS_AGGR_MAX) {
        *target = val > *target ? val : *target;
    } else {
        /* safety net */
        redisPanic("Unknown ZUNION/INTER aggregate type");
    }
}

void zunionInterGenericCommand(redisClient *c, robj *dstkey, int op) {
    int i, j, setnum;
    int aggregate = REDIS_AGGR_SUM;
    zsetopsrc *src;
    robj *dstobj;
    zset *dstzset;
    zskiplistNode *znode;
    dictIterator *di;
    dictEntry *de;
    int touched = 0;

    /* expect setnum input keys to be given */
    setnum = atoi(c->argv[2]->ptr);
    if (setnum < 1) {
        addReplyError(c,
            "at least 1 input key is needed for ZUNIONSTORE/ZINTERSTORE");
        return;
    }

    /* test if the expected number of keys would overflow */
    if (3+setnum > c->argc) {
        addReply(c,shared.syntaxerr);
        return;
    }

    /* read keys to be used for input */
    src = zmalloc(sizeof(zsetopsrc) * setnum);
    for (i = 0, j = 3; i < setnum; i++, j++) {
        robj *obj = lookupKeyWrite(c->db,c->argv[j]);
        if (!obj) {
            src[i].dict = NULL;
        } else {
            if (obj->type == REDIS_ZSET) {
                src[i].dict = ((zset*)obj->ptr)->dict;
            } else if (obj->type == REDIS_SET) {
                src[i].dict = (obj->ptr);
            } else {
                zfree(src);
                addReply(c,shared.wrongtypeerr);
                return;
            }
        }

        /* default all weights to 1 */
        src[i].weight = 1.0;
    }

    /* parse optional extra arguments */
    if (j < c->argc) {
        int remaining = c->argc - j;

        while (remaining) {
            if (remaining >= (setnum + 1) && !strcasecmp(c->argv[j]->ptr,"weights")) {
                j++; remaining--;
                for (i = 0; i < setnum; i++, j++, remaining--) {
                    if (getDoubleFromObjectOrReply(c,c->argv[j],&src[i].weight,
                            "weight value is not a double") != REDIS_OK)
                    {
                        zfree(src);
                        return;
                    }
                }
            } else if (remaining >= 2 && !strcasecmp(c->argv[j]->ptr,"aggregate")) {
                j++; remaining--;
                if (!strcasecmp(c->argv[j]->ptr,"sum")) {
                    aggregate = REDIS_AGGR_SUM;
                } else if (!strcasecmp(c->argv[j]->ptr,"min")) {
                    aggregate = REDIS_AGGR_MIN;
                } else if (!strcasecmp(c->argv[j]->ptr,"max")) {
                    aggregate = REDIS_AGGR_MAX;
                } else {
                    zfree(src);
                    addReply(c,shared.syntaxerr);
                    return;
                }
                j++; remaining--;
            } else {
                zfree(src);
                addReply(c,shared.syntaxerr);
                return;
            }
        }
    }

    /* sort sets from the smallest to largest, this will improve our
     * algorithm's performance */
    qsort(src,setnum,sizeof(zsetopsrc),qsortCompareZsetopsrcByCardinality);

    dstobj = createZsetObject();
    dstzset = dstobj->ptr;

    if (op == REDIS_OP_INTER) {
        /* skip going over all entries if the smallest zset is NULL or empty */
        if (src[0].dict && dictSize(src[0].dict) > 0) {
            /* precondition: as src[0].dict is non-empty and the zsets are ordered
             * from small to large, all src[i > 0].dict are non-empty too */
            di = dictGetIterator(src[0].dict);
            while((de = dictNext(di)) != NULL) {
                double *score = zmalloc(sizeof(double)), value;
                *score = src[0].weight * zunionInterDictValue(de);

                for (j = 1; j < setnum; j++) {
                    dictEntry *other = dictFind(src[j].dict,dictGetEntryKey(de));
                    if (other) {
                        value = src[j].weight * zunionInterDictValue(other);
                        zunionInterAggregate(score, value, aggregate);
                    } else {
                        break;
                    }
                }

                /* skip entry when not present in every source dict */
                if (j != setnum) {
                    zfree(score);
                } else {
                    robj *o = dictGetEntryKey(de);
                    znode = zslInsert(dstzset->zsl,*score,o);
                    incrRefCount(o); /* added to skiplist */
                    dictAdd(dstzset->dict,o,&znode->score);
                    incrRefCount(o); /* added to dictionary */
                }
            }
            dictReleaseIterator(di);
        }
    } else if (op == REDIS_OP_UNION) {
        for (i = 0; i < setnum; i++) {
            if (!src[i].dict) continue;

            di = dictGetIterator(src[i].dict);
            while((de = dictNext(di)) != NULL) {
                /* skip key when already processed */
                if (dictFind(dstzset->dict,dictGetEntryKey(de)) != NULL) continue;

                double *score = zmalloc(sizeof(double)), value;
                *score = src[i].weight * zunionInterDictValue(de);

                /* because the zsets are sorted by size, its only possible
                 * for sets at larger indices to hold this entry */
                for (j = (i+1); j < setnum; j++) {
                    dictEntry *other = dictFind(src[j].dict,dictGetEntryKey(de));
                    if (other) {
                        value = src[j].weight * zunionInterDictValue(other);
                        zunionInterAggregate(score, value, aggregate);
                    }
                }

                robj *o = dictGetEntryKey(de);
                znode = zslInsert(dstzset->zsl,*score,o);
                incrRefCount(o); /* added to skiplist */
                dictAdd(dstzset->dict,o,&znode->score);
                incrRefCount(o); /* added to dictionary */
            }
            dictReleaseIterator(di);
        }
    } else {
        /* unknown operator */
        redisAssert(op == REDIS_OP_INTER || op == REDIS_OP_UNION);
    }

    if (dbDelete(c->db,dstkey)) {
        touchWatchedKey(c->db,dstkey);
        touched = 1;
        server.dirty++;
    }
    if (dstzset->zsl->length) {
        dbAdd(c->db,dstkey,dstobj);
        addReplyLongLong(c, dstzset->zsl->length);
        if (!touched) touchWatchedKey(c->db,dstkey);
        server.dirty++;
    } else {
        decrRefCount(dstobj);
        addReply(c, shared.czero);
    }
    zfree(src);
}

void zunionstoreCommand(redisClient *c) {
    zunionInterGenericCommand(c,c->argv[1], REDIS_OP_UNION);
}

void zinterstoreCommand(redisClient *c) {
    zunionInterGenericCommand(c,c->argv[1], REDIS_OP_INTER);
}

void zrangeGenericCommand(redisClient *c, int reverse) {
    robj *o;
    long start;
    long end;
    int withscores = 0;
    int llen;
    int rangelen, j;
    zset *zsetobj;
    zskiplist *zsl;
    zskiplistNode *ln;
    robj *ele;

    if ((getLongFromObjectOrReply(c, c->argv[2], &start, NULL) != REDIS_OK) ||
        (getLongFromObjectOrReply(c, c->argv[3], &end, NULL) != REDIS_OK)) return;

    if (c->argc == 5 && !strcasecmp(c->argv[4]->ptr,"withscores")) {
        withscores = 1;
    } else if (c->argc >= 5) {
        addReply(c,shared.syntaxerr);
        return;
    }

    if ((o = lookupKeyReadOrReply(c,c->argv[1],shared.emptymultibulk)) == NULL
         || checkType(c,o,REDIS_ZSET)) return;
    zsetobj = o->ptr;
    zsl = zsetobj->zsl;
    llen = zsl->length;

    /* convert negative indexes */
    if (start < 0) start = llen+start;
    if (end < 0) end = llen+end;
    if (start < 0) start = 0;

    /* Invariant: start >= 0, so this test will be true when end < 0.
     * The range is empty when start > end or start >= length. */
    if (start > end || start >= llen) {
        addReply(c,shared.emptymultibulk);
        return;
    }
    if (end >= llen) end = llen-1;
    rangelen = (end-start)+1;

    /* check if starting point is trivial, before searching
     * the element in log(N) time */
    if (reverse) {
        ln = start == 0 ? zsl->tail : zslistTypeGetElementByRank(zsl, llen-start);
    } else {
        ln = start == 0 ?
            zsl->header->level[0].forward : zslistTypeGetElementByRank(zsl, start+1);
    }

    /* Return the result in form of a multi-bulk reply */
    addReplyMultiBulkLen(c,withscores ? (rangelen*2) : rangelen);
    for (j = 0; j < rangelen; j++) {
        ele = ln->obj;
        addReplyBulk(c,ele);
        if (withscores)
            addReplyDouble(c,ln->score);
        ln = reverse ? ln->backward : ln->level[0].forward;
    }
}

void zrangeCommand(redisClient *c) {
    zrangeGenericCommand(c,0);
}

void zrevrangeCommand(redisClient *c) {
    zrangeGenericCommand(c,1);
}

/* This command implements both ZRANGEBYSCORE and ZCOUNT.
 * If justcount is non-zero, just the count is returned. */
void genericZrangebyscoreCommand(redisClient *c, int justcount) {
    robj *o;
    double min, max;
    int minex = 0, maxex = 0; /* are min or max exclusive? */
    int offset = 0, limit = -1;
    int withscores = 0;
    int badsyntax = 0;

    /* Parse the min-max interval. If one of the values is prefixed
     * by the "(" character, it's considered "open". For instance
     * ZRANGEBYSCORE zset (1.5 (2.5 will match min < x < max
     * ZRANGEBYSCORE zset 1.5 2.5 will instead match min <= x <= max */
    if (((char*)c->argv[2]->ptr)[0] == '(') {
        min = strtod((char*)c->argv[2]->ptr+1,NULL);
        minex = 1;
    } else {
        min = strtod(c->argv[2]->ptr,NULL);
    }
    if (((char*)c->argv[3]->ptr)[0] == '(') {
        max = strtod((char*)c->argv[3]->ptr+1,NULL);
        maxex = 1;
    } else {
        max = strtod(c->argv[3]->ptr,NULL);
    }

    /* Parse "WITHSCORES": note that if the command was called with
     * the name ZCOUNT then we are sure that c->argc == 4, so we'll never
     * enter the following paths to parse WITHSCORES and LIMIT. */
    if (c->argc == 5 || c->argc == 8) {
        if (strcasecmp(c->argv[c->argc-1]->ptr,"withscores") == 0)
            withscores = 1;
        else
            badsyntax = 1;
    }
    if (c->argc != (4 + withscores) && c->argc != (7 + withscores))
        badsyntax = 1;
    if (badsyntax) {
        addReplyError(c,"wrong number of arguments for ZRANGEBYSCORE");
        return;
    }

    /* Parse "LIMIT" */
    if (c->argc == (7 + withscores) && strcasecmp(c->argv[4]->ptr,"limit")) {
        addReply(c,shared.syntaxerr);
        return;
    } else if (c->argc == (7 + withscores)) {
        offset = atoi(c->argv[5]->ptr);
        limit = atoi(c->argv[6]->ptr);
        if (offset < 0) offset = 0;
    }

    /* Ok, lookup the key and get the range */
    o = lookupKeyRead(c->db,c->argv[1]);
    if (o == NULL) {
        addReply(c,justcount ? shared.czero : shared.emptymultibulk);
    } else {
        if (o->type != REDIS_ZSET) {
            addReply(c,shared.wrongtypeerr);
        } else {
            zset *zsetobj = o->ptr;
            zskiplist *zsl = zsetobj->zsl;
            zskiplistNode *ln;
            robj *ele;
            void *replylen = NULL;
            unsigned long rangelen = 0;

            /* Get the first node with the score >= min, or with
             * score > min if 'minex' is true. */
            ln = zslFirstWithScore(zsl,min);
            while (minex && ln && ln->score == min) ln = ln->level[0].forward;

            if (ln == NULL) {
                /* No element matching the speciifed interval */
                addReply(c,justcount ? shared.czero : shared.emptymultibulk);
                return;
            }

            /* We don't know in advance how many matching elements there
             * are in the list, so we push this object that will represent
             * the multi-bulk length in the output buffer, and will "fix"
             * it later */
            if (!justcount)
                replylen = addDeferredMultiBulkLength(c);

            while(ln && (maxex ? (ln->score < max) : (ln->score <= max))) {
                if (offset) {
                    offset--;
                    ln = ln->level[0].forward;
                    continue;
                }
                if (limit == 0) break;
                if (!justcount) {
                    ele = ln->obj;
                    addReplyBulk(c,ele);
                    if (withscores)
                        addReplyDouble(c,ln->score);
                }
                ln = ln->level[0].forward;
                rangelen++;
                if (limit > 0) limit--;
            }
            if (justcount) {
                addReplyLongLong(c,(long)rangelen);
            } else {
                setDeferredMultiBulkLength(c,replylen,
                     withscores ? (rangelen*2) : rangelen);
            }
        }
    }
}

void zrangebyscoreCommand(redisClient *c) {
    genericZrangebyscoreCommand(c,0);
}

void zcountCommand(redisClient *c) {
    genericZrangebyscoreCommand(c,1);
}

void zcardCommand(redisClient *c) {
    robj *o;
    zset *zs;

    if ((o = lookupKeyReadOrReply(c,c->argv[1],shared.czero)) == NULL ||
        checkType(c,o,REDIS_ZSET)) return;

    zs = o->ptr;
    addReplyLongLong(c,zs->zsl->length);
}

void zscoreCommand(redisClient *c) {
    robj *o;
    zset *zs;
    dictEntry *de;

    if ((o = lookupKeyReadOrReply(c,c->argv[1],shared.nullbulk)) == NULL ||
        checkType(c,o,REDIS_ZSET)) return;

    zs = o->ptr;
    de = dictFind(zs->dict,c->argv[2]);
    if (!de) {
        addReply(c,shared.nullbulk);
    } else {
        double *score = dictGetEntryVal(de);

        addReplyDouble(c,*score);
    }
}

void zrankGenericCommand(redisClient *c, int reverse) {
    robj *o;
    zset *zs;
    zskiplist *zsl;
    dictEntry *de;
    unsigned long rank;
    double *score;

    if ((o = lookupKeyReadOrReply(c,c->argv[1],shared.nullbulk)) == NULL ||
        checkType(c,o,REDIS_ZSET)) return;

    zs = o->ptr;
    zsl = zs->zsl;
    de = dictFind(zs->dict,c->argv[2]);
    if (!de) {
        addReply(c,shared.nullbulk);
        return;
    }

    score = dictGetEntryVal(de);
    rank = zslistTypeGetRank(zsl, *score, c->argv[2]);
    if (rank) {
        if (reverse) {
            addReplyLongLong(c, zsl->length - rank);
        } else {
            addReplyLongLong(c, rank-1);
        }
    } else {
        addReply(c,shared.nullbulk);
    }
}

void zrankCommand(redisClient *c) {
    zrankGenericCommand(c, 0);
}

void zrevrankCommand(redisClient *c) {
    zrankGenericCommand(c, 1);
}<|MERGE_RESOLUTION|>--- conflicted
+++ resolved
@@ -322,26 +322,12 @@
      * the score first by the current score if ZINCRBY is called. */
     if (incr) {
         /* Read the old score. If the element was not present starts from 0 */
-<<<<<<< HEAD
-        de = dictFind(zs->dict,ele);
-        if (de) {
-            double *oldscore = dictGetEntryVal(de);
-            *score = *oldscore + scoreval;
-        } else {
-            *score = scoreval;
-        }
-        if (isnan(*score)) {
-            addReplyError(c,"resulting score is not a number (NaN)");
-            zfree(score);
-=======
         dictEntry *de = dictFind(zs->dict,ele);
         if (de != NULL)
             score += *(double*)dictGetEntryVal(de);
 
         if (isnan(score)) {
-            addReplySds(c,
-                sdsnew("-ERR resulting score is not a number (NaN)\r\n"));
->>>>>>> 69ef89f2
+            addReplyError(c,"resulting score is not a number (NaN)");
             /* Note that we don't need to check if the zset may be empty and
              * should be removed here, as we can only obtain Nan as score if
              * there was already an element in the sorted set. */
