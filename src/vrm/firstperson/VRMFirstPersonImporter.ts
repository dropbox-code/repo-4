import * as THREE from 'three';
<<<<<<< HEAD
import { VRMHumanBones } from '../humanoid';
import { GLTFMesh, GLTFNode, VRMSchema } from '../types';
=======
import { VRMHumanoid } from '../humanoid';
import { GLTFMesh, GLTFNode, HumanBone, RawVrmFirstPerson } from '../types';
>>>>>>> 5562fb5b
import { RendererFirstPersonFlags, VRMFirstPerson } from './VRMFirstPerson';

export class VRMFirstPersonImporter {
  public async import(
    gltf: THREE.GLTF,
<<<<<<< HEAD
    humanBones: VRMHumanBones,
    schemaFirstPerson: VRMSchema.FirstPerson,
=======
    humanoid: VRMHumanoid,
    schemaFirstPerson: RawVrmFirstPerson,
>>>>>>> 5562fb5b
  ): Promise<VRMFirstPerson | null> {
    const firstPersonBoneIndex = schemaFirstPerson.firstPersonBone;

    let firstPersonBone: GLTFNode | null;
    if (firstPersonBoneIndex === undefined || firstPersonBoneIndex === -1) {
<<<<<<< HEAD
      firstPersonBone = humanBones[VRMSchema.HumanoidBoneName.Head];
=======
      firstPersonBone = humanoid.getBoneNode(HumanBone.Head);
>>>>>>> 5562fb5b
    } else {
      firstPersonBone = await gltf.parser.getDependency('node', firstPersonBoneIndex);
    }

    if (!firstPersonBone) {
      console.warn('VRMFirstPersonImporter: Could not find firstPersonBone of the VRM');
      return null;
    }

    const firstPersonBoneOffset = schemaFirstPerson.firstPersonBoneOffset
      ? new THREE.Vector3(
          schemaFirstPerson.firstPersonBoneOffset.x,
          schemaFirstPerson.firstPersonBoneOffset.y,
          schemaFirstPerson.firstPersonBoneOffset.z,
        )
      : new THREE.Vector3(0.0, 0.06, 0.0); // fallback, taken from UniVRM implementation

    const meshAnnotations: RendererFirstPersonFlags[] = [];
    const meshes: GLTFMesh[] = await gltf.parser.getDependencies('mesh');
    meshes.forEach((mesh, meshIndex) => {
      const flag = schemaFirstPerson.meshAnnotations
        ? schemaFirstPerson.meshAnnotations.find((a) => a.mesh === meshIndex)
        : undefined;
      meshAnnotations.push(new RendererFirstPersonFlags(flag && flag.firstPersonFlag, mesh));
    });

    return new VRMFirstPerson(firstPersonBone, firstPersonBoneOffset, meshAnnotations);
  }
}<|MERGE_RESOLUTION|>--- conflicted
+++ resolved
@@ -1,33 +1,19 @@
 import * as THREE from 'three';
-<<<<<<< HEAD
-import { VRMHumanBones } from '../humanoid';
+import { VRMHumanoid } from '../humanoid';
 import { GLTFMesh, GLTFNode, VRMSchema } from '../types';
-=======
-import { VRMHumanoid } from '../humanoid';
-import { GLTFMesh, GLTFNode, HumanBone, RawVrmFirstPerson } from '../types';
->>>>>>> 5562fb5b
 import { RendererFirstPersonFlags, VRMFirstPerson } from './VRMFirstPerson';
 
 export class VRMFirstPersonImporter {
   public async import(
     gltf: THREE.GLTF,
-<<<<<<< HEAD
-    humanBones: VRMHumanBones,
+    humanoid: VRMHumanoid,
     schemaFirstPerson: VRMSchema.FirstPerson,
-=======
-    humanoid: VRMHumanoid,
-    schemaFirstPerson: RawVrmFirstPerson,
->>>>>>> 5562fb5b
   ): Promise<VRMFirstPerson | null> {
     const firstPersonBoneIndex = schemaFirstPerson.firstPersonBone;
 
     let firstPersonBone: GLTFNode | null;
     if (firstPersonBoneIndex === undefined || firstPersonBoneIndex === -1) {
-<<<<<<< HEAD
-      firstPersonBone = humanBones[VRMSchema.HumanoidBoneName.Head];
-=======
-      firstPersonBone = humanoid.getBoneNode(HumanBone.Head);
->>>>>>> 5562fb5b
+      firstPersonBone = humanoid.getBoneNode(VRMSchema.HumanoidBoneName.Head);
     } else {
       firstPersonBone = await gltf.parser.getDependency('node', firstPersonBoneIndex);
     }
