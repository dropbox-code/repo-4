import * as THREE from 'three';
import { GLTFMesh, GLTFNode } from '../types';

enum FirstPersonFlag {
  Auto,
  Both,
  ThirdPersonOnly,
  FirstPersonOnly,
}

/**
 * This class represents a single [`meshAnnotation`](https://github.com/vrm-c/UniVRM/blob/master/specification/0.0/schema/vrm.firstperson.meshannotation.schema.json) entry.
 * Each mesh will be assigned to specified layer when you call [[VRMFirstPerson.setup]].
 */
export class RendererFirstPersonFlags {
  private static parseFirstPersonFlag(firstPersonFlag: string | undefined) {
    switch (firstPersonFlag) {
      case 'Both':
        return FirstPersonFlag.Both;
      case 'ThirdPersonOnly':
        return FirstPersonFlag.ThirdPersonOnly;
      case 'FirstPersonOnly':
        return FirstPersonFlag.FirstPersonOnly;
      default:
        return FirstPersonFlag.Auto;
    }
  }

  /**
   * A [[FirstPersonFlag]] of the annotation entry.
   */
  public firstPersonFlag: FirstPersonFlag;
<<<<<<< HEAD

  /**
   * A node of the annotation entry.
   */
  public node: GLTFNode;

  /**
   * Create a new mesh annotation.
   *
   * @param firstPersonFlag A [[FirstPersonFlag]] of the annotation entry
   * @param node A node of the annotation entry.
   */
  constructor(firstPersonFlag: string | undefined, node: GLTFNode) {
=======
  public mesh: GLTFMesh;

  constructor(firstPersonFlag: string | undefined, mesh: GLTFMesh) {
>>>>>>> 1cc3ac95
    this.firstPersonFlag = RendererFirstPersonFlags.parseFirstPersonFlag(firstPersonFlag);
    this.mesh = mesh;
  }
}

<<<<<<< HEAD
/**
 * This interface specifies which layer will be used for `FirstPersonOnly` / `ThirdPersonOnly`.
 */
export interface FirstPersonCameraLayerSetting {
  /**
   * A camera layer for `FirstPersonOnly`.
   */
  firstPersonOnlyLayer?: number;

  /**
   * A camera layer for `ThirdPersonOnly`.
   */
  thirdPersonOnlyLayer?: number;
}

/**
 * A class represents the `firstPerson` field of a VRM.
 * This class has several features to utilize first person of your VRM model.
 *
 * @see https://vrm.dev/en/univrm/components/univrm_firstperson/
 */
=======
>>>>>>> 1cc3ac95
export class VRMFirstPerson {
  /**
   * A default camera layer for `FirstPersonOnly` layer.
   *
   * @see [[getFirstPersonOnlyLayer]]
   */
  private static readonly DEFAULT_FIRSTPERSON_ONLY_LAYER = 9;

  /**
   * A default camera layer for `ThirdPersonOnly` layer.
   *
   * @see [[getThirdPersonOnlyLayer]]
   */
  private static readonly DEFAULT_THIRDPERSON_ONLY_LAYER = 10;

  private readonly _firstPersonBone: GLTFNode;
  private readonly _meshAnnotations: RendererFirstPersonFlags[] = [];
  private readonly _firstPersonBoneOffset: THREE.Vector3;

  private _firstPersonOnlyLayer = VRMFirstPerson.DEFAULT_FIRSTPERSON_ONLY_LAYER;
  private _thirdPersonOnlyLayer = VRMFirstPerson.DEFAULT_THIRDPERSON_ONLY_LAYER;

  private _initialized: boolean = false;

  /**
   * Create a new VRMFirstPerson object.
   *
   * @param firstPersonBone A first person bone
   * @param firstPersonBoneOffset An offset from the specified first person bone
   * @param meshAnnotations A renderer settings. See the description of [[RendererFirstPersonFlags]] for more info
   */
  constructor(
    firstPersonBone: GLTFNode,
    firstPersonBoneOffset: THREE.Vector3,
    meshAnnotations: RendererFirstPersonFlags[],
  ) {
    this._firstPersonBone = firstPersonBone;
    this._firstPersonBoneOffset = firstPersonBoneOffset;
    this._meshAnnotations = meshAnnotations;
  }

  public getFirstPersonBone(): GLTFNode {
    return this._firstPersonBone;
  }

  public getFirstPersonBoneOffset(): THREE.Vector3 {
    return this._firstPersonBoneOffset;
  }

  public getMeshAnnotations(): RendererFirstPersonFlags[] {
    return this._meshAnnotations;
  }

<<<<<<< HEAD
  /**
   * In this method, it assigns layers for every meshes based on mesh annotations.
   * You must call this method first before you use the layer feature.
   *
   * This is an equivalent of [VRMFirstPerson.Setup](https://github.com/vrm-c/UniVRM/blob/master/Assets/VRM/UniVRM/Scripts/FirstPerson/VRMFirstPerson.cs) of the UniVRM.
   *
   * The `cameraLayer` parameter specifies which layer will be assigned for `FirstPersonOnly` / `ThirdPersonOnly`.
   * In UniVRM, we specified those by naming each desired layer as `FIRSTPERSON_ONLY_LAYER` / `THIRDPERSON_ONLY_LAYER`
   * but we are going to specify these layers at here since we are unable to name layers in Three.js.
   *
   * @param cameraLayer Specify which layer will be for `FirstPersonOnly` / `ThirdPersonOnly`.
   */
  public setup(cameraLayer?: FirstPersonCameraLayerSetting) {
=======
  public setup({
    firstPersonOnlyLayer = VRMFirstPerson.DEFAULT_FIRSTPERSON_ONLY_LAYER,
    thirdPersonOnlyLayer = VRMFirstPerson.DEFAULT_THIRDPERSON_ONLY_LAYER,
  } = {}) {
>>>>>>> 1cc3ac95
    if (this._initialized) {
      return;
    }
    this._initialized = true;
    this._firstPersonOnlyLayer = firstPersonOnlyLayer;
    this._thirdPersonOnlyLayer = thirdPersonOnlyLayer;

    this._meshAnnotations.forEach((item) => {
      if (item.firstPersonFlag === FirstPersonFlag.FirstPersonOnly) {
        item.mesh.layers.set(this._firstPersonOnlyLayer);
        item.mesh.traverse((child) => child.layers.set(this._firstPersonOnlyLayer));
      } else if (item.firstPersonFlag === FirstPersonFlag.ThirdPersonOnly) {
        item.mesh.layers.set(this._thirdPersonOnlyLayer);
        item.mesh.traverse((child) => child.layers.set(this._thirdPersonOnlyLayer));
      } else if (item.firstPersonFlag === FirstPersonFlag.Auto) {
        this.createHeadlessModel(item.mesh);
      }
    });
  }

  /**
   * A camera layer represents `FirstPersonOnly` layer.
   * Note that **you must call [[setup]] first before you use the layer feature** or it does not work properly.
   *
   * The value is [[DEFAULT_FIRSTPERSON_ONLY_LAYER]] by default but you can change the layer by specifying via [[setup]] if you prefer.
   *
   * @see https://vrm.dev/en/univrm/api/univrm_use_firstperson/
   * @see https://threejs.org/docs/#api/en/core/Layers
   */
  public getFirstPersonOnlyLayer(): number {
    return this._firstPersonOnlyLayer;
  }

  /**
   * A camera layer represents `ThirdPersonOnly` layer.
   * Note that **you must call [[setup]] first before you use the layer feature** or it does not work properly.
   *
   * The value is [[DEFAULT_THIRDPERSON_ONLY_LAYER]] by default but you can change the layer by specifying via [[setup]] if you prefer.
   *
   * @see https://vrm.dev/en/univrm/api/univrm_use_firstperson/
   * @see https://threejs.org/docs/#api/en/core/Layers
   */
  public getThirdPersonOnlyLayer(): number {
    return this._thirdPersonOnlyLayer;
  }

<<<<<<< HEAD
  /**
   * Get current world position of the first person.
   * The position takes [[FirstPersonBone]] and [[FirstPersonOffset]] into account.
   *
   * @param v3 target
   * @returns Current world position of the first person
   */
  public getFirstPersonBonePosition(v3: THREE.Vector3): THREE.Vector3 {
=======
  public getFirstPersonWorldPosition(v3: THREE.Vector3): THREE.Vector3 {
>>>>>>> 1cc3ac95
    // UniVRM#VRMFirstPersonEditor
    // var worldOffset = head.localToWorldMatrix.MultiplyPoint(component.FirstPersonOffset);
    const offset = this._firstPersonBoneOffset;
    const v4 = new THREE.Vector4(offset.x, offset.y, offset.z, 1.0);
    v4.applyMatrix4(this._firstPersonBone.matrixWorld);
    return v3.set(v4.x, v4.y, v4.z);
  }

  private excludeTriangles(triangles: number[], bws: number[][], skinIndex: number[][], exclude: number[]) {
    let count = 0;
    if (bws != null && bws.length > 0) {
      for (let i = 0; i < triangles.length; i += 3) {
        const a = triangles[i];
        const b = triangles[i + 1];
        const c = triangles[i + 2];
        const bw0 = bws[a];
        const skin0 = skinIndex[a];

        if (bw0[0] > 0 && exclude.includes(skin0[0])) continue;
        if (bw0[1] > 0 && exclude.includes(skin0[1])) continue;
        if (bw0[2] > 0 && exclude.includes(skin0[2])) continue;
        if (bw0[3] > 0 && exclude.includes(skin0[3])) continue;

        const bw1 = bws[b];
        const skin1 = skinIndex[b];
        if (bw1[0] > 0 && exclude.includes(skin1[0])) continue;
        if (bw1[1] > 0 && exclude.includes(skin1[1])) continue;
        if (bw1[2] > 0 && exclude.includes(skin1[2])) continue;
        if (bw1[3] > 0 && exclude.includes(skin1[3])) continue;

        const bw2 = bws[c];
        const skin2 = skinIndex[c];
        if (bw2[0] > 0 && exclude.includes(skin2[0])) continue;
        if (bw2[1] > 0 && exclude.includes(skin2[1])) continue;
        if (bw2[2] > 0 && exclude.includes(skin2[2])) continue;
        if (bw2[3] > 0 && exclude.includes(skin2[3])) continue;

        triangles[count++] = a;
        triangles[count++] = b;
        triangles[count++] = c;
      }
    }
    return count;
  }

  private createErasedMesh(src: THREE.SkinnedMesh, erasingBonesIndex: number[]): THREE.SkinnedMesh {
    const dst = new THREE.SkinnedMesh(src.geometry.clone(), src.material);
    dst.name = `${src.name}(erase)`;
    dst.frustumCulled = src.frustumCulled;
    dst.layers.set(this._firstPersonOnlyLayer);

    const geometry = dst.geometry as THREE.BufferGeometry;
    const skinIndexAttr = geometry.getAttribute('skinIndex').array;
    const skinIndex = [];
    for (let i = 0; i < skinIndexAttr.length; i += 4) {
      skinIndex.push([skinIndexAttr[i], skinIndexAttr[i + 1], skinIndexAttr[i + 2], skinIndexAttr[i + 3]]);
    }
    const skinWeightAttr = geometry.getAttribute('skinWeight').array;
    const skinWeight = [];
    for (let i = 0; i < skinWeightAttr.length; i += 4) {
      skinWeight.push([skinWeightAttr[i], skinWeightAttr[i + 1], skinWeightAttr[i + 2], skinWeightAttr[i + 3]]);
    }
    const oldTriangles = Array.from(geometry.getIndex().array);
    const count = this.excludeTriangles(oldTriangles, skinWeight, skinIndex, erasingBonesIndex);
    const newTriangle: number[] = [];
    for (let i = 0; i < count; i++) {
      newTriangle[i] = oldTriangles[i];
    }
    geometry.setIndex(newTriangle);

    // mtoon material includes onBeforeRender. this is unsupported at SkinnedMesh#clone
    if (src.onBeforeRender) {
      dst.onBeforeRender = src.onBeforeRender;
    }
    dst.bind(new THREE.Skeleton(src.skeleton.bones, src.skeleton.boneInverses), new THREE.Matrix4());
    return dst;
  }

  private createHeadlessModelForSkinnedMesh(parent: THREE.Object3D, mesh: THREE.SkinnedMesh) {
    const eraseBoneIndexes: number[] = [];
    mesh.skeleton.bones.forEach((bone, index) => {
      if (this.isEraseTarget(bone)) eraseBoneIndexes.push(index);
    });

    // Unlike UniVRM we don't copy mesh if no invisible bone was found
    if (!eraseBoneIndexes.length) {
      mesh.layers.enable(this._thirdPersonOnlyLayer);
      mesh.layers.enable(this._firstPersonOnlyLayer);
      return;
    }
    mesh.layers.set(this._thirdPersonOnlyLayer);
    const newMesh = this.createErasedMesh(mesh, eraseBoneIndexes);
    parent.add(newMesh);
  }

  private createHeadlessModel(node: GLTFNode) {
    if (node.type === 'Group') {
      node.layers.set(this._thirdPersonOnlyLayer);
      if (this.isEraseTarget(node)) {
        node.traverse((child) => child.layers.set(this._thirdPersonOnlyLayer));
      } else {
        const parent = new THREE.Group();
        parent.name = `_headless_${node.name}`;
        parent.layers.set(this._firstPersonOnlyLayer);
        node.parent!.add(parent);
        node.children
          .filter((child) => child.type === 'SkinnedMesh')
          .forEach((child) => {
            this.createHeadlessModelForSkinnedMesh(parent, child as THREE.SkinnedMesh);
          });
      }
    } else if (node.type === 'SkinnedMesh') {
      this.createHeadlessModelForSkinnedMesh(node.parent!, node as THREE.SkinnedMesh);
    } else {
      if (this.isEraseTarget(node)) {
        node.layers.set(this._thirdPersonOnlyLayer);
        node.traverse((child) => child.layers.set(this._thirdPersonOnlyLayer));
      }
    }
  }

  private isEraseTarget(bone: GLTFNode): boolean {
    if (bone.name === this._firstPersonBone.name) {
      return true;
    } else if (!bone.parent) {
      return false;
    } else {
      return this.isEraseTarget(bone.parent!);
    }
  }
}<|MERGE_RESOLUTION|>--- conflicted
+++ resolved
@@ -30,12 +30,11 @@
    * A [[FirstPersonFlag]] of the annotation entry.
    */
   public firstPersonFlag: FirstPersonFlag;
-<<<<<<< HEAD
-
-  /**
-   * A node of the annotation entry.
-   */
-  public node: GLTFNode;
+
+  /**
+   * A mesh of the annotation entry.
+   */
+  public mesh: GLTFMesh;
 
   /**
    * Create a new mesh annotation.
@@ -43,41 +42,12 @@
    * @param firstPersonFlag A [[FirstPersonFlag]] of the annotation entry
    * @param node A node of the annotation entry.
    */
-  constructor(firstPersonFlag: string | undefined, node: GLTFNode) {
-=======
-  public mesh: GLTFMesh;
-
   constructor(firstPersonFlag: string | undefined, mesh: GLTFMesh) {
->>>>>>> 1cc3ac95
     this.firstPersonFlag = RendererFirstPersonFlags.parseFirstPersonFlag(firstPersonFlag);
     this.mesh = mesh;
   }
 }
 
-<<<<<<< HEAD
-/**
- * This interface specifies which layer will be used for `FirstPersonOnly` / `ThirdPersonOnly`.
- */
-export interface FirstPersonCameraLayerSetting {
-  /**
-   * A camera layer for `FirstPersonOnly`.
-   */
-  firstPersonOnlyLayer?: number;
-
-  /**
-   * A camera layer for `ThirdPersonOnly`.
-   */
-  thirdPersonOnlyLayer?: number;
-}
-
-/**
- * A class represents the `firstPerson` field of a VRM.
- * This class has several features to utilize first person of your VRM model.
- *
- * @see https://vrm.dev/en/univrm/components/univrm_firstperson/
- */
-=======
->>>>>>> 1cc3ac95
 export class VRMFirstPerson {
   /**
    * A default camera layer for `FirstPersonOnly` layer.
@@ -131,7 +101,6 @@
     return this._meshAnnotations;
   }
 
-<<<<<<< HEAD
   /**
    * In this method, it assigns layers for every meshes based on mesh annotations.
    * You must call this method first before you use the layer feature.
@@ -144,13 +113,10 @@
    *
    * @param cameraLayer Specify which layer will be for `FirstPersonOnly` / `ThirdPersonOnly`.
    */
-  public setup(cameraLayer?: FirstPersonCameraLayerSetting) {
-=======
   public setup({
     firstPersonOnlyLayer = VRMFirstPerson.DEFAULT_FIRSTPERSON_ONLY_LAYER,
     thirdPersonOnlyLayer = VRMFirstPerson.DEFAULT_THIRDPERSON_ONLY_LAYER,
   } = {}) {
->>>>>>> 1cc3ac95
     if (this._initialized) {
       return;
     }
@@ -197,7 +163,6 @@
     return this._thirdPersonOnlyLayer;
   }
 
-<<<<<<< HEAD
   /**
    * Get current world position of the first person.
    * The position takes [[FirstPersonBone]] and [[FirstPersonOffset]] into account.
@@ -205,10 +170,7 @@
    * @param v3 target
    * @returns Current world position of the first person
    */
-  public getFirstPersonBonePosition(v3: THREE.Vector3): THREE.Vector3 {
-=======
   public getFirstPersonWorldPosition(v3: THREE.Vector3): THREE.Vector3 {
->>>>>>> 1cc3ac95
     // UniVRM#VRMFirstPersonEditor
     // var worldOffset = head.localToWorldMatrix.MultiplyPoint(component.FirstPersonOffset);
     const offset = this._firstPersonBoneOffset;
