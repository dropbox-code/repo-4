import * as THREE from 'three';
import { VRMBlendShapeImporter } from './blendshape';
import { VRMFirstPersonImporter } from './firstperson';
import { VRMHumanoidImporter } from './humanoid/VRMHumanoidImporter';
import { VRMLookAtImporter } from './lookat/VRMLookAtImporter';
import { VRMMaterialImporter } from './material';
import { reduceBones } from './reduceBones';
import { VRMSpringBoneImporter } from './springbone/VRMSpringBoneImporter';
import { VRMSchema } from './types';
import { VRM } from './VRM';

export interface VRMImporterOptions {
  lookAtImporter?: VRMLookAtImporter;
  humanoidImporter?: VRMHumanoidImporter;
  blendShapeImporter?: VRMBlendShapeImporter;
  firstPersonImporter?: VRMFirstPersonImporter;
  materialImporter?: VRMMaterialImporter;
  springBoneImporter?: VRMSpringBoneImporter;
}

/**
 * An importer that imports a [[VRM]] from a VRM extension of a GLTF.
 */
export class VRMImporter {
  protected readonly _blendShapeImporter: VRMBlendShapeImporter;
  protected readonly _lookAtImporter: VRMLookAtImporter;
  protected readonly _humanoidImporter: VRMHumanoidImporter;
  protected readonly _firstPersonImporter: VRMFirstPersonImporter;
  protected readonly _materialImporter: VRMMaterialImporter;
  protected readonly _springBoneImporter: VRMSpringBoneImporter;

  /**
   * Create a new VRMImporter.
   *
   * @param options [[VRMImporterOptions]], optionally contains importers for each component
   */
  public constructor(options: VRMImporterOptions = {}) {
    this._blendShapeImporter = options.blendShapeImporter || new VRMBlendShapeImporter();
    this._lookAtImporter = options.lookAtImporter || new VRMLookAtImporter();
    this._humanoidImporter = options.humanoidImporter || new VRMHumanoidImporter();
    this._firstPersonImporter = options.firstPersonImporter || new VRMFirstPersonImporter();
    this._materialImporter = options.materialImporter || new VRMMaterialImporter();
    this._springBoneImporter = options.springBoneImporter || new VRMSpringBoneImporter();
  }

  /**
   * Receive a GLTF object retrieved from `THREE.GLTFLoader` and create a new [[VRM]] instance.
   *
   * @param gltf A parsed result of GLTF taken from GLTFLoader
   */
  public async import(gltf: THREE.GLTF): Promise<VRM> {
    if (gltf.parser.json.extensions === undefined || gltf.parser.json.extensions.VRM === undefined) {
      throw new Error('Could not find VRM extension on the GLTF');
    }
    const vrmExt: VRMSchema.VRM = gltf.parser.json.extensions.VRM;

    const scene = gltf.scene;

    scene.updateMatrixWorld(false);

    // Skinned object should not be frustumCulled
    // Since pre-skinned position might be outside of view
    scene.traverse((object3d) => {
      if ((object3d as any).isMesh) {
        object3d.frustumCulled = false;
      }
    });

    reduceBones(scene);

    const materials = (await this._materialImporter.convertGLTFMaterials(gltf)) || undefined;

    const humanoid = (await this._humanoidImporter.import(gltf)) || undefined;

    const firstPerson = humanoid ? (await this._firstPersonImporter.import(gltf, humanoid)) || undefined : undefined;

    const blendShapeProxy = (await this._blendShapeImporter.import(gltf)) || undefined;

    const lookAt =
<<<<<<< HEAD
      vrmExt.firstPerson && firstPerson && blendShapeProxy && humanoid
        ? await this._lookAtImporter.import(vrmExt.firstPerson, firstPerson, blendShapeProxy, humanoid)
=======
      blendShapeProxy && humanoid
        ? (await this._lookAtImporter.import(gltf, blendShapeProxy, humanoid)) || undefined
>>>>>>> 071533d0
        : undefined;

    const springBoneManager = (await this._springBoneImporter.import(gltf)) || undefined;

    return new VRM({
      scene: gltf.scene,
      meta: vrmExt.meta,
      materials,
      humanoid,
      firstPerson,
      blendShapeProxy,
      lookAt,
      springBoneManager,
    });
  }
}<|MERGE_RESOLUTION|>--- conflicted
+++ resolved
@@ -77,13 +77,8 @@
     const blendShapeProxy = (await this._blendShapeImporter.import(gltf)) || undefined;
 
     const lookAt =
-<<<<<<< HEAD
-      vrmExt.firstPerson && firstPerson && blendShapeProxy && humanoid
-        ? await this._lookAtImporter.import(vrmExt.firstPerson, firstPerson, blendShapeProxy, humanoid)
-=======
-      blendShapeProxy && humanoid
-        ? (await this._lookAtImporter.import(gltf, blendShapeProxy, humanoid)) || undefined
->>>>>>> 071533d0
+      firstPerson && blendShapeProxy && humanoid
+        ? (await this._lookAtImporter.import(gltf, firstPerson, blendShapeProxy, humanoid)) || undefined
         : undefined;
 
     const springBoneManager = (await this._springBoneImporter.import(gltf)) || undefined;
