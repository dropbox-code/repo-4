import * as THREE from 'three';
import { BlendShapeController, BlendShapeMaster, VRMBlendShapeProxy } from './blendshape';
import { VRMFirstPersonImporter } from './firstperson';
import { VRMHumanoid } from './humanoid';
import { VRMHumanoidImporter } from './humanoid/VRMHumanoidImporter';
import { VRMLookAtHead } from './lookat';
import { VRMLookAtBlendShapeApplyer } from './lookat/VRMLookAtBlendShapeApplyer';
import { VRMLookAtBoneApplyer } from './lookat/VRMLookAtBoneApplyer';
import { VRMMaterialImporter } from './material';
import { reduceBones } from './reduceBones';
import { VRMSpringBoneImporter } from './springbone/VRMSpringBoneImporter';
<<<<<<< HEAD
import { GLTFMesh, GLTFPrimitive, VRMSchema } from './types';
=======
import { GLTFMesh, GLTFPrimitive } from './types';
import * as Raw from './types/VRM';
>>>>>>> 5562fb5b
import { VRM } from './VRM';

export interface VRMImporterOptions {
  humanoidImporter?: VRMHumanoidImporter;
  firstPersonImporter?: VRMFirstPersonImporter;
  materialImporter?: VRMMaterialImporter;
  springBoneImporter?: VRMSpringBoneImporter;
}

export class VRMImporter {
  protected readonly _humanoidImporter: VRMHumanoidImporter;
  protected readonly _firstPersonImporter: VRMFirstPersonImporter;
  protected readonly _materialImporter: VRMMaterialImporter;
  protected readonly _springBoneImporter: VRMSpringBoneImporter;

  /**
   * Create a new VRMImporter.
   *
   * @param options [[VRMImporterOptions]], optionally contains importers for each component
   */
  public constructor(options: VRMImporterOptions = {}) {
    this._humanoidImporter = options.humanoidImporter || new VRMHumanoidImporter();
    this._firstPersonImporter = options.firstPersonImporter || new VRMFirstPersonImporter();
    this._materialImporter = options.materialImporter || new VRMMaterialImporter();
    this._springBoneImporter = options.springBoneImporter || new VRMSpringBoneImporter();
  }

  /**
   * Receive a GLTF object retrieved from `THREE.GLTFLoader` and create a new [[VRM]] instance.
   *
   * @param gltf A parsed result of GLTF taken from GLTFLoader
   */
  public async import(gltf: THREE.GLTF): Promise<VRM> {
    if (gltf.parser.json.extensions === undefined || gltf.parser.json.extensions.VRM === undefined) {
      throw new Error('Could not find VRM extension on the GLTF');
    }
    const vrmExt: Raw.RawVrm = gltf.parser.json.extensions.VRM;

    const scene = gltf.scene;

    scene.updateMatrixWorld(false);

    // Skinned object should not be frustumCulled
    // Since pre-skinned position might be outside of view
    scene.traverse((object3d) => {
      if ((object3d as any).isMesh) {
        object3d.frustumCulled = false;
      }
    });

    reduceBones(scene);

    const materials = await this._materialImporter.convertGLTFMaterials(gltf);

    const humanoid = vrmExt.humanoid
      ? (await this._humanoidImporter.import(gltf, vrmExt.humanoid)) || undefined
      : undefined;

    const firstPerson =
      vrmExt.firstPerson && humanoid
        ? (await this._firstPersonImporter.import(gltf, humanoid, vrmExt.firstPerson)) || undefined
        : undefined;

    const animationMixer = new THREE.AnimationMixer(gltf.scene);

    const blendShapeProxy = (await this.loadBlendShapeMaster(animationMixer!, gltf)) || undefined;

    const lookAt =
      vrmExt.firstPerson && blendShapeProxy && humanoid
        ? this.loadLookAt(vrmExt.firstPerson, blendShapeProxy, humanoid)
        : undefined;

    const springBoneManager = (await this._springBoneImporter.import(gltf)) || undefined;

    return new VRM({
      scene: gltf.scene,
      meta: vrmExt.meta,
      materials,
      humanoid,
      firstPerson,
      animationMixer,
      blendShapeProxy,
      lookAt,
      springBoneManager,
    });
  }

<<<<<<< HEAD
  /**
   * load humanoid
   * @param gltf
   * @returns
   */
  public async loadHumanoid(gltf: THREE.GLTF): Promise<VRMHumanBones | null> {
    const humanBones: VRMSchema.HumanoidBone[] | undefined =
      gltf.parser.json.extensions &&
      gltf.parser.json.extensions.VRM &&
      gltf.parser.json.extensions.VRM.humanoid &&
      gltf.parser.json.extensions.VRM.humanoid.humanBones;
    if (!humanBones) {
      console.warn('Could not find humanBones field on the VRM file');
      return null;
    }

    return await humanBones.reduce(async (vrmBonesPromise, bone) => {
      const vrmBones = await vrmBonesPromise;
      const nodeIndex = bone.node;
      const boneName = bone.bone;

      if (nodeIndex !== undefined && boneName !== undefined) {
        vrmBones[boneName] = await gltf.parser.getDependency('node', nodeIndex);
      }
      return vrmBones;
    }, Promise.resolve({} as VRMHumanBones));
  }

=======
>>>>>>> 5562fb5b
  public loadLookAt(
    firstPerson: VRMSchema.FirstPerson,
    blendShapeProxy: VRMBlendShapeProxy,
    humanoid: VRMHumanoid,
  ): VRMLookAtHead {
    const lookAtHorizontalInner = firstPerson.lookAtHorizontalInner;
    const lookAtHorizontalOuter = firstPerson.lookAtHorizontalOuter;
    const lookAtVerticalDown = firstPerson.lookAtVerticalDown;
    const lookAtVerticalUp = firstPerson.lookAtVerticalUp;

    switch (firstPerson.lookAtTypeName) {
      case VRMSchema.FirstPersonLookAtTypeName.Bone: {
        if (
          lookAtHorizontalInner === undefined ||
          lookAtHorizontalOuter === undefined ||
          lookAtVerticalDown === undefined ||
          lookAtVerticalUp === undefined
        ) {
          return new VRMLookAtHead(humanoid);
        } else {
          return new VRMLookAtHead(
            humanoid,
            new VRMLookAtBoneApplyer(
              humanoid,
              lookAtHorizontalInner,
              lookAtHorizontalOuter,
              lookAtVerticalDown,
              lookAtVerticalUp,
            ),
          );
        }
      }
      case VRMSchema.FirstPersonLookAtTypeName.BlendShape: {
        if (lookAtHorizontalOuter === undefined || lookAtVerticalDown === undefined || lookAtVerticalUp === undefined) {
          return new VRMLookAtHead(humanoid);
        } else {
          return new VRMLookAtHead(
            humanoid,
            new VRMLookAtBlendShapeApplyer(
              blendShapeProxy,
              lookAtHorizontalOuter,
              lookAtVerticalDown,
              lookAtVerticalUp,
            ),
          );
        }
      }
      default: {
        return new VRMLookAtHead(humanoid);
      }
    }
  }

  /**
   *
   * @param {AnimationMixer} animationMixer
   * @param {GLTF} gltf
   * @returns {VRMBlendShapeProxy}
   */
  public async loadBlendShapeMaster(
    animationMixer: THREE.AnimationMixer,
    gltf: THREE.GLTF,
  ): Promise<VRMBlendShapeProxy | null> {
    const blendShapeGroups: VRMSchema.BlendShapeGroup[] | undefined =
      gltf.parser.json.extensions &&
      gltf.parser.json.extensions.VRM &&
      gltf.parser.json.extensions.VRM.blendShapeMaster &&
      gltf.parser.json.extensions.VRM.blendShapeMaster.blendShapeGroups;
    if (!blendShapeGroups) {
      return null;
    }

    const blendShapeMaster = new BlendShapeMaster();
    const blendShapePresetMap: { [presetName in VRMSchema.BlendShapePresetName]?: string } = {};

    blendShapeGroups.forEach(async (group) => {
      const name = group.name;
      if (name === undefined) {
        console.warn('createBlendShapeMasterFromVRM: One of blendShapeGroups has no name');
        return;
      }

      if (
        group.presetName &&
        group.presetName !== VRMSchema.BlendShapePresetName.Unknown &&
        !blendShapePresetMap[group.presetName]
      ) {
        blendShapePresetMap[group.presetName] = group.name;
      }

      const controller = new BlendShapeController(name);
      gltf.scene.add(controller);

      controller.isBinary = group.isBinary || false;

      if (Array.isArray(group.binds)) {
        group.binds.forEach(async (bind) => {
          if (bind.mesh === undefined || bind.index === undefined) {
            return;
          }

          const morphMeshes: GLTFMesh = await gltf.parser.getDependency('mesh', bind.mesh);
          const primitives: GLTFPrimitive[] =
            morphMeshes.type === 'Group'
              ? (morphMeshes.children as Array<GLTFPrimitive>)
              : [morphMeshes as GLTFPrimitive];
          const morphTargetIndex = bind.index;
          if (
            !primitives.every(
              (primitive) =>
                Array.isArray(primitive.morphTargetInfluences) &&
                morphTargetIndex < primitive.morphTargetInfluences.length,
            )
          ) {
            console.warn(
              `createBlendShapeMasterFromVRM: ${
                group.name
              } attempts to index ${morphTargetIndex}th morph but not found.`,
            );
            return;
          }

          controller.addBind({
            meshes: primitives,
            morphTargetIndex,
            weight: bind.weight || 100,
          });
        });
      }

      const materialValues = group.materialValues;
      if (Array.isArray(materialValues)) {
        materialValues.forEach((materialValue) => {
          if (
            materialValue.materialName === undefined ||
            materialValue.propertyName === undefined ||
            materialValue.targetValue === undefined
          ) {
            return;
          }

          const materials: THREE.Material[] = [];
          gltf.scene.traverse((object) => {
            if ((object as any).material) {
              const material: THREE.Material[] | THREE.Material = (object as any).material;
              if (Array.isArray(material)) {
                materials.push(
                  ...material.filter(
                    (mtl) => mtl.name === materialValue.materialName! && materials.indexOf(mtl) === -1,
                  ),
                );
              } else if (material.name === materialValue.materialName && materials.indexOf(material) === -1) {
                materials.push(material);
              }
            }
          });

          materials.forEach((material) => {
            controller.addMaterialValue({
              material,
              propertyName: this.renameMaterialProperty(materialValue.propertyName!),
              targetValue: materialValue.targetValue!,
            });
          });
        });
      }

      blendShapeMaster.registerBlendShapeGroup(name, controller);
    });

    return VRMBlendShapeProxy.create(animationMixer, blendShapeMaster, blendShapePresetMap);
  }

  private renameMaterialProperty(name: string): string {
    if (name[0] !== '_') {
      console.warn(`VRMMaterials: Given property name "${name}" might be invalid`);
      return name;
    }
    name = name.substring(1);

    if (!/[A-Z]/.test(name[0])) {
      console.warn(`VRMMaterials: Given property name "${name}" might be invalid`);
      return name;
    }
    return name[0].toLowerCase() + name.substring(1);
  }
}<|MERGE_RESOLUTION|>--- conflicted
+++ resolved
@@ -9,12 +9,7 @@
 import { VRMMaterialImporter } from './material';
 import { reduceBones } from './reduceBones';
 import { VRMSpringBoneImporter } from './springbone/VRMSpringBoneImporter';
-<<<<<<< HEAD
 import { GLTFMesh, GLTFPrimitive, VRMSchema } from './types';
-=======
-import { GLTFMesh, GLTFPrimitive } from './types';
-import * as Raw from './types/VRM';
->>>>>>> 5562fb5b
 import { VRM } from './VRM';
 
 export interface VRMImporterOptions {
@@ -51,7 +46,7 @@
     if (gltf.parser.json.extensions === undefined || gltf.parser.json.extensions.VRM === undefined) {
       throw new Error('Could not find VRM extension on the GLTF');
     }
-    const vrmExt: Raw.RawVrm = gltf.parser.json.extensions.VRM;
+    const vrmExt: VRMSchema.VRM = gltf.parser.json.extensions.VRM;
 
     const scene = gltf.scene;
 
@@ -102,37 +97,6 @@
     });
   }
 
-<<<<<<< HEAD
-  /**
-   * load humanoid
-   * @param gltf
-   * @returns
-   */
-  public async loadHumanoid(gltf: THREE.GLTF): Promise<VRMHumanBones | null> {
-    const humanBones: VRMSchema.HumanoidBone[] | undefined =
-      gltf.parser.json.extensions &&
-      gltf.parser.json.extensions.VRM &&
-      gltf.parser.json.extensions.VRM.humanoid &&
-      gltf.parser.json.extensions.VRM.humanoid.humanBones;
-    if (!humanBones) {
-      console.warn('Could not find humanBones field on the VRM file');
-      return null;
-    }
-
-    return await humanBones.reduce(async (vrmBonesPromise, bone) => {
-      const vrmBones = await vrmBonesPromise;
-      const nodeIndex = bone.node;
-      const boneName = bone.bone;
-
-      if (nodeIndex !== undefined && boneName !== undefined) {
-        vrmBones[boneName] = await gltf.parser.getDependency('node', nodeIndex);
-      }
-      return vrmBones;
-    }, Promise.resolve({} as VRMHumanBones));
-  }
-
-=======
->>>>>>> 5562fb5b
   public loadLookAt(
     firstPerson: VRMSchema.FirstPerson,
     blendShapeProxy: VRMBlendShapeProxy,
