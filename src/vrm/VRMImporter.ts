--- conflicted
+++ resolved
@@ -1,43 +1,28 @@
 import * as THREE from 'three';
 import { BlendShapeController, BlendShapeMaster, VRMBlendShapeProxy } from './blendshape';
-<<<<<<< HEAD
-import { RendererFirstPersonFlags, VRMFirstPerson } from './firstperson';
+import { VRMFirstPersonImporter } from './firstperson';
 import { VRMHumanoid } from './humanoid';
 import { VRMHumanoidImporter } from './humanoid/VRMHumanoidImporter';
-=======
-import { VRMFirstPersonImporter } from './firstperson/VRMFirstPersonImporter';
-import { VRMHumanBones } from './humanoid';
->>>>>>> c4d535fe
 import { VRMLookAtHead } from './lookat';
 import { VRMLookAtBlendShapeApplyer } from './lookat/VRMLookAtBlendShapeApplyer';
 import { VRMLookAtBoneApplyer } from './lookat/VRMLookAtBoneApplyer';
 import { VRMMaterialImporter } from './material';
 import { reduceBones } from './reduceBones';
 import { VRMSpringBoneImporter } from './springbone/VRMSpringBoneImporter';
-<<<<<<< HEAD
-import { GLTFMesh, GLTFNode, GLTFPrimitive } from './types';
-=======
-import { GLTFMesh, GLTFPrimitive, RawVrmHumanoidBone } from './types';
->>>>>>> c4d535fe
+import { GLTFMesh, GLTFPrimitive } from './types';
 import * as Raw from './types/VRM';
 import { VRM } from './VRM';
 
 export interface VRMImporterOptions {
-<<<<<<< HEAD
   humanoidImporter?: VRMHumanoidImporter;
-=======
   firstPersonImporter?: VRMFirstPersonImporter;
->>>>>>> c4d535fe
   materialImporter?: VRMMaterialImporter;
   springBoneImporter?: VRMSpringBoneImporter;
 }
 
 export class VRMImporter {
-<<<<<<< HEAD
   protected readonly _humanoidImporter: VRMHumanoidImporter;
-=======
   protected readonly _firstPersonImporter: VRMFirstPersonImporter;
->>>>>>> c4d535fe
   protected readonly _materialImporter: VRMMaterialImporter;
   protected readonly _springBoneImporter: VRMSpringBoneImporter;
 
@@ -47,11 +32,8 @@
    * @param options [[VRMImporterOptions]], optionally contains importers for each component
    */
   public constructor(options: VRMImporterOptions = {}) {
-<<<<<<< HEAD
     this._humanoidImporter = options.humanoidImporter || new VRMHumanoidImporter();
-=======
     this._firstPersonImporter = options.firstPersonImporter || new VRMFirstPersonImporter();
->>>>>>> c4d535fe
     this._materialImporter = options.materialImporter || new VRMMaterialImporter();
     this._springBoneImporter = options.springBoneImporter || new VRMSpringBoneImporter();
   }
@@ -83,22 +65,13 @@
 
     const materials = await this._materialImporter.convertGLTFMaterials(gltf);
 
-<<<<<<< HEAD
     const humanoid = vrmExt.humanoid
       ? (await this._humanoidImporter.import(gltf, vrmExt.humanoid)) || undefined
       : undefined;
-=======
-    const humanBones = (await this.loadHumanoid(gltf)) || undefined;
-
-    const firstPerson =
-      vrmExt.firstPerson && humanBones
-        ? (await this._firstPersonImporter.import(gltf, humanBones, vrmExt.firstPerson)) || undefined
-        : undefined;
->>>>>>> c4d535fe
 
     const firstPerson =
       vrmExt.firstPerson && humanoid
-        ? (await this.loadFirstPerson(vrmExt.firstPerson, humanoid, gltf)) || undefined
+        ? (await this._firstPersonImporter.import(gltf, humanoid, vrmExt.firstPerson)) || undefined
         : undefined;
 
     const animationMixer = new THREE.AnimationMixer(gltf.scene);
@@ -123,85 +96,6 @@
       lookAt,
       springBoneManager,
     });
-  }
-
-  /**
-<<<<<<< HEAD
-   * load first person
-   * @param firstPerson
-   * @param humanBones
-   * @param gltf
-   * @returns
-   */
-  public async loadFirstPerson(
-    firstPerson: Raw.RawVrmFirstPerson,
-    humanoid: VRMHumanoid,
-    gltf: THREE.GLTF,
-  ): Promise<VRMFirstPerson | null> {
-    const isFirstPersonBoneNotSet = firstPerson.firstPersonBone === undefined || firstPerson.firstPersonBone === -1;
-
-    let firstPersonBone: GLTFNode;
-    if (isFirstPersonBoneNotSet) {
-      const headNode = humanoid.getBoneNode(Raw.HumanBone.Head);
-      if (!headNode) {
-        return null;
-      }
-      firstPersonBone = headNode; // fallback
-    } else {
-      firstPersonBone = await gltf.parser.getDependency('node', firstPerson.firstPersonBone!);
-    }
-
-    if (!firstPersonBone) {
-      console.warn('Could not find firstPersonBone of the VRM');
-      return null;
-    }
-
-    const firstPersonBoneOffset =
-      !isFirstPersonBoneNotSet && firstPerson.firstPersonBoneOffset
-        ? new THREE.Vector3(
-            firstPerson.firstPersonBoneOffset!.x,
-            firstPerson.firstPersonBoneOffset!.y,
-            firstPerson.firstPersonBoneOffset!.z,
-          )
-        : new THREE.Vector3(0, 0.06, 0); // fallback
-
-    const meshAnnotations: RendererFirstPersonFlags[] = [];
-    const meshes: GLTFMesh[] = await gltf.parser.getDependencies('mesh');
-    meshes.forEach((mesh, meshIndex) => {
-      const flag = firstPerson.meshAnnotations
-        ? firstPerson.meshAnnotations.find((annotation) => annotation.mesh === meshIndex)
-        : undefined;
-      meshAnnotations.push(new RendererFirstPersonFlags(flag && flag.firstPersonFlag, mesh));
-    });
-
-    return new VRMFirstPerson(firstPersonBone, firstPersonBoneOffset, meshAnnotations);
-=======
-   * load humanoid
-   * @param gltf
-   * @returns
-   */
-  public async loadHumanoid(gltf: THREE.GLTF): Promise<VRMHumanBones | null> {
-    const humanBones: RawVrmHumanoidBone[] | undefined =
-      gltf.parser.json.extensions &&
-      gltf.parser.json.extensions.VRM &&
-      gltf.parser.json.extensions.VRM.humanoid &&
-      gltf.parser.json.extensions.VRM.humanoid.humanBones;
-    if (!humanBones) {
-      console.warn('Could not find humanBones field on the VRM file');
-      return null;
-    }
-
-    return await humanBones.reduce(async (vrmBonesPromise, bone) => {
-      const vrmBones = await vrmBonesPromise;
-      const nodeIndex = bone.node;
-      const boneName = bone.bone;
-
-      if (nodeIndex !== undefined && boneName !== undefined) {
-        vrmBones[boneName] = await gltf.parser.getDependency('node', nodeIndex);
-      }
-      return vrmBones;
-    }, Promise.resolve({} as VRMHumanBones));
->>>>>>> c4d535fe
   }
 
   public loadLookAt(
