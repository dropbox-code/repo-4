import * as THREE from 'three';
<<<<<<< HEAD
import { GLTFMesh, GLTFPrimitive, RawVrm, RawVrmMaterial } from '../types';
import { MToonMaterial, MToonMaterialOutlineWidthMode, MToonMaterialRenderMode } from './MToonMaterial';
import { VRMUnlitMaterial, VRMUnlitMaterialRenderType } from './VRMUnlitMaterial';
=======
import { GLTFMesh, GLTFPrimitive, VRMSchema } from '../types';
import { MToon, MToonOutlineWidthMode, MToonRenderMode } from './MToon';
import { Unlit, UnlitRenderType } from './Unlit';
>>>>>>> 1f5eaba7

export interface VRMMaterialImporterOptions {
  colorSpaceGamma?: boolean;
  requestEnvMap?: () => Promise<THREE.Texture | null>;
}

export class VRMMaterialImporter {
  private readonly _colorSpaceGamma: boolean;
  private readonly _requestEnvMap?: () => Promise<THREE.Texture | null>;

  constructor(options: VRMMaterialImporterOptions = {}) {
    this._colorSpaceGamma = options.colorSpaceGamma || true;
    this._requestEnvMap = options.requestEnvMap;
  }

  public async convertGLTFMaterials(gltf: THREE.GLTF): Promise<THREE.Material[]> {
    const meshesMap: GLTFMesh[] = await gltf.parser.getDependencies('mesh');
    const materialList: { [vrmMaterialIndex: number]: { surface: THREE.Material; outline?: THREE.Material } } = {};
    const materials: THREE.Material[] = []; // result

    await Promise.all(
      meshesMap.map(async (mesh, meshIndex) => {
        const primitives: GLTFPrimitive[] =
          mesh.type === 'Group' ? (mesh.children as GLTFPrimitive[]) : [mesh as GLTFPrimitive];
        await Promise.all(
          primitives.map(async (primitive, primitiveIndex) => {
            // if primitives material is not an array, make it an array
            if (!Array.isArray(primitive.material)) {
              primitive.material = [primitive.material];
              (primitive.geometry as THREE.BufferGeometry).addGroup(
                0,
                (primitive.geometry as THREE.BufferGeometry).index.count,
                0,
              );
            }

            // create / push to cache (or pop from cache) vrm materials
            const vrmMaterialIndex = gltf.parser.json.meshes![meshIndex].primitives[primitiveIndex].material!;

            let props = (gltf.parser.json.extensions!.VRM as VRMSchema.VRM).materialProperties![vrmMaterialIndex];
            if (!props) {
              console.warn(
                `VRMMaterialImporter: There are no material definition for material #${vrmMaterialIndex} on VRM extension.`,
              );
              props = { shader: 'VRM_USE_GLTFSHADER' }; // fallback
            }

            let vrmMaterials: { surface: THREE.Material; outline?: THREE.Material };
            if (materialList[vrmMaterialIndex]) {
              vrmMaterials = materialList[vrmMaterialIndex];
            } else {
              vrmMaterials = await this.createVRMMaterials(primitive.material[0], props, gltf);
              materialList[vrmMaterialIndex] = vrmMaterials;

              materials.push(vrmMaterials.surface);
              if (vrmMaterials.outline) {
                materials.push(vrmMaterials.outline);
              }
            }

            // surface
            primitive.material[0] = vrmMaterials.surface;

            // envmap
            if (this._requestEnvMap) {
              this._requestEnvMap().then((envMap) => {
                (vrmMaterials.surface as any).envMap = envMap;
                vrmMaterials.surface.needsUpdate = true;
              });
            }

            // render order
            primitive.renderOrder = props.renderQueue || 2000;

            // outline ("2 pass shading using groups" trick here)
            if (vrmMaterials.outline) {
              primitive.material[1] = vrmMaterials.outline;
              (primitive.geometry as THREE.BufferGeometry).addGroup(
                0,
                (primitive.geometry as THREE.BufferGeometry).index.count,
                1,
              );
            }
          }),
        );
      }),
    );

    return materials;
  }

  public async createVRMMaterials(
    originalMaterial: THREE.Material,
    vrmProps: VRMSchema.Material,
    gltf: THREE.GLTF,
  ): Promise<{
    surface: THREE.Material;
    outline?: THREE.Material;
  }> {
    let newSurface: THREE.Material | undefined;
    let newOutline: THREE.Material | undefined;

    if (vrmProps.shader === 'VRM/MToon') {
      const params = await this.extractMaterialProperties(originalMaterial, vrmProps, gltf);

      // we need to get rid of these properties
      ['srcBlend', 'dstBlend', 'isFirstSetup'].forEach((name) => {
        if (params[name] !== undefined) {
          delete params[name];
        }
      });

      // these textures must be sRGB Encoding, depends on current colorspace
      ['mainTex', 'shadeTexture', 'emission', 'sphereAdd'].forEach((name) => {
        if (params[name] !== undefined) {
          params[name].encoding = this._colorSpaceGamma ? THREE.LinearEncoding : THREE.sRGBEncoding;
        }
      });

      // done
      newSurface = new MToonMaterial(this._colorSpaceGamma, params);

      // outline
      if (params.outlineWidthMode !== MToonMaterialOutlineWidthMode.None) {
        params.isOutline = true;
        newOutline = new MToonMaterial(this._colorSpaceGamma, params);
      }
    } else if (vrmProps.shader === 'VRM/UnlitTexture') {
      // this is very legacy
      const params = await this.extractMaterialProperties(originalMaterial, vrmProps, gltf);
      params.renderType = VRMUnlitMaterialRenderType.Opaque;
      newSurface = new VRMUnlitMaterial(params);
    } else if (vrmProps.shader === 'VRM/UnlitCutout') {
      // this is very legacy
      const params = await this.extractMaterialProperties(originalMaterial, vrmProps, gltf);
      params.renderType = VRMUnlitMaterialRenderType.Cutout;
      newSurface = new VRMUnlitMaterial(params);
    } else if (vrmProps.shader === 'VRM/UnlitTransparent') {
      // this is very legacy
      const params = await this.extractMaterialProperties(originalMaterial, vrmProps, gltf);
      params.renderType = VRMUnlitMaterialRenderType.Transparent;
      newSurface = new VRMUnlitMaterial(params);
    } else if (vrmProps.shader === 'VRM/UnlitTransparentZWrite') {
      // this is very legacy
      const params = await this.extractMaterialProperties(originalMaterial, vrmProps, gltf);
      params.renderType = VRMUnlitMaterialRenderType.TransparentWithZWrite;
      newSurface = new VRMUnlitMaterial(params);
    } else {
      if (vrmProps.shader !== 'VRM_USE_GLTFSHADER') {
        console.warn(`Unknown shader detected: "${vrmProps.shader}"`);
        // then presume as VRM_USE_GLTFSHADER
      }

      newSurface = this.convertGLTFMaterial(originalMaterial.clone());
    }

    newSurface.name = originalMaterial.name;
    newSurface.userData = JSON.parse(JSON.stringify(originalMaterial.userData));
    newSurface.userData.vrmMaterialProperties = vrmProps;

    if (newOutline) {
      newOutline.name = originalMaterial.name + ' (Outline)';
      newOutline.userData = JSON.parse(JSON.stringify(originalMaterial.userData));
      newOutline.userData.vrmMaterialProperties = vrmProps;
    }

    return {
      surface: newSurface,
      outline: newOutline,
    };
  }

  private renameMaterialProperty(name: string): string {
    if (name[0] !== '_') {
      console.warn(`VRMMaterials: Given property name "${name}" might be invalid`);
      return name;
    }
    name = name.substring(1);

    if (!/[A-Z]/.test(name[0])) {
      console.warn(`VRMMaterials: Given property name "${name}" might be invalid`);
      return name;
    }
    return name[0].toLowerCase() + name.substring(1);
  }

  private convertGLTFMaterial(material: THREE.Material): THREE.Material {
    if ((material as any).isMeshStandardMaterial) {
      const mtl = material as THREE.MeshStandardMaterial;

      if (this._colorSpaceGamma) {
        if (mtl.map) {
          mtl.map.encoding = THREE.LinearEncoding;
        }
        if (mtl.emissiveMap) {
          mtl.emissiveMap.encoding = THREE.LinearEncoding;
        }
      } else {
        (mtl as any).color.convertSRGBToLinear(); // TODO: `as any` is temporal, since there are no declaration in @types/three
        (mtl as any).emissive.convertSRGBToLinear(); // TODO: `as any` is temporal, since there are no declaration in @types/three
      }
    }

    if ((material as any).isMeshBasicMaterial) {
      const mtl = material as THREE.MeshBasicMaterial;

      if (this._colorSpaceGamma) {
        if (mtl.map) {
          mtl.map.encoding = THREE.LinearEncoding;
        }
      } else {
        (mtl as any).color.convertSRGBToLinear(); // TODO: `as any` is temporal, since there are no declaration in @types/three
      }
    }

    return material;
  }

  private extractMaterialProperties(
    originalMaterial: THREE.Material,
    vrmProps: VRMSchema.Material,
    gltf: THREE.GLTF,
  ): Promise<any> {
    const taskList: Array<Promise<any>> = [];
    const params: any = {};

    // extract texture properties
    if (vrmProps.textureProperties) {
      for (const name of Object.keys(vrmProps.textureProperties)) {
        const newName = this.renameMaterialProperty(name);
        const textureIndex = vrmProps.textureProperties[name];

        taskList.push(
          gltf.parser.getDependency('texture', textureIndex).then((texture: THREE.Texture) => {
            params[newName] = texture;
          }),
        );
      }
    }

    // extract float properties
    if (vrmProps.floatProperties) {
      for (const name of Object.keys(vrmProps.floatProperties)) {
        const newName = this.renameMaterialProperty(name);
        params[newName] = vrmProps.floatProperties[name];
      }
    }

    // extract vector (color tbh) properties
    if (vrmProps.vectorProperties) {
      for (const name of Object.keys(vrmProps.vectorProperties)) {
        let newName = this.renameMaterialProperty(name);

        // if this is textureST (same name as texture name itself), add '_ST'
        // this is my most favorite MToon feature tbh
        const isTextureST = [
          '_MainTex',
          '_ShadeTexture',
          '_BumpMap',
          '_ReceiveShadowTexture',
          '_ShadingGradeTexture',
          '_SphereAdd',
          '_EmissionMap',
          '_OutlineWidthTexture',
        ].some((textureName) => name === textureName);
        if (isTextureST) {
          newName += '_ST';
        }

        params[newName] = new THREE.Vector4(...vrmProps.vectorProperties[name]);
      }
    }

    // TODO: f (https://github.com/dwango/UniVRM/issues/172)
    if (vrmProps.keywordMap!._ALPHATEST_ON && params.blendMode === MToonMaterialRenderMode.Opaque) {
      params.blendMode = MToonMaterialRenderMode.Cutout;
    }

    // set whether it needs skinning and morphing or not
    params.skinning = (originalMaterial as any).skinning || false;
    params.morphTargets = (originalMaterial as any).morphTargets || false;
    params.morphNormals = (originalMaterial as any).morphNormals || false;

    return Promise.all(taskList).then(() => params);
  }
}<|MERGE_RESOLUTION|>--- conflicted
+++ resolved
@@ -1,13 +1,7 @@
 import * as THREE from 'three';
-<<<<<<< HEAD
-import { GLTFMesh, GLTFPrimitive, RawVrm, RawVrmMaterial } from '../types';
+import { GLTFMesh, GLTFPrimitive, VRMSchema } from '../types';
 import { MToonMaterial, MToonMaterialOutlineWidthMode, MToonMaterialRenderMode } from './MToonMaterial';
 import { VRMUnlitMaterial, VRMUnlitMaterialRenderType } from './VRMUnlitMaterial';
-=======
-import { GLTFMesh, GLTFPrimitive, VRMSchema } from '../types';
-import { MToon, MToonOutlineWidthMode, MToonRenderMode } from './MToon';
-import { Unlit, UnlitRenderType } from './Unlit';
->>>>>>> 1f5eaba7
 
 export interface VRMMaterialImporterOptions {
   colorSpaceGamma?: boolean;
