import * as THREE from 'three';
import { VRMBlendShapeProxy } from './blendshape';
import { VRMFirstPerson } from './firstperson';
import { VRMHumanoid } from './humanoid';
import { VRMLookAtHead } from './lookat';
import { VRMSpringBoneManager } from './springbone';
import { RawVrmMeta } from './types';
import { deepDispose } from './utils/disposer';
import { VRMImporter, VRMImporterOptions } from './VRMImporter';

export interface VRMParameters {
  scene: THREE.Scene;
  humanoid?: VRMHumanoid;
  animationMixer?: THREE.AnimationMixer;
  blendShapeProxy?: VRMBlendShapeProxy;
  firstPerson?: VRMFirstPerson;
  lookAt?: VRMLookAtHead;
  materials?: THREE.Material[];
  springBoneManager?: VRMSpringBoneManager;
  meta?: RawVrmMeta;
}

export class VRM {
  /**
   * Create a [[VRM]] from a parsed result of GLTF taken from GLTFLoader.
   * It's probably a thing what you want to get started with VRMs.
   *
   * @example Most basic use of VRM
   * ```
   * const scene = new THREE.Scene();
   *
   * new THREE.GLTFLoader().load( 'models/shino.vrm', ( gltf ) => {
   *
   *   THREE.VRM.from( gltf ).then( ( vrm ) => {
   *
   *     scene.add( vrm.scene );
   *
   *   } );
   *
   * } );
   * ```
   *
   * @param gltf A parsed GLTF object taken from GLTFLoader
   * @param options Options that will be used in importer
   */
  public static async from(gltf: THREE.GLTF, options: VRMImporterOptions = {}): Promise<VRM> {
    const importer = new VRMImporter(options);
    return await importer.import(gltf);
  }
  /**
   * `THREE.Scene` that contains the entire VRM.
   */
  public readonly scene: THREE.Scene;

  /**
   * Contains [[VRMHumanoid]] of the VRM.
   * You can control each bones using [[VRMHumanoid.getBoneNode]].
   *
   * @TODO Add a link to VRM spec
   */
  public readonly humanoid?: VRMHumanoid;

  /**
   * Contains [[VRMBlendShapeProxy]] of the VRM.
   * You might want to control these facial expressions via [[VRMBlendShapeProxy.setValue]].
   */
  public readonly blendShapeProxy?: VRMBlendShapeProxy;

  /**
   * Contains [[VRMFirstPerson]] of the VRM.
   * You can use various feature of the firstPerson field.
   */
  public readonly firstPerson?: VRMFirstPerson;

  /**
   * Contains [[VRMLookAtHead]] of the VRM.
   * You might want to use [[VRMLookAtHead.setTarget]] to control the eye direction of your VRMs.
   */
  public readonly lookAt?: VRMLookAtHead;
  public readonly materials?: THREE.Material[];

  /**
   * Contains meta fields of the VRM.
   * You might want to refer these license fields before use your VRMs.
   */
  public readonly meta?: RawVrmMeta;

  /**
   * Contains AnimationMixer associated with the [[VRM.blendShapeProxy]].
   */
  public readonly animationMixer?: THREE.AnimationMixer;

  /**
   * A [[VRMSpringBoneManager]] manipulates all spring bones attached on the VRM.
   * Usually you don't have to care about this property.
   */
  public readonly springBoneManager?: VRMSpringBoneManager;

  /**
   * Create a new VRM instance.
   *
   * @param params [[VRMParameters]] that represents components of the VRM
   */
  public constructor(params: VRMParameters) {
    this.scene = params.scene;
    this.humanoid = params.humanoid;
    this.animationMixer = params.animationMixer;
    this.blendShapeProxy = params.blendShapeProxy;
    this.firstPerson = params.firstPerson;
    this.lookAt = params.lookAt;
    this.materials = params.materials;
    this.springBoneManager = params.springBoneManager;
    this.meta = params.meta;
<<<<<<< HEAD
=======

    // Save current initial pose (which is Rest-pose) to restPose field, since pose changing may lose the default transforms. This is useful when resetting the pose or referring default pose.
    this.restPose = this.humanBones
      ? Object.keys(this.humanBones).reduce(
          (restPose, vrmBoneName) => {
            const bone = this.humanBones![vrmBoneName]!;
            restPose[vrmBoneName] = {
              position: bone.position.toArray() as RawVector3,
              rotation: bone.quaternion.toArray() as RawVector4,
            };
            return restPose;
          },
          {} as VRMPose,
        )
      : null;
  }

  public setPose(poseObject: VRMPose): void {
    // VRMに定められたboneが足りない場合、正しくposeが取れない可能性がある
    if (!this.humanBones) {
      console.warn('This VRM cannot be posed since humanBones are not properly set');
      return;
    }

    Object.keys(poseObject).forEach((boneName) => {
      const state = poseObject[boneName]!;
      const targetBone = this.humanBones![boneName];

      // VRM標準ボーンを満たしていないVRMファイルが世の中には存在する
      // （少し古いuniVRMは、必須なのにhipsを出力していなさそう）
      // その場合は無視。
      if (!targetBone) {
        return;
      }

      const restState = this.restPose![boneName];
      if (!restState) {
        return;
      }

      if (state.position) {
        // 元の状態に戻してから、移動分を追加
        targetBone.position.set(
          restState.position![0] + state.position[0],
          restState.position![1] + state.position[1],
          restState.position![2] + state.position[2],
        );
      }
      if (state.rotation) {
        targetBone.quaternion.fromArray(state.rotation);
      }
    });
>>>>>>> c4d535fe
  }

  /**
   * **You need to call this on your update loop.**
   *
   * This function updates every VRM components.
   *
   * @param delta deltaTime
   */
  public update(delta: number): void {
    if (this.lookAt) {
      this.lookAt.update();
    }

    if (this.animationMixer) {
      this.animationMixer.update(delta);
    }

    if (this.blendShapeProxy) {
      this.blendShapeProxy.update();
    }

    if (this.springBoneManager) {
      this.springBoneManager.lateUpdate(delta);
    }

    if (this.materials) {
      this.materials.forEach((material: any) => {
        if (material.updateVRMMaterials) {
          material.updateVRMMaterials(delta);
        }
      });
    }
  }

  public dispose(): void {
    const scene = this.scene;
    if (scene) {
      while (scene.children.length > 0) {
        const object = scene.children[scene.children.length - 1];
        deepDispose(object);
        scene.remove(object);
      }
    }
  }
}<|MERGE_RESOLUTION|>--- conflicted
+++ resolved
@@ -111,61 +111,6 @@
     this.materials = params.materials;
     this.springBoneManager = params.springBoneManager;
     this.meta = params.meta;
-<<<<<<< HEAD
-=======
-
-    // Save current initial pose (which is Rest-pose) to restPose field, since pose changing may lose the default transforms. This is useful when resetting the pose or referring default pose.
-    this.restPose = this.humanBones
-      ? Object.keys(this.humanBones).reduce(
-          (restPose, vrmBoneName) => {
-            const bone = this.humanBones![vrmBoneName]!;
-            restPose[vrmBoneName] = {
-              position: bone.position.toArray() as RawVector3,
-              rotation: bone.quaternion.toArray() as RawVector4,
-            };
-            return restPose;
-          },
-          {} as VRMPose,
-        )
-      : null;
-  }
-
-  public setPose(poseObject: VRMPose): void {
-    // VRMに定められたboneが足りない場合、正しくposeが取れない可能性がある
-    if (!this.humanBones) {
-      console.warn('This VRM cannot be posed since humanBones are not properly set');
-      return;
-    }
-
-    Object.keys(poseObject).forEach((boneName) => {
-      const state = poseObject[boneName]!;
-      const targetBone = this.humanBones![boneName];
-
-      // VRM標準ボーンを満たしていないVRMファイルが世の中には存在する
-      // （少し古いuniVRMは、必須なのにhipsを出力していなさそう）
-      // その場合は無視。
-      if (!targetBone) {
-        return;
-      }
-
-      const restState = this.restPose![boneName];
-      if (!restState) {
-        return;
-      }
-
-      if (state.position) {
-        // 元の状態に戻してから、移動分を追加
-        targetBone.position.set(
-          restState.position![0] + state.position[0],
-          restState.position![1] + state.position[1],
-          restState.position![2] + state.position[2],
-        );
-      }
-      if (state.rotation) {
-        targetBone.quaternion.fromArray(state.rotation);
-      }
-    });
->>>>>>> c4d535fe
   }
 
   /**
