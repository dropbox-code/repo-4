--- conflicted
+++ resolved
@@ -17,7 +17,7 @@
   lookAt?: VRMLookAtHead;
   materials?: THREE.Material[];
   springBoneManager?: VRMSpringBoneManager;
-  meta?: RawVrmMeta;
+  meta?: VRMSchema.Meta;
 }
 
 export class VRM {
@@ -78,22 +78,14 @@
    * Contains [[VRMLookAtHead]] of the VRM.
    * You might want to use [[VRMLookAtHead.setTarget]] to control the eye direction of your VRMs.
    */
-<<<<<<< HEAD
-  public get lookAt() {
-    return this._lookAt;
-  }
-
-  private _meta?: VRMSchema.Meta;
-=======
   public readonly lookAt?: VRMLookAtHead;
   public readonly materials?: THREE.Material[];
->>>>>>> 39723154
 
   /**
    * Contains meta fields of the VRM.
    * You might want to refer these license fields before use your VRMs.
    */
-  public readonly meta?: RawVrmMeta;
+  public readonly meta?: VRMSchema.Meta;
 
   /**
    * Contains AnimationMixer associated with the [[VRM.blendShapeProxy]].
