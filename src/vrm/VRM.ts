--- conflicted
+++ resolved
@@ -4,11 +4,7 @@
 import { VRMHumanoid } from './humanoid';
 import { VRMLookAtHead } from './lookat';
 import { VRMSpringBoneManager } from './springbone';
-<<<<<<< HEAD
-import { RawVector3, RawVector4, VRMPose, VRMSchema } from './types';
-=======
-import { RawVrmMeta } from './types';
->>>>>>> 5562fb5b
+import { VRMSchema } from './types';
 import { deepDispose } from './utils/disposer';
 import { VRMImporter, VRMImporterOptions } from './VRMImporter';
 
