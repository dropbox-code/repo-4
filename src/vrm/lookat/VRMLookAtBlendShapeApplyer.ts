import * as THREE from 'three';
import { VRMBlendShapeProxy } from '../blendshape';
<<<<<<< HEAD
import { BlendShapePresetName, LookAtTypeName } from '../types';
import { CurveMapper } from './CurveMapper';
=======
import { VRMSchema } from '../types';
import { CurveMapper, DEG2RAD } from './CurveMapper';
>>>>>>> 65f498f1
import { VRMLookAtApplyer } from './VRMLookAtApplyer';

export class VRMLookAtBlendShapeApplyer extends VRMLookAtApplyer {
  public readonly type = LookAtTypeName.BlendShape;

  private readonly _curveHorizontal: CurveMapper;
  private readonly _curveVerticalDown: CurveMapper;
  private readonly _curveVerticalUp: CurveMapper;

  private readonly _blendShapeProxy: VRMBlendShapeProxy;

  constructor(
    blendShapeProxy: VRMBlendShapeProxy,
<<<<<<< HEAD
    curveHorizontal: CurveMapper,
    curveVerticalDown: CurveMapper,
    curveVerticalUp: CurveMapper,
=======
    lookAtHorizontalOuter: VRMSchema.FirstPersonDegreeMap,
    lookAtVerticalDown: VRMSchema.FirstPersonDegreeMap,
    lookAtVerticalUp: VRMSchema.FirstPersonDegreeMap,
>>>>>>> 65f498f1
  ) {
    super();

    this._curveHorizontal = curveHorizontal;
    this._curveVerticalDown = curveVerticalDown;
    this._curveVerticalUp = curveVerticalUp;

    this._blendShapeProxy = blendShapeProxy;
  }

  public name(): VRMSchema.FirstPersonLookAtTypeName {
    return VRMSchema.FirstPersonLookAtTypeName.BlendShape;
  }

  public lookAt(euler: THREE.Euler) {
    const srcX = euler.x;
    const srcY = euler.y;

    if (srcX < 0.0) {
      this._blendShapeProxy.setValue(BlendShapePresetName.Lookup, 0.0);
      this._blendShapeProxy.setValue(BlendShapePresetName.Lookdown, this._curveVerticalDown.map(-srcX));
    } else {
      this._blendShapeProxy.setValue(BlendShapePresetName.Lookdown, 0.0);
      this._blendShapeProxy.setValue(BlendShapePresetName.Lookup, this._curveVerticalUp.map(srcX));
    }

    if (srcY < 0.0) {
<<<<<<< HEAD
      this._blendShapeProxy.setValue(BlendShapePresetName.Lookleft, 0.0);
      this._blendShapeProxy.setValue(BlendShapePresetName.Lookright, this._curveHorizontal.map(-srcY));
    } else {
      this._blendShapeProxy.setValue(BlendShapePresetName.Lookright, 0.0);
      this._blendShapeProxy.setValue(BlendShapePresetName.Lookleft, this._curveHorizontal.map(srcY));
    }
  }
=======
      this._blendShapeProxy.setValue(VRMSchema.BlendShapePresetName.Lookleft, 0.0);
      this._blendShapeProxy.setValue(VRMSchema.BlendShapePresetName.Lookright, mapperHorizontal.map(-srcY));
    } else {
      this._blendShapeProxy.setValue(VRMSchema.BlendShapePresetName.Lookright, 0.0);
      this._blendShapeProxy.setValue(VRMSchema.BlendShapePresetName.Lookleft, mapperHorizontal.map(srcY));
    }
    if (srcX < 0.0) {
      this._blendShapeProxy.setValue(VRMSchema.BlendShapePresetName.Lookdown, 0.0);
      this._blendShapeProxy.setValue(VRMSchema.BlendShapePresetName.Lookup, mapperVerticalUp.map(-srcX));
    } else {
      this._blendShapeProxy.setValue(VRMSchema.BlendShapePresetName.Lookup, 0.0);
      this._blendShapeProxy.setValue(VRMSchema.BlendShapePresetName.Lookdown, mapperVerticalDown.map(srcX));
    }
  }
}

function deg2rad(map: VRMSchema.FirstPersonDegreeMap): VRMSchema.FirstPersonDegreeMap {
  return {
    xRange: typeof map.xRange === 'number' ? DEG2RAD * map.xRange : undefined,
    yRange: map.yRange, // yRange means weight not radian
    curve: map.curve,
  };
>>>>>>> 65f498f1
}<|MERGE_RESOLUTION|>--- conflicted
+++ resolved
@@ -1,16 +1,11 @@
 import * as THREE from 'three';
 import { VRMBlendShapeProxy } from '../blendshape';
-<<<<<<< HEAD
-import { BlendShapePresetName, LookAtTypeName } from '../types';
+import { VRMSchema } from '../types';
 import { CurveMapper } from './CurveMapper';
-=======
-import { VRMSchema } from '../types';
-import { CurveMapper, DEG2RAD } from './CurveMapper';
->>>>>>> 65f498f1
 import { VRMLookAtApplyer } from './VRMLookAtApplyer';
 
 export class VRMLookAtBlendShapeApplyer extends VRMLookAtApplyer {
-  public readonly type = LookAtTypeName.BlendShape;
+  public readonly type = VRMSchema.FirstPersonLookAtTypeName.BlendShape;
 
   private readonly _curveHorizontal: CurveMapper;
   private readonly _curveVerticalDown: CurveMapper;
@@ -20,15 +15,9 @@
 
   constructor(
     blendShapeProxy: VRMBlendShapeProxy,
-<<<<<<< HEAD
     curveHorizontal: CurveMapper,
     curveVerticalDown: CurveMapper,
     curveVerticalUp: CurveMapper,
-=======
-    lookAtHorizontalOuter: VRMSchema.FirstPersonDegreeMap,
-    lookAtVerticalDown: VRMSchema.FirstPersonDegreeMap,
-    lookAtVerticalUp: VRMSchema.FirstPersonDegreeMap,
->>>>>>> 65f498f1
   ) {
     super();
 
@@ -48,44 +37,19 @@
     const srcY = euler.y;
 
     if (srcX < 0.0) {
-      this._blendShapeProxy.setValue(BlendShapePresetName.Lookup, 0.0);
-      this._blendShapeProxy.setValue(BlendShapePresetName.Lookdown, this._curveVerticalDown.map(-srcX));
+      this._blendShapeProxy.setValue(VRMSchema.BlendShapePresetName.Lookup, 0.0);
+      this._blendShapeProxy.setValue(VRMSchema.BlendShapePresetName.Lookdown, this._curveVerticalDown.map(-srcX));
     } else {
-      this._blendShapeProxy.setValue(BlendShapePresetName.Lookdown, 0.0);
-      this._blendShapeProxy.setValue(BlendShapePresetName.Lookup, this._curveVerticalUp.map(srcX));
+      this._blendShapeProxy.setValue(VRMSchema.BlendShapePresetName.Lookdown, 0.0);
+      this._blendShapeProxy.setValue(VRMSchema.BlendShapePresetName.Lookup, this._curveVerticalUp.map(srcX));
     }
 
     if (srcY < 0.0) {
-<<<<<<< HEAD
-      this._blendShapeProxy.setValue(BlendShapePresetName.Lookleft, 0.0);
-      this._blendShapeProxy.setValue(BlendShapePresetName.Lookright, this._curveHorizontal.map(-srcY));
+      this._blendShapeProxy.setValue(VRMSchema.BlendShapePresetName.Lookleft, 0.0);
+      this._blendShapeProxy.setValue(VRMSchema.BlendShapePresetName.Lookright, this._curveHorizontal.map(-srcY));
     } else {
-      this._blendShapeProxy.setValue(BlendShapePresetName.Lookright, 0.0);
-      this._blendShapeProxy.setValue(BlendShapePresetName.Lookleft, this._curveHorizontal.map(srcY));
+      this._blendShapeProxy.setValue(VRMSchema.BlendShapePresetName.Lookright, 0.0);
+      this._blendShapeProxy.setValue(VRMSchema.BlendShapePresetName.Lookleft, this._curveHorizontal.map(srcY));
     }
   }
-=======
-      this._blendShapeProxy.setValue(VRMSchema.BlendShapePresetName.Lookleft, 0.0);
-      this._blendShapeProxy.setValue(VRMSchema.BlendShapePresetName.Lookright, mapperHorizontal.map(-srcY));
-    } else {
-      this._blendShapeProxy.setValue(VRMSchema.BlendShapePresetName.Lookright, 0.0);
-      this._blendShapeProxy.setValue(VRMSchema.BlendShapePresetName.Lookleft, mapperHorizontal.map(srcY));
-    }
-    if (srcX < 0.0) {
-      this._blendShapeProxy.setValue(VRMSchema.BlendShapePresetName.Lookdown, 0.0);
-      this._blendShapeProxy.setValue(VRMSchema.BlendShapePresetName.Lookup, mapperVerticalUp.map(-srcX));
-    } else {
-      this._blendShapeProxy.setValue(VRMSchema.BlendShapePresetName.Lookup, 0.0);
-      this._blendShapeProxy.setValue(VRMSchema.BlendShapePresetName.Lookdown, mapperVerticalDown.map(srcX));
-    }
-  }
-}
-
-function deg2rad(map: VRMSchema.FirstPersonDegreeMap): VRMSchema.FirstPersonDegreeMap {
-  return {
-    xRange: typeof map.xRange === 'number' ? DEG2RAD * map.xRange : undefined,
-    yRange: map.yRange, // yRange means weight not radian
-    curve: map.curve,
-  };
->>>>>>> 65f498f1
 }