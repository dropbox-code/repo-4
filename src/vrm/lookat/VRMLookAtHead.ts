--- conflicted
+++ resolved
@@ -1,10 +1,5 @@
 import * as THREE from 'three';
-<<<<<<< HEAD
 import { VRMFirstPerson } from '../firstperson/VRMFirstPerson';
-=======
-import { VRMHumanoid } from '../humanoid';
-import { GLTFNode, RawVector3, VRMSchema } from '../types';
->>>>>>> 65f498f1
 import { getWorldQuaternionLite } from '../utils/math';
 import { VRMLookAtApplyer } from './VRMLookAtApplyer';
 
@@ -19,7 +14,6 @@
   public readonly firstPerson: VRMFirstPerson;
   public readonly applyer?: VRMLookAtApplyer;
 
-<<<<<<< HEAD
   public autoUpdate: boolean = true;
 
   private _target?: THREE.Object3D;
@@ -28,36 +22,6 @@
   constructor(firstPerson: VRMFirstPerson, applyer?: VRMLookAtApplyer) {
     this.firstPerson = firstPerson;
     this.applyer = applyer;
-=======
-  private readonly _leftEye: GLTFNode | null;
-  private readonly _rightEye: GLTFNode | null;
-
-  private readonly _applyer?: VRMLookAtApplyer;
-
-  private _target?: THREE.Object3D;
-  private _lastTargetPosition: THREE.Vector3 = new THREE.Vector3();
-  private _lookAtTargetTo?: THREE.Vector3;
-  private _lookAtTarget?: THREE.Vector3;
-
-  constructor(humanoid: VRMHumanoid, applyer?: VRMLookAtApplyer) {
-    this._applyer = applyer;
-    this.head = humanoid.getBoneNode(VRMSchema.HumanoidBoneName.Head)!;
-
-    // 目のボーンはVRM仕様ではオプショナル。
-    this._leftEye = humanoid.getBoneNode(VRMSchema.HumanoidBoneName.LeftEye);
-    this._rightEye = humanoid.getBoneNode(VRMSchema.HumanoidBoneName.RightEye);
-
-    if (this._leftEye) {
-      this.leftEyeWorldPosition = new THREE.Vector3().setFromMatrixPosition(this._leftEye.matrixWorld);
-    }
-    if (this._rightEye) {
-      this.rightEyeWorldPosition = new THREE.Vector3().setFromMatrixPosition(this._rightEye.matrixWorld);
-    }
-  }
-
-  public getApplyer(): VRMLookAtApplyer | undefined {
-    return this._applyer;
->>>>>>> 65f498f1
   }
 
   public getTarget(): THREE.Object3D | undefined {
@@ -69,7 +33,7 @@
   }
 
   public getLookAtWorldDirection(target: THREE.Vector3) {
-    const rot = getWorldQuaternionLite(this.firstPerson.getFirstPersonBone(), _quat);
+    const rot = getWorldQuaternionLite(this.firstPerson.firstPersonBone, _quat);
     return target
       .set(0.0, 0.0, -1.0)
       .applyEuler(this._euler)
@@ -90,7 +54,7 @@
       .normalize();
 
     // Transform the direction into local coordinate from the first person bone
-    lookAtDir.applyQuaternion(getWorldQuaternionLite(this.firstPerson.getFirstPersonBone(), _quat).inverse());
+    lookAtDir.applyQuaternion(getWorldQuaternionLite(this.firstPerson.firstPersonBone, _quat).inverse());
 
     // convert the direction into euler
     this._euler.x = Math.atan2(lookAtDir.y, Math.sqrt(lookAtDir.x * lookAtDir.x + lookAtDir.z * lookAtDir.z));
