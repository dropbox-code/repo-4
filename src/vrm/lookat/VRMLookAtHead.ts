--- conflicted
+++ resolved
@@ -33,18 +33,13 @@
    */
   public autoUpdate = true;
 
-<<<<<<< HEAD
-  protected _euler: THREE.Euler = new THREE.Euler(0.0, 0.0, 0.0, VRMLookAtHead.EULER_ORDER);
-  protected _target?: THREE.Object3D;
-=======
   /**
    * The target object of the look at.
    * Note that it does not make any sense if [[VRMLookAtHead.autoUpdate]] is disabled.
    */
   public target?: THREE.Object3D;
 
-  private _euler: THREE.Euler = new THREE.Euler(0.0, 0.0, 0.0, VRMLookAtHead.EULER_ORDER);
->>>>>>> ed335886
+  protected _euler: THREE.Euler = new THREE.Euler(0.0, 0.0, 0.0, VRMLookAtHead.EULER_ORDER);
 
   /**
    * Create a new VRMLookAtHead.
@@ -91,8 +86,8 @@
    * @param delta deltaTime
    */
   public update(delta: number): void {
-    if (this._target && this.autoUpdate) {
-      this.lookAt(this._target.getWorldPosition(_v3A));
+    if (this.target && this.autoUpdate) {
+      this.lookAt(this.target.getWorldPosition(_v3A));
 
       if (this.applyer) {
         this.applyer.lookAt(this._euler);
@@ -116,17 +111,6 @@
     target.x = Math.atan2(lookAtDir.y, Math.sqrt(lookAtDir.x * lookAtDir.x + lookAtDir.z * lookAtDir.z));
     target.y = Math.atan2(-lookAtDir.x, -lookAtDir.z);
 
-<<<<<<< HEAD
     return target;
-=======
-  /**
-   * Update the VRMLookAtHead.
-   * If [[VRMLookAtHead.autoUpdate]] is disabled, it will do nothing.
-   */
-  public update(): void {
-    if (this.target && this.autoUpdate) {
-      this.lookAt(this.target.getWorldPosition(_v3A));
-    }
->>>>>>> ed335886
   }
 }