# `@pixiv/three-vrm`

[![@pixiv/three-vrm on npm](https://img.shields.io/npm/v/@pixiv/three-vrm)](https://www.npmjs.com/package/@pixiv/three-vrm)

Use [VRM](https://vrm.dev/) on [three.js](https://threejs.org/)

![three-vrm](https://github.com/pixiv/three-vrm/raw/dev/three-vrm.png)

[GitHub Repository](https://github.com/pixiv/three-vrm/)

[Examples](https://pixiv.github.io/three-vrm/packages/three-vrm/examples)
<<<<<<< HEAD

[Documentation](/docs/README.md)
=======

[Documentation](https://pixiv.github.io/three-vrm/packages/three-vrm/docs)

## ⏭️ v1.0.0-beta ⏭️

We are developing three-vrm v1.0 which supports [VRM 1.0-beta specification](https://vrm.dev/en/vrm1/index).

**The beta preview of three-vrm v1.0 is released on [npm](https://www.npmjs.com/package/@pixiv/three-vrm/v/next).**
It's almost stable but interfaces are still subject to change.

[![@pixiv/three-vrm@next on npm](https://img.shields.io/npm/v/@pixiv/three-vrm/next)](https://www.npmjs.com/package/@pixiv/three-vrm/v/next)

```sh
npm install three-vrm@next
```

Check [Releases](https://github.com/pixiv/three-vrm/releases) for the latest release of v1.0.0-beta.

We are working on the branch [`1.0`](https://github.com/pixiv/three-vrm/tree/1.0).
You should see the README.md on that branch before use.

We are planning to prepare a migration guide from v0 to v1 but it's not done yet. Sorry!

We appreciate your feedback!
>>>>>>> 66753c3e

[API Reference](https://pixiv.github.io/three-vrm/packages/three-vrm/docs)

## How to Use

### from HTML

You will need:

- [Three.js build](https://github.com/mrdoob/three.js/blob/master/build/three.js)
- [GLTFLoader](https://github.com/mrdoob/three.js/blob/master/examples/js/loaders/GLTFLoader.js)
- [A build of @pixiv/three-vrm](https://unpkg.com/browse/@pixiv/three-vrm/lib/)
	- `.module` ones are ESM, otherwise it's UMD and injects its modules into global `THREE`
	- `.min` ones are minified (for production), otherwise it's not minified and it comes with source maps

Code like this:

```html
<script src="three.js"></script>
<script src="GLTFLoader.js"></script>
<script src="three-vrm.js"></script>

<script>
const scene = new THREE.Scene();

const loader = new THREE.GLTFLoader();

// Install GLTFLoader plugin
loader.register( ( parser ) => {

	return new THREE_VRM.VRMLoaderPlugin( parser );

} );

loader.load(

	// URL of the VRM you want to load
	'/models/VRM1_Constraint_Twist_Sample.vrm',

	// called when the resource is loaded
	( gltf ) => {

		// retrieve a VRM instance from gltf
		const vrm = gltf.userData.vrm;

		// add the loaded vrm to the scene
		scene.add( vrm.scene );

		// deal with vrm features
		console.log( vrm );

	},

	// called while loading is progressing
	( progress ) => console.log( 'Loading model...', 100.0 * ( progress.loaded / progress.total ), '%' ),

	// called when loading has errors
	( error ) => console.error( error )

);
</script>
```

### via npm

Install [`three`](https://www.npmjs.com/package/three) and [`@pixiv/three-vrm`](https://www.npmjs.com/package/@pixiv/three-vrm) :

```sh
npm install three @pixiv/three-vrm
```

Code like this:

```javascript
import * as THREE from 'three';
import { GLTFLoader } from 'three/examples/jsm/loaders/GLTFLoader';
import { VRMLoaderPlugin } from '@pixiv/three-vrm';

const scene = new THREE.Scene();

const loader = new GLTFLoader();

// Install GLTFLoader plugin
loader.register( ( parser ) => {

	return new VRMLoaderPlugin( parser );

} );

loader.load(

	// URL of the VRM you want to load
	'/models/VRM1_Constraint_Twist_Sample.vrm',

	// called when the resource is loaded
	( gltf ) => {

		// retrieve a VRM instance from gltf
		const vrm = gltf.userData.vrm;

		// add the loaded vrm to the scene
		scene.add( vrm.scene );

		// deal with vrm features
		console.log( vrm );

	},

	// called while loading is progressing
	( progress ) => console.log( 'Loading model...', 100.0 * ( progress.loaded / progress.total ), '%' ),

	// called when loading has errors
	( error ) => console.error( error )

);
```

## Contributing

See: [CONTRIBUTING.md](CONTRIBUTING.md)

## LICENSE

[MIT](LICENSE)<|MERGE_RESOLUTION|>--- conflicted
+++ resolved
@@ -9,37 +9,20 @@
 [GitHub Repository](https://github.com/pixiv/three-vrm/)
 
 [Examples](https://pixiv.github.io/three-vrm/packages/three-vrm/examples)
-<<<<<<< HEAD
 
-[Documentation](/docs/README.md)
-=======
-
-[Documentation](https://pixiv.github.io/three-vrm/packages/three-vrm/docs)
-
-## ⏭️ v1.0.0-beta ⏭️
-
-We are developing three-vrm v1.0 which supports [VRM 1.0-beta specification](https://vrm.dev/en/vrm1/index).
-
-**The beta preview of three-vrm v1.0 is released on [npm](https://www.npmjs.com/package/@pixiv/three-vrm/v/next).**
-It's almost stable but interfaces are still subject to change.
-
-[![@pixiv/three-vrm@next on npm](https://img.shields.io/npm/v/@pixiv/three-vrm/next)](https://www.npmjs.com/package/@pixiv/three-vrm/v/next)
-
-```sh
-npm install three-vrm@next
-```
-
-Check [Releases](https://github.com/pixiv/three-vrm/releases) for the latest release of v1.0.0-beta.
-
-We are working on the branch [`1.0`](https://github.com/pixiv/three-vrm/tree/1.0).
-You should see the README.md on that branch before use.
-
-We are planning to prepare a migration guide from v0 to v1 but it's not done yet. Sorry!
-
-We appreciate your feedback!
->>>>>>> 66753c3e
+[Documentations](https://github.com/pixiv/three-vrm/tree/dev/docs/README.md)
 
 [API Reference](https://pixiv.github.io/three-vrm/packages/three-vrm/docs)
+
+## v1
+
+**three-vrm v1 has been released!**
+
+three-vrm v1 supports [VRM1.0](https://vrm.dev/vrm1/), which is a new version of VRM format (the previous version of VRM is also supported, don't worry!).
+It also adopts the GLTFLoader plugin system which is a relatively new feature of GLTFLoader.
+
+There are a lot of breaking changes!
+See [the migration guide](https://github.com/pixiv/three-vrm/blob/dev/docs/migration-guide-1.0.md) for more info.
 
 ## How to Use
 
@@ -50,8 +33,8 @@
 - [Three.js build](https://github.com/mrdoob/three.js/blob/master/build/three.js)
 - [GLTFLoader](https://github.com/mrdoob/three.js/blob/master/examples/js/loaders/GLTFLoader.js)
 - [A build of @pixiv/three-vrm](https://unpkg.com/browse/@pixiv/three-vrm/lib/)
-	- `.module` ones are ESM, otherwise it's UMD and injects its modules into global `THREE`
-	- `.min` ones are minified (for production), otherwise it's not minified and it comes with source maps
+  - `.module` ones are ESM, otherwise it's UMD and injects its modules into global `THREE`
+  - `.min` ones are minified (for production), otherwise it's not minified and it comes with source maps
 
 Code like this:
 
@@ -61,43 +44,37 @@
 <script src="three-vrm.js"></script>
 
 <script>
-const scene = new THREE.Scene();
+  const scene = new THREE.Scene();
 
-const loader = new THREE.GLTFLoader();
+  const loader = new THREE.GLTFLoader();
 
-// Install GLTFLoader plugin
-loader.register( ( parser ) => {
+  // Install GLTFLoader plugin
+  loader.register((parser) => {
+    return new THREE_VRM.VRMLoaderPlugin(parser);
+  });
 
-	return new THREE_VRM.VRMLoaderPlugin( parser );
+  loader.load(
+    // URL of the VRM you want to load
+    '/models/VRM1_Constraint_Twist_Sample.vrm',
 
-} );
+    // called when the resource is loaded
+    (gltf) => {
+      // retrieve a VRM instance from gltf
+      const vrm = gltf.userData.vrm;
 
-loader.load(
+      // add the loaded vrm to the scene
+      scene.add(vrm.scene);
 
-	// URL of the VRM you want to load
-	'/models/VRM1_Constraint_Twist_Sample.vrm',
+      // deal with vrm features
+      console.log(vrm);
+    },
 
-	// called when the resource is loaded
-	( gltf ) => {
+    // called while loading is progressing
+    (progress) => console.log('Loading model...', 100.0 * (progress.loaded / progress.total), '%'),
 
-		// retrieve a VRM instance from gltf
-		const vrm = gltf.userData.vrm;
-
-		// add the loaded vrm to the scene
-		scene.add( vrm.scene );
-
-		// deal with vrm features
-		console.log( vrm );
-
-	},
-
-	// called while loading is progressing
-	( progress ) => console.log( 'Loading model...', 100.0 * ( progress.loaded / progress.total ), '%' ),
-
-	// called when loading has errors
-	( error ) => console.error( error )
-
-);
+    // called when loading has errors
+    (error) => console.error(error),
+  );
 </script>
 ```
 
@@ -121,37 +98,31 @@
 const loader = new GLTFLoader();
 
 // Install GLTFLoader plugin
-loader.register( ( parser ) => {
-
-	return new VRMLoaderPlugin( parser );
-
-} );
+loader.register((parser) => {
+  return new VRMLoaderPlugin(parser);
+});
 
 loader.load(
+  // URL of the VRM you want to load
+  '/models/VRM1_Constraint_Twist_Sample.vrm',
 
-	// URL of the VRM you want to load
-	'/models/VRM1_Constraint_Twist_Sample.vrm',
+  // called when the resource is loaded
+  (gltf) => {
+    // retrieve a VRM instance from gltf
+    const vrm = gltf.userData.vrm;
 
-	// called when the resource is loaded
-	( gltf ) => {
+    // add the loaded vrm to the scene
+    scene.add(vrm.scene);
 
-		// retrieve a VRM instance from gltf
-		const vrm = gltf.userData.vrm;
+    // deal with vrm features
+    console.log(vrm);
+  },
 
-		// add the loaded vrm to the scene
-		scene.add( vrm.scene );
+  // called while loading is progressing
+  (progress) => console.log('Loading model...', 100.0 * (progress.loaded / progress.total), '%'),
 
-		// deal with vrm features
-		console.log( vrm );
-
-	},
-
-	// called while loading is progressing
-	( progress ) => console.log( 'Loading model...', 100.0 * ( progress.loaded / progress.total ), '%' ),
-
-	// called when loading has errors
-	( error ) => console.error( error )
-
+  // called when loading has errors
+  (error) => console.error(error),
 );
 ```
 
