{
  "name": "@pixiv/three-vrm",
  "version": "1.0.0-beta.7",
  "description": "VRM file loader for three.js.",
  "license": "MIT",
  "author": "pixiv",
  "files": [
    "/lib/",
    "/ts*/",
    "/types/",
    "LICENSE"
  ],
  "main": "lib/three-vrm.min.js",
  "module": "lib/three-vrm.module.min.js",
  "types": "types/index.d.ts",
  "typesVersions": {
    "<3.9": {
      "*": [
        "ts3.4/*"
      ]
    }
  },
  "repository": {
    "type": "git",
    "url": "https://github.com/pixiv/three-vrm.git"
  },
  "scripts": {
    "version": "yarn all",
    "all": "yarn test && yarn lint && yarn clean && yarn build && yarn docs",
    "dev": "cross-env NODE_ENV=development rollup -w -c",
    "clean": "rimraf docs lib ts*/ types",
    "build": "yarn build-dev && yarn build-prod && yarn build-types",
    "build-dev": "cross-env NODE_ENV=development rollup -c",
    "build-prod": "cross-env NODE_ENV=production rollup -c",
    "build-types": "tsc --declaration --declarationDir ./types --emitDeclarationOnly && downlevel-dts types ts3.4/types",
    "docs": "typedoc --entryPoints ./src/index.ts --out docs",
    "test": "echo There is no test for three-vrm",
    "lint": "eslint \"src/**/*.{ts,tsx}\" && prettier \"src/**/*.{ts,tsx}\" --check",
    "lint-fix": "eslint \"src/**/*.{ts,tsx}\" --fix && prettier \"src/**/*.{ts,tsx}\" --write"
  },
  "lint-staged": {
    "./src/**/*.{ts,tsx}": [
      "eslint --fix",
      "prettier --write"
    ]
  },
  "dependencies": {
    "@pixiv/three-vrm-core": "1.0.0-beta.7",
    "@pixiv/three-vrm-materials-hdr-emissive-multiplier": "1.0.0-beta.7",
    "@pixiv/three-vrm-materials-mtoon": "1.0.0-beta.7",
    "@pixiv/three-vrm-materials-v0compat": "1.0.0-beta.7",
    "@pixiv/three-vrm-node-constraint": "1.0.0-beta.7",
    "@pixiv/three-vrm-springbone": "1.0.0-beta.7"
  },
  "devDependencies": {
    "@rollup/plugin-node-resolve": "^13.0.0",
<<<<<<< HEAD
    "@types/three": "^0.136.1",
    "gh-pages": "^3.1.0",
=======
    "@types/three": "^0.133.1",
>>>>>>> 5682dd6d
    "lint-staged": "10.5.4",
    "quicktype": "^15.0.258",
    "three": "^0.136.0"
  },
  "peerDependencies": {
    "@types/three": "^0.136.1",
    "three": "^0.136.0"
  }
}<|MERGE_RESOLUTION|>--- conflicted
+++ resolved
@@ -54,12 +54,7 @@
   },
   "devDependencies": {
     "@rollup/plugin-node-resolve": "^13.0.0",
-<<<<<<< HEAD
     "@types/three": "^0.136.1",
-    "gh-pages": "^3.1.0",
-=======
-    "@types/three": "^0.133.1",
->>>>>>> 5682dd6d
     "lint-staged": "10.5.4",
     "quicktype": "^15.0.258",
     "three": "^0.136.0"
