{
  "name": "@pixiv/three-vrm-springbone",
<<<<<<< HEAD
  "version": "2.1.0-beta.1",
=======
  "version": "2.0.8",
>>>>>>> 8affe375
  "description": "Spring bone module for @pixiv/three-vrm",
  "license": "MIT",
  "author": "pixiv",
  "files": [
    "/lib/",
    "/ts*/",
    "/types/",
    "LICENSE"
  ],
  "main": "lib/three-vrm-springbone.js",
  "module": "lib/three-vrm-springbone.module.js",
  "types": "types/index.d.ts",
  "typesVersions": {
    "<3.9": {
      "*": [
        "ts3.4/*"
      ]
    }
  },
  "repository": {
    "type": "git",
    "url": "https://github.com/pixiv/three-vrm.git",
    "directory": "packages/three-vrm-springbone"
  },
  "scripts": {
    "version": "yarn all",
    "all": "yarn lint && yarn clean && yarn build && yarn docs",
    "dev": "cross-env NODE_ENV=development rollup -w -c",
    "clean": "rimraf docs/ lib/ ts*/ types/",
    "build": "yarn build-dev && yarn build-prod && yarn build-types",
    "build-dev": "cross-env NODE_ENV=development rollup -c",
    "build-prod": "cross-env NODE_ENV=production rollup -c",
    "build-types": "tsc --declaration --declarationDir ./types --emitDeclarationOnly && downlevel-dts types ts3.4/types",
    "docs": "typedoc --entryPoints ./src/index.ts --out docs",
    "test": "jest",
    "lint": "eslint \"src/**/*.{ts,tsx}\"  && yarn lint-examples &&  prettier \"src/**/*.{ts,tsx}\" --check",
    "lint-examples": "eslint \"examples/**/*.{js,html}\" --rule \"padded-blocks: error\"",
    "lint-fix": "eslint \"src/**/*.{ts,tsx}\" --fix && eslint \"examples/**/*.{js,html}\" --fix &&  prettier \"src/**/*.{ts,tsx}\" --write"
  },
  "lint-staged": {
    "./src/**/*.{ts,tsx}": [
      "eslint --fix",
      "prettier --write"
    ],
    "./examples/**/*.{js,html}": [
      "eslint --fix --rule \"padded-blocks: error\""
    ]
  },
  "dependencies": {
    "@pixiv/types-vrm-0.0": "2.0.8",
    "@pixiv/types-vrmc-springbone-1.0": "2.0.8"
  },
  "devDependencies": {
    "three": "^0.160.0"
  },
  "peerDependencies": {
    "three": "^0.160.0"
  }
}<|MERGE_RESOLUTION|>--- conflicted
+++ resolved
@@ -1,10 +1,6 @@
 {
   "name": "@pixiv/three-vrm-springbone",
-<<<<<<< HEAD
   "version": "2.1.0-beta.1",
-=======
-  "version": "2.0.8",
->>>>>>> 8affe375
   "description": "Spring bone module for @pixiv/three-vrm",
   "license": "MIT",
   "author": "pixiv",
