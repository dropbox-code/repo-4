import type { MaterialsMToonOutlineWidthMode } from './MaterialsMToonOutlineWidthMode';
import type { MaterialsMToonShadingShiftTextureInfo } from './MaterialsMToonShadingShiftTextureInfo';
import type { MaterialsMToonTextureInfo } from './MaterialsMToonTextureInfo';

export interface MaterialsMToon {
  /**
   * Meta
   */
  version?: string;

  /**
   * enable depth buffer when renderMode is transparent
   */
  transparentWithZWrite?: boolean;

  /**
   *
   */
  renderQueueOffsetNumber?: number;

  /**
   *
   */
  shadeColorFactor?: number[];

  /**
   *
   */
<<<<<<< HEAD
  shadeMultiplyTexture?: {
    index: number;
    texCoord?: number;

    extensions?: { [name: string]: any };
    extras?: any;
  };
=======
  shadeMultiplyTexture?: MaterialsMToonTextureInfo;
>>>>>>> 8abd1b7e

  /**
   * Lighting
   */
  shadingShiftFactor?: number;

  shadingShiftTexture?: {
    index: number;
    texCoord?: number;
    scale?: number;

    extensions?: { [name: string]: any };
    extras?: any;
  };

  /**
   *
   */
  shadingShiftTexture: MaterialsMToonShadingShiftTextureInfo;

  /**
   *
   */
  shadingToonyFactor?: number;

  /**
   *
   */
  giIntensityFactor?: number;

  /**
   * MatCap
   */
<<<<<<< HEAD
  additiveTexture?: {
    index: number;

    extensions?: { [name: string]: any };
    extras?: any;
  };
=======
  matcapTexture?: MaterialsMToonTextureInfo;
>>>>>>> 8abd1b7e

  /**
   * Rim
   */
  parametricRimColorFactor?: number[];

  /**
   *
   */
<<<<<<< HEAD
  rimMultiplyTexture?: {
    index: number;
    texCoord?: number;

    extensions?: { [name: string]: any };
    extras?: any;
  };
=======
  rimMultiplyTexture?: MaterialsMToonTextureInfo;
>>>>>>> 8abd1b7e

  /**
   *
   */
  rimLightingMixFactor?: number;

  /**
   *
   */
  parametricRimFresnelPowerFactor?: number;

  /**
   *
   */
  parametricRimLiftFactor?: number;

  /**
   * Outline
   */
  outlineWidthMode?: MaterialsMToonOutlineWidthMode;

  /**
   *
   */
  outlineWidthFactor?: number;

  /**
   *
   */
<<<<<<< HEAD
  outlineWidthMultiplyTexture?: {
    index: number;
    texCoord?: number;

    extensions?: { [name: string]: any };
    extras?: any;
  };

  /**
   *
   */
  outlineScaledMaxDistanceFactor?: number;
=======
  outlineWidthMultiplyTexture?: MaterialsMToonTextureInfo;
>>>>>>> 8abd1b7e

  /**
   *
   */
  outlineColorFactor?: number[];

  /**
   *
   */
  outlineLightingMixFactor?: number;

  /**
   *
   */
<<<<<<< HEAD
  uvAnimationMaskTexture?: {
    index: number;
    texCoord?: number;

    extensions?: { [name: string]: any };
    extras?: any;
  };
=======
  uvAnimationMaskTexture?: MaterialsMToonTextureInfo;
>>>>>>> 8abd1b7e

  /**
   *
   */
  uvAnimationScrollXSpeedFactor?: number;

  /**
   *
   */
  uvAnimationScrollYSpeedFactor?: number;

  /**
   *
   */
  uvAnimationRotationSpeedFactor?: number;

  extensions?: { [name: string]: any };
  extras?: any;
}<|MERGE_RESOLUTION|>--- conflicted
+++ resolved
@@ -26,31 +26,12 @@
   /**
    *
    */
-<<<<<<< HEAD
-  shadeMultiplyTexture?: {
-    index: number;
-    texCoord?: number;
-
-    extensions?: { [name: string]: any };
-    extras?: any;
-  };
-=======
   shadeMultiplyTexture?: MaterialsMToonTextureInfo;
->>>>>>> 8abd1b7e
 
   /**
    * Lighting
    */
   shadingShiftFactor?: number;
-
-  shadingShiftTexture?: {
-    index: number;
-    texCoord?: number;
-    scale?: number;
-
-    extensions?: { [name: string]: any };
-    extras?: any;
-  };
 
   /**
    *
@@ -70,16 +51,7 @@
   /**
    * MatCap
    */
-<<<<<<< HEAD
-  additiveTexture?: {
-    index: number;
-
-    extensions?: { [name: string]: any };
-    extras?: any;
-  };
-=======
   matcapTexture?: MaterialsMToonTextureInfo;
->>>>>>> 8abd1b7e
 
   /**
    * Rim
@@ -89,17 +61,7 @@
   /**
    *
    */
-<<<<<<< HEAD
-  rimMultiplyTexture?: {
-    index: number;
-    texCoord?: number;
-
-    extensions?: { [name: string]: any };
-    extras?: any;
-  };
-=======
   rimMultiplyTexture?: MaterialsMToonTextureInfo;
->>>>>>> 8abd1b7e
 
   /**
    *
@@ -129,22 +91,7 @@
   /**
    *
    */
-<<<<<<< HEAD
-  outlineWidthMultiplyTexture?: {
-    index: number;
-    texCoord?: number;
-
-    extensions?: { [name: string]: any };
-    extras?: any;
-  };
-
-  /**
-   *
-   */
-  outlineScaledMaxDistanceFactor?: number;
-=======
   outlineWidthMultiplyTexture?: MaterialsMToonTextureInfo;
->>>>>>> 8abd1b7e
 
   /**
    *
@@ -159,17 +106,7 @@
   /**
    *
    */
-<<<<<<< HEAD
-  uvAnimationMaskTexture?: {
-    index: number;
-    texCoord?: number;
-
-    extensions?: { [name: string]: any };
-    extras?: any;
-  };
-=======
   uvAnimationMaskTexture?: MaterialsMToonTextureInfo;
->>>>>>> 8abd1b7e
 
   /**
    *
