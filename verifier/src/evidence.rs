// Copyright (c) 2023 The MobileCoin Foundation

//! The full set of evidence needed for attesting a quote

use crate::{
    choice_to_status_message, identity::TrustedIdentityValue, qe_report_body::QeReportBodyValue,
    Accessor, Advisories, CertificateChainVerifier, CertificateChainVerifierError, Error,
    QeIdentity, QeReportBody, QeReportBodyVerifier, Quote3Verifier, SignedQeIdentity,
    SignedQeIdentityVerifier, SignedTcbInfo, SignedTcbInfoVerifier, TcbInfo,
    TrustedIdentitiesVerifier, TrustedIdentity, VerificationMessage, VerificationOutput, Verifier,
    MESSAGE_INDENT,
};
use alloc::vec::Vec;
use core::fmt::Formatter;
use der::{DateTime, DecodePem};
use mc_sgx_core_types::{
    Attributes, ConfigId, ConfigSvn, CpuSvn, ExtendedProductId, FamilyId, IsvProductId, IsvSvn,
    MiscellaneousSelect, MrEnclave, MrSigner, ReportData,
};
use mc_sgx_dcap_types::{CertificationData, Collateral, Quote3, TcbInfo as QuoteTcbInfo};
use p256::ecdsa::VerifyingKey;
use x509_cert::{crl::CertificateList, Certificate};

/// The full set of evidence needed for verifying a quote
///
/// A wrapping container for a `Quote3` and a `Collateral`. This can be used
/// with the majority of the `Verifier` implementations from this crate.
/// This allows one to compose one verifier and use an [`Evidence`] instance in
/// the `verify()` method.
///
/// Importantly this will derive the [`Advisories`] related to the provided
/// `quote` and `collateral`, so that one can verify the allowed advisories.
#[derive(Debug, Clone)]
pub struct Evidence<Q> {
    quote: Quote3<Q>,
    signed_tcb_info: SignedTcbInfo,
    signed_qe_identity: SignedQeIdentity,
    qe_identity: QeIdentity,
    advisories: Advisories,
    collateral: Collateral,
}

impl<Q: AsRef<[u8]>> Evidence<Q> {
    /// Create a new instance
    pub fn new(quote: Quote3<Q>, collateral: Collateral) -> Result<Self, Error> {
        // We perform any fallible conversions now to keep the verification focused on the values
        // and not the types/format.
        let signed_qe_identity = SignedQeIdentity::try_from(collateral.qe_identity())?;
        let qe_identity = QeIdentity::try_from(&signed_qe_identity)?;

        let signed_tcb_info = SignedTcbInfo::try_from(collateral.tcb_info())?;
        let quote_tcb_info = tcb_info_try_from_quote(&quote)?;
        let tcb_info = TcbInfo::try_from(&signed_tcb_info)?;
        let advisories = tcb_info.advisories(&quote_tcb_info)?;
        Ok(Self {
            quote,
            signed_tcb_info,
            signed_qe_identity,
            qe_identity,
            advisories,
            collateral,
        })
    }
}

impl From<Evidence<&[u8]>> for Evidence<Vec<u8>> {
    fn from(value: Evidence<&[u8]>) -> Self {
        Self {
            quote: value.quote.into(),
            signed_tcb_info: value.signed_tcb_info,
            signed_qe_identity: value.signed_qe_identity,
            qe_identity: value.qe_identity,
            advisories: value.advisories,
            collateral: value.collateral,
        }
    }
}

impl<Q> Accessor<SignedQeIdentity> for Evidence<Q> {
    fn get(&self) -> SignedQeIdentity {
        self.signed_qe_identity.clone()
    }
}

impl<Q> Accessor<SignedTcbInfo> for Evidence<Q> {
    fn get(&self) -> SignedTcbInfo {
        self.signed_tcb_info.clone()
    }
}

impl<Q: Clone> Accessor<Quote3<Q>> for Evidence<Q> {
    fn get(&self) -> Quote3<Q> {
        self.quote.clone()
    }
}

impl<Q> Accessor<Advisories> for Evidence<Q> {
    fn get(&self) -> Advisories {
        self.advisories.clone()
    }
}

impl<Q: AsRef<[u8]>> Accessor<QeReportBody> for Evidence<Q> {
    fn get(&self) -> QeReportBody {
        (&self.quote).into()
    }
}

// Get the certificate chain from the quote's certification data. Table 9 in appendix A of
// <https://download.01.org/intel-sgx/latest/dcap-latest/linux/docs/Intel_SGX_ECDSA_QuoteLibReference_DCAP_API.pdf#%5B%7B%22num%22%3A77%2C%22gen%22%3A0%7D%2C%7B%22name%22%3A%22XYZ%22%7D%2C120%2C282%2C0%5D>
fn certificate_chain_try_from_quote<Q: AsRef<[u8]>>(
    quote: &Quote3<Q>,
) -> Result<Vec<Certificate>, Error> {
    let signature_data = quote.signature_data();
    let certification_data = signature_data.certification_data();
    let CertificationData::PckCertificateChain(pem_chain) = certification_data else {
        return Err(Error::UnsupportedQuoteCertificationData);
    };
    Ok(pem_chain
        .into_iter()
        .map(Certificate::from_pem)
        .collect::<Result<Vec<_>, _>>()?)
}

// TODO think this should go in tcb.rs of `mc-sgx-dcap-types`
fn tcb_info_try_from_quote<Q: AsRef<[u8]>>(quote: &Quote3<Q>) -> Result<QuoteTcbInfo, Error> {
    let chain = certificate_chain_try_from_quote(quote)?;
    let leaf_cert = chain
        .first()
        .ok_or(Error::UnsupportedQuoteCertificationData)?;
    Ok(QuoteTcbInfo::try_from(leaf_cert)?)
}

/// Macro to generate boilerplate for implementing [`Accessor`] for a field of
/// the application enclave [`ReportBody`] in the evidence's [`Quote3`]
///
/// # Arguments
/// * `field_type` - The type of the field in `ReportBody` to be accessed
/// * `accessor_method` - The method on `ReportBody` that returns the field
macro_rules! quote_application_report_body_field_accessor {
    ($($field_type:ty, $accessor_method:ident;)*) => {$(
        impl<Q: AsRef<[u8]>> Accessor<$field_type> for Evidence<Q> {
            fn get(&self) -> $field_type {
                self.quote.app_report_body().$accessor_method()
            }
        }
    )*}
}

quote_application_report_body_field_accessor! {
    Attributes, attributes;
    ConfigId, config_id;
    ConfigSvn, config_svn;
    CpuSvn, cpu_svn;
    ExtendedProductId, isv_extended_product_id;
    FamilyId, isv_family_id;
    IsvProductId, isv_product_id;
    IsvSvn, isv_svn;
    MiscellaneousSelect, miscellaneous_select;
    MrEnclave, mr_enclave;
    MrSigner, mr_signer;
    ReportData, report_data;
}

/// Verifier for evidence
///
/// This will perform most of the verification to be done on [`Evidence`] this includes:
/// - verifying the certificate chains
/// - verifying the QE identity
/// - verifying the TCB info
/// - verifying the signature of the Quote
/// - verifying the [`TrustedIdentity`] of the application enclave
#[derive(Debug)]
pub struct EvidenceVerifier<C> {
    certificate_verifier: C,
    trusted_identities: Vec<TrustedIdentity>,
    time: Option<DateTime>,
}

impl<C> EvidenceVerifier<C>
where
    C: CertificateChainVerifier,
{
    /// Create a new instance
    ///
    /// # Arguments
    /// * `certificate_verifier` - The verifier to use for verifying the certificate chains. The
    ///   certificate chains all use a common trust root and the verifier is responsible for
    ///   knowing the trust root and verifying the chains up to that root.
    /// * `trusted_identities` - The trusted identities to use for verifying the evidence. Only one
    ///   of the identities needs to match to succeed for the identity verification portion.
    /// * `time` - The time to use for verifying the evidence. In particular the TCB Info and QE
    ///   identity have expiry times that need to be verified. Note: that the `certificate_verifier`
    ///   will also be passed this time.
<<<<<<< HEAD
    pub fn new<I, ID>(certificate_verifier: &'a C, trusted_identities: I, time: Option<DateTime>) -> Self
=======
    pub fn new<I, ID>(certificate_verifier: C, trusted_identities: I, time: DateTime) -> Self
>>>>>>> f2fe45ad
    where
        I: IntoIterator<Item = ID>,
        ID: Into<TrustedIdentity>,
    {
        Self {
            certificate_verifier,
            trusted_identities: trusted_identities.into_iter().map(Into::into).collect(),
            time,
        }
    }

    // Assumes that `chain` is ordered such that the leaf is the first element and root is the last.
    //
    // This order matches that documented at
    // <https://api.portal.trustedservices.intel.com/documentation#pcs-tcb-info-v4>
    //
    //      all certificates in the chain, appended to each other in the following order:
    //      <Signing Certificate><Root CA Certificate>)
    //
    // and in
    // <https://download.01.org/intel-sgx/latest/dcap-latest/linux/docs/Intel_SGX_ECDSA_QuoteLibReference_DCAP_API.pdf#%5B%7B%22num%22%3A77%2C%22gen%22%3A0%7D%2C%7B%22name%22%3A%22XYZ%22%7D%2C120%2C282%2C0%5D>
    //
    //      5: Concatenated PCK Cert Chain (PEM formatted).
    //      PCK Leaf Cert||Intermediate CA Cert||Root CA Cert
    //
    fn verify_certificate_chain<'c>(
        &self,
        chain: &[Certificate],
        crls: impl IntoIterator<Item = &'c CertificateList>,
    ) -> (
        Option<VerifyingKey>,
        VerificationOutput<Option<CertificateChainVerifierError>>,
    ) {
        let result = self
            .certificate_verifier
            .verify_certificate_chain(chain, crls, self.time);
        let is_success = result.is_ok() as u8;

        // Using the default key will result in the user seeing "Error verifying the signature" for
        // the signed data. So we try to get the key from the certificate chain, even if the
        // verification failed. This handles the most likely failure case of an expired
        // certificate, whose key is still the key that signed the data of interest.
        let key = chain.first().and_then(key_from_certificate);

        (
            key,
            VerificationOutput::new(result.err(), is_success.into()),
        )
    }

    fn verify_tcb_signing_chain(
        &self,
        collateral: &Collateral,
    ) -> (
        Option<VerifyingKey>,
        VerificationOutput<Option<CertificateChainVerifierError>>,
    ) {
        let chain = collateral.tcb_issuer_chain();
        let crls = [collateral.root_ca_crl()];
        self.verify_certificate_chain(chain, crls)
    }

    fn verify_qe_identity_signing_chain(
        &self,
        collateral: &Collateral,
    ) -> (
        Option<VerifyingKey>,
        VerificationOutput<Option<CertificateChainVerifierError>>,
    ) {
        let chain = collateral.qe_identity_issuer_chain();
        let crls = [collateral.root_ca_crl()];
        self.verify_certificate_chain(chain, crls)
    }

    fn verify_quote_signing_chain<Q: AsRef<[u8]>>(
        &self,
        quote: &Quote3<Q>,
        collateral: &Collateral,
    ) -> (
        Option<VerifyingKey>,
        VerificationOutput<Option<CertificateChainVerifierError>>,
    ) {
        let crls = [collateral.root_ca_crl(), collateral.pck_crl()];
        // The Quote's chain is not in the collateral. It is in the quote itself.
        // As documented in table 9 of appendix A,
        // <https://download.01.org/intel-sgx/latest/dcap-latest/linux/docs/Intel_SGX_ECDSA_QuoteLibReference_DCAP_API.pdf#%5B%7B%22num%22%3A77%2C%22gen%22%3A0%7D%2C%7B%22name%22%3A%22XYZ%22%7D%2C120%2C282%2C0%5D>
        // the certificate chain is at the end of the quote bytes for quotes with type `5`
        // certification data.
        match certificate_chain_try_from_quote(quote) {
            Ok(chain) => self.verify_certificate_chain(&chain, crls),
            Err(_) => {
                let is_success = 0u8;
                (
                    None,
                    VerificationOutput::new(
                        Some(CertificateChainVerifierError::GeneralCertificateError),
                        is_success.into(),
                    ),
                )
            }
        }
    }
}

fn key_from_certificate(cert: &Certificate) -> Option<VerifyingKey> {
    let key_bytes = cert
        .tbs_certificate
        .subject_public_key_info
        .subject_public_key
        .as_bytes()?;
    VerifyingKey::from_sec1_bytes(key_bytes).ok()
}

impl<C: CertificateChainVerifier, E: Accessor<Evidence<Vec<u8>>>> Verifier<E>
    for EvidenceVerifier<C>
{
    type Value = EvidenceValue;

    fn verify(&self, evidence: &E) -> VerificationOutput<Self::Value> {
        let evidence = evidence.get();
        let collateral = &evidence.collateral;
        let quote = &evidence.quote;

        let (tcb_key, tcb_chain_verification) = self.verify_tcb_signing_chain(collateral);
        let (qe_key, qe_chain_verification) = self.verify_qe_identity_signing_chain(collateral);
        let (quote_key, quote_chain_verification) =
            self.verify_quote_signing_chain(quote, collateral);

        let tcb_info_verifier = SignedTcbInfoVerifier::new(tcb_key, self.time);
        let tcb_info_verification = tcb_info_verifier.verify(&evidence);

        let qe_identity_verifier = SignedQeIdentityVerifier::new(qe_key, self.time);
        let qe_identity_verification = qe_identity_verifier.verify(&evidence);

        let qe_report_body_verifier = QeReportBodyVerifier::new(evidence.qe_identity.clone());
        let qe_report_body_verification = qe_report_body_verifier.verify(&evidence);

        let quote_verifier = Quote3Verifier::new(quote_key);
        let quote_verification = quote_verifier.verify(&evidence);

        let trusted_identities_verifier = TrustedIdentitiesVerifier::new(&self.trusted_identities);
        let trusted_identities_verification = trusted_identities_verifier.verify(&evidence);

        let evidence_value = EvidenceValue {
            tcb_signing_key: tcb_chain_verification,
            qe_identity_signing_key: qe_chain_verification,
            quote_signing_key: quote_chain_verification,
            tcb_info: (tcb_info_verifier, tcb_info_verification),
            qe_identity: (qe_identity_verifier, qe_identity_verification),
            qe_report_body: (qe_report_body_verifier, qe_report_body_verification),
            quote: (quote_verifier, quote_verification),
            trusted_identities: (trusted_identities_verifier, trusted_identities_verification),
        };

        let is_success = evidence_value.tcb_signing_key.is_success()
            & evidence_value.qe_identity_signing_key.is_success()
            & evidence_value.quote_signing_key.is_success()
            & evidence_value.tcb_info.1.is_success()
            & evidence_value.qe_identity.1.is_success()
            & evidence_value.qe_report_body.1.is_success()
            & evidence_value.quote.1.is_success()
            & evidence_value.trusted_identities.1.is_success();

        VerificationOutput::new(evidence_value, is_success)
    }
}

/// The result of verifying [`Evidence`].
///
/// This will normally be provided in a `VerificationOutput`. Use the `VerificationTreeDisplay` to
/// interpret the contents.
#[derive(Debug)]
pub struct EvidenceValue {
    tcb_signing_key: VerificationOutput<Option<CertificateChainVerifierError>>,
    qe_identity_signing_key: VerificationOutput<Option<CertificateChainVerifierError>>,
    quote_signing_key: VerificationOutput<Option<CertificateChainVerifierError>>,
    tcb_info: (SignedTcbInfoVerifier, VerificationOutput<Option<Error>>),
    qe_identity: (SignedQeIdentityVerifier, VerificationOutput<Option<Error>>),
    qe_report_body: (QeReportBodyVerifier, VerificationOutput<QeReportBodyValue>),
    quote: (Quote3Verifier<Vec<u8>>, VerificationOutput<()>),
    trusted_identities: (
        TrustedIdentitiesVerifier,
        VerificationOutput<TrustedIdentityValue>,
    ),
}

fn fmt_chain_verification_result_padded(
    f: &mut Formatter<'_>,
    pad: usize,
    name: &str,
    result: &VerificationOutput<Option<CertificateChainVerifierError>>,
) -> core::fmt::Result {
    let is_success = result.is_success();
    let status = choice_to_status_message(is_success);
    write!(f, "{:pad$}{status} The {name} issuer chain ", "")?;

    if is_success.into() {
        write!(f, "was verified.")
    } else {
        let error = result
            .value()
            .as_ref()
            .expect("Should have an error if not successful");
        write!(f, "could not be verified: {error}")
    }
}

impl<C> VerificationMessage<EvidenceValue> for EvidenceVerifier<C>
where
    C: CertificateChainVerifier,
{
    fn fmt_padded(
        &self,
        f: &mut Formatter<'_>,
        pad: usize,
        output: &VerificationOutput<EvidenceValue>,
    ) -> core::fmt::Result {
        let status = choice_to_status_message(output.is_success());

        write!(f, "{:pad$}{status} all of the following must be true:", "")?;
        let pad = pad + MESSAGE_INDENT;
        writeln!(f)?;
        fmt_chain_verification_result_padded(f, pad, "TCB", &output.value.tcb_signing_key)?;
        writeln!(f)?;
        fmt_chain_verification_result_padded(
            f,
            pad,
            "QE identity",
            &output.value.qe_identity_signing_key,
        )?;
        writeln!(f)?;
        fmt_chain_verification_result_padded(f, pad, "Quote", &output.value.quote_signing_key)?;
        writeln!(f)?;
        let (tcb_info_verifier, tcb_info_verification) = &output.value.tcb_info;
        tcb_info_verifier.fmt_padded(f, pad, tcb_info_verification)?;
        writeln!(f)?;
        let (qe_identity_verifier, qe_identity_verification) = &output.value.qe_identity;
        qe_identity_verifier.fmt_padded(f, pad, qe_identity_verification)?;
        writeln!(f)?;
        let (qe_report_body_verifier, qe_report_body_verification) = &output.value.qe_report_body;
        qe_report_body_verifier.fmt_padded(f, pad, qe_report_body_verification)?;
        writeln!(f)?;
        let (quote_verifier, quote_verification) = &output.value.quote;
        quote_verifier.fmt_padded(f, pad, quote_verification)?;
        writeln!(f)?;
        let (trusted_identities_verifier, trusted_identities_verification) =
            &output.value.trusted_identities;
        trusted_identities_verifier.fmt_padded(f, pad, trusted_identities_verification)
    }
}

#[cfg(test)]
mod test {
    use super::*;
    #[cfg(feature = "mbedtls")]
    use crate::{MbedTlsCertificateChainVerifier, TrustAnchor};
    use crate::{TrustedMrEnclaveIdentity, VerificationTreeDisplay, Verifier};
    use alloc::{
        format,
        string::{String, ToString},
    };
    use assert_matches::assert_matches;
    use core::mem;
    use mc_sgx_dcap_sys_types::{sgx_ql_ecdsa_sig_data_t, sgx_ql_qve_collateral_t, sgx_quote3_t};

    const TCB_INFO_JSON: &str = include_str!("../data/tests/fmspc_00906ED50000_2023_07_12.json");
    const QE_IDENTITY_JSON: &str = include_str!("../data/tests/qe_identity.json");

    fn collateral(tcb_info: &str, qe_identity: &str) -> Collateral {
        let mut sgx_collateral = sgx_ql_qve_collateral_t::default();

        // SAFETY: Version is a union which is inherently unsafe
        #[allow(unsafe_code)]
        let version = unsafe { sgx_collateral.__bindgen_anon_1.__bindgen_anon_1.as_mut() };
        version.major_version = 3;
        version.minor_version = 1;

        let pck_issuer_cert = include_str!("../data/tests/processor_ca.pem");
        let root_cert = include_str!("../data/tests/root_ca.pem");
        let mut pck_crl_chain = [pck_issuer_cert, root_cert].join("\n").as_bytes().to_vec();
        pck_crl_chain.push(0);
        sgx_collateral.pck_crl_issuer_chain = pck_crl_chain.as_ptr() as _;
        sgx_collateral.pck_crl_issuer_chain_size = pck_crl_chain.len() as u32;

        let mut root_crl = include_bytes!("../data/tests/root_crl.der").to_vec();
        root_crl.push(0);
        sgx_collateral.root_ca_crl = root_crl.as_ptr() as _;
        sgx_collateral.root_ca_crl_size = root_crl.len() as u32;

        let mut pck_crl = include_bytes!("../data/tests/processor_crl.der").to_vec();
        pck_crl.push(0);
        sgx_collateral.pck_crl = pck_crl.as_ptr() as _;
        sgx_collateral.pck_crl_size = pck_crl.len() as u32;

        let tcb_cert = include_str!("../data/tests/tcb_signer.pem");
        let mut tcb_chain = [tcb_cert, root_cert].join("\n").as_bytes().to_vec();
        tcb_chain.push(0);
        sgx_collateral.tcb_info_issuer_chain = tcb_chain.as_ptr() as _;
        sgx_collateral.tcb_info_issuer_chain_size = tcb_chain.len() as u32;

        sgx_collateral.tcb_info = tcb_info.as_ptr() as _;
        sgx_collateral.tcb_info_size = tcb_info.len() as u32;

        // For live data the QE identity uses the same chain as the TCB info
        sgx_collateral.qe_identity_issuer_chain = tcb_chain.as_ptr() as _;
        sgx_collateral.qe_identity_issuer_chain_size = tcb_chain.len() as u32;

        sgx_collateral.qe_identity = qe_identity.as_ptr() as _;
        sgx_collateral.qe_identity_size = qe_identity.len() as u32;

        Collateral::try_from(&sgx_collateral).expect("Failed to parse collateral")
    }

    // Valid time for the TCB_INFO_JSON and QE_IDENTITY_JSON
    fn valid_test_time() -> Option<DateTime> {
        Some("2023-07-12T20:48:25Z"
            .parse::<DateTime>()
            .expect("Failed to parse time"))
    }

    // Valid MrEnclave identity for the hw_quote.dat file
    fn valid_test_trusted_identity() -> TrustedIdentity {
        let mr_enclave = MrEnclave::from([
            0x84, 0x0d, 0x61, 0xb0, 0x58, 0x5d, 0xc8, 0xb4, 0xdc, 0x90, 0xf5, 0x3a, 0xf2, 0x93,
            0xc7, 0x60, 0xfd, 0xa0, 0x6b, 0xee, 0x75, 0x97, 0x8a, 0x6a, 0x86, 0x26, 0x3f, 0xfb,
            0x29, 0x64, 0x23, 0xf4,
        ]);
        let identity = TrustedMrEnclaveIdentity::new(
            mr_enclave,
            [] as [&str; 0],
            ["INTEL-SA-00334", "INTEL-SA-00615"],
        );
        identity.into()
    }

    #[test]
    fn evidence_fails_due_to_wrong_quote_certification_data() {
        let mut quote_bytes = include_bytes!("../data/tests/hw_quote.dat").to_vec();

        // The offset logic is based on
        // <https://download.01.org/intel-sgx/latest/dcap-latest/linux/docs/Intel_SGX_ECDSA_QuoteLibReference_DCAP_API.pdf#%5B%7B%22num%22%3A72%2C%22gen%22%3A0%7D%2C%7B%22name%22%3A%22XYZ%22%7D%2C69%2C356%2C0%5D>
        let auth_data_offset =
            mem::size_of::<sgx_quote3_t>() + mem::size_of::<sgx_ql_ecdsa_sig_data_t>();
        let auth_data_size = u16::from_le_bytes([
            quote_bytes[auth_data_offset],
            quote_bytes[auth_data_offset + 1],
        ]) as usize;

        // "2" is for the u16 for reading in the auth data size
        let cert_data_type_offset = auth_data_offset + auth_data_size + 2;

        // Not all types are supported so we set to 1
        // (PPID in plain text, CPUSVN and PCESVN)
        quote_bytes[cert_data_type_offset] = 1;

        let quote = Quote3::try_from(quote_bytes).expect("Failed to parse quote");

        let collateral = collateral(TCB_INFO_JSON, QE_IDENTITY_JSON);

        assert_matches!(
            Evidence::new(quote, collateral),
            Err(Error::UnsupportedQuoteCertificationData)
        );
    }

    #[test]
    fn evidence_fails_due_inability_get_advisories() {
        let quote_bytes = include_bytes!("../data/tests/hw_quote.dat");
        let quote = Quote3::try_from(quote_bytes.as_ref()).expect("Failed to parse quote");

        let tcb_json = include_str!("../data/tests/example_tcb.json");
        let collateral = collateral(tcb_json, QE_IDENTITY_JSON);

        assert_matches!(Evidence::new(quote, collateral), Err(Error::FmspcMismatch));
    }

    #[test]
    fn evidence_fails_due_inability_get_underlying_tcb_info() {
        let quote_bytes = include_bytes!("../data/tests/hw_quote.dat");
        let quote = Quote3::try_from(quote_bytes.as_ref()).expect("Failed to parse quote");

        let tcb_json = TCB_INFO_JSON;
        let bad_tcb_json = tcb_json.replace("SWHardeningNeeded", "NotGonnaHappen");
        let collateral = collateral(bad_tcb_json.as_str(), QE_IDENTITY_JSON);

        assert_matches!(Evidence::new(quote, collateral), Err(Error::Serde(_)));
    }

    #[test]
    fn evidence_fails_due_inability_get_underlying_signed_qe_identity() {
        let quote_bytes = include_bytes!("../data/tests/hw_quote.dat");
        let quote = Quote3::try_from(quote_bytes.as_ref()).expect("Failed to parse quote");

        let qe_json = QE_IDENTITY_JSON;

        // Modifies an outer JSON field, i.e. only the Signed QE Identity
        let bad_qe_json = qe_json.replace("enclaveIdentity", "NotGonnaHappen");

        let collateral = collateral(TCB_INFO_JSON, bad_qe_json.as_str());

        assert_matches!(Evidence::new(quote, collateral), Err(Error::Serde(_)));
    }

    #[test]
    fn evidence_fails_due_inability_get_underlying_qe_identity() {
        let quote_bytes = include_bytes!("../data/tests/hw_quote.dat");
        let quote = Quote3::try_from(quote_bytes.as_ref()).expect("Failed to parse quote");

        let qe_json = QE_IDENTITY_JSON;

        // Modifies a JSON field inside of the `enclaveIdentity`
        let bad_qe_json = qe_json.replace("UpToDate", "NotGonnaHappen");

        let collateral = collateral(TCB_INFO_JSON, bad_qe_json.as_str());

        assert_matches!(Evidence::new(quote, collateral), Err(Error::Serde(_)));
    }

    struct TestDoubleChainVerifier {
        failed_certificate_subject: String,
        error: CertificateChainVerifierError,
    }

    impl Default for TestDoubleChainVerifier {
        fn default() -> Self {
            Self {
                failed_certificate_subject: String::new(),
                error: CertificateChainVerifierError::GeneralCertificateError,
            }
        }
    }

    impl TestDoubleChainVerifier {
        // Cause certificate chain verification to fail at the subject certificate with `error`
        fn fail_at_certificate(subject: &str, error: CertificateChainVerifierError) -> Self {
            Self {
                failed_certificate_subject: String::from(subject),
                error,
            }
        }

        fn try_forced_failure(
            &self,
            subject_names: &[String],
        ) -> Result<(), CertificateChainVerifierError> {
            if subject_names.contains(&self.failed_certificate_subject) {
                Err(self.error.clone())
            } else {
                Ok(())
            }
        }

        fn verify_all_crls_present(subject_names: &[String], crls: &[&CertificateList]) {
            let crl_subject_names = crls
                .iter()
                .map(|crl| crl.tbs_cert_list.issuer.to_string())
                .collect::<Vec<_>>();

            // We take advantage that certificate chains are ordered from the subject to the root
            // and skip the leaf since it won't have a CRL.
            if !subject_names[1..]
                .into_iter()
                .all(|name| crl_subject_names.contains(name))
            {
                panic!("Missing a CRL for the certificate chain");
            }
        }

        fn verify_crl_time_is_valid(&self, crl: &CertificateList, time: Option<DateTime>) {
            if let Some(date_time) = time {
                let start_time = crl.tbs_cert_list.this_update.to_unix_duration();
                let end_time = crl
                    .tbs_cert_list
                    .next_update
                    .expect("No next update time")
                    .to_unix_duration();
                let time = date_time.unix_duration();
                if !(start_time <= time && time < end_time) {
                    panic!("Time not valid");
                }
            }
        }
    }

    impl CertificateChainVerifier for TestDoubleChainVerifier {
        // This is a test verifier, it does not verify the certificate chains, but instead verifies
        // that the `CertificateChainVerifier` is correctly used by the `EvidenceVerifier`
        //
        // If constructed with the `fail_at_certificate` method, it will fail if the subject of a
        // certificate in the `certificate_chain` matches.
        //
        // For test verification, the `time` provided should be within range of the first CRL.
        // Normally `time` would be system time.
        fn verify_certificate_chain<'a, 'b>(
            &self,
            certificate_chain: impl IntoIterator<Item = &'a Certificate>,
            crls: impl IntoIterator<Item = &'b CertificateList>,
            time: Option<DateTime>,
        ) -> Result<(), CertificateChainVerifierError> {
            let certificate_chain = certificate_chain.into_iter().collect::<Vec<_>>();
            let subject_names = certificate_chain
                .iter()
                .map(|cert| cert.tbs_certificate.subject.to_string())
                .collect::<Vec<_>>();

            self.try_forced_failure(&subject_names)?;

            let crls = crls.into_iter().collect::<Vec<_>>();
            Self::verify_all_crls_present(&subject_names, &crls);

            // Loose assurance that time was passed through
            self.verify_crl_time_is_valid(&crls[0], time);

            Ok(())
        }
    }

    #[test]
    fn evidence_verifier_succeeds() {
        let time = valid_test_time();
        let certificate_verifier = TestDoubleChainVerifier::default();
        let identities = [valid_test_trusted_identity()];
        let verifier = EvidenceVerifier::new(certificate_verifier, identities, time);
        let quote_bytes = include_bytes!("../data/tests/hw_quote.dat");
        let quote = Quote3::try_from(quote_bytes.as_ref()).expect("Failed to parse quote");
        let collateral = collateral(TCB_INFO_JSON, QE_IDENTITY_JSON);
        let evidence: Evidence<Vec<u8>> = Evidence::new(quote, collateral)
            .expect("Failed to create evidence")
            .into();

        let verification = verifier.verify(&evidence);

        assert_eq!(verification.is_success().unwrap_u8(), 1);

        let displayable = VerificationTreeDisplay::new(&verifier, verification);
        let expected = r#"
            - [x] all of the following must be true:
              - [x] The TCB issuer chain was verified.
              - [x] The QE identity issuer chain was verified.
              - [x] The Quote issuer chain was verified.
              - [x] The TCB info was verified for the provided key
              - [x] The QE identity was verified for the provided key
              - [x] QE Report Body all of the following must be true:
                - [x] The MRSIGNER key hash should be 8c4f5775d796503e96137f77c68a829a0056ac8ded70140b081b094490c57bff
                - [x] The ISV product ID should be 1
                - [x] The expected miscellaneous select is 0x0000_0000 with mask 0xFFFF_FFFF
                - [x] The expected attributes is Flags: INITTED | PROVISION_KEY Xfrm: (none) with mask Flags: 0xFFFF_FFFF_FFFF_FFFB Xfrm: (none)
                - [x] The ISV SVN should correspond to an `UpToDate` level with no advisories, from: [TcbLevel { tcb: Tcb { isv_svn: 8 }, tcb_date: "2023-02-15T00:00:00Z", tcb_status: UpToDate, advisory_ids: [] }, TcbLevel { tcb: Tcb { isv_svn: 6 }, tcb_date: "2021-11-10T00:00:00Z", tcb_status: OutOfDate, advisory_ids: ["INTEL-SA-00615"] }, TcbLevel { tcb: Tcb { isv_svn: 5 }, tcb_date: "2020-11-11T00:00:00Z", tcb_status: OutOfDate, advisory_ids: ["INTEL-SA-00477", "INTEL-SA-00615"] }, TcbLevel { tcb: Tcb { isv_svn: 4 }, tcb_date: "2019-11-13T00:00:00Z", tcb_status: OutOfDate, advisory_ids: ["INTEL-SA-00334", "INTEL-SA-00477", "INTEL-SA-00615"] }, TcbLevel { tcb: Tcb { isv_svn: 2 }, tcb_date: "2019-05-15T00:00:00Z", tcb_status: OutOfDate, advisory_ids: ["INTEL-SA-00219", "INTEL-SA-00293", "INTEL-SA-00334", "INTEL-SA-00477", "INTEL-SA-00615"] }, TcbLevel { tcb: Tcb { isv_svn: 1 }, tcb_date: "2018-08-15T00:00:00Z", tcb_status: OutOfDate, advisory_ids: ["INTEL-SA-00202", "INTEL-SA-00219", "INTEL-SA-00293", "INTEL-SA-00334", "INTEL-SA-00477", "INTEL-SA-00615"] }]
              - [x] The quote was signed with the provided key
              - [x] Both of the following must be true:
                - [x] The MRENCLAVE should be 840d61b0585dc8b4dc90f53af293c760fda06bee75978a6a86263ffb296423f4
                - [x] The allowed advisories are IDs: {"INTEL-SA-00334", "INTEL-SA-00615"} Status: SWHardeningNeeded"#;
        assert_eq!(format!("\n{displayable}"), textwrap::dedent(expected));
    }

    #[test]
    fn evidence_verifier_fails_for_expired_quote_certificate() {
        let time = "2023-07-12T20:48:25Z"
            .parse::<DateTime>()
            .expect("Failed to parse time");
        let time = Some(time);
        let identities = [valid_test_trusted_identity()];
        let certificate_verifier = TestDoubleChainVerifier::fail_at_certificate("CN=Intel SGX PCK Certificate,O=Intel Corporation,L=Santa Clara,STATEORPROVINCENAME=CA,C=US", CertificateChainVerifierError::CertificateExpired);
        let verifier = EvidenceVerifier::new(certificate_verifier, identities, time);
        let quote_bytes = include_bytes!("../data/tests/hw_quote.dat");
        let quote = Quote3::try_from(quote_bytes.to_vec()).expect("Failed to parse quote");
        let collateral = collateral(TCB_INFO_JSON, QE_IDENTITY_JSON);
        let evidence = Evidence::new(quote, collateral).expect("Failed to create evidence");

        let verification = verifier.verify(&evidence);

        assert_eq!(verification.is_success().unwrap_u8(), 0);

        let displayable = VerificationTreeDisplay::new(&verifier, verification);
        let expected = r#"
            - [ ] all of the following must be true:
              - [x] The TCB issuer chain was verified.
              - [x] The QE identity issuer chain was verified.
              - [ ] The Quote issuer chain could not be verified: X509 certificate has expired
              - [x] The TCB info was verified for the provided key
              - [x] The QE identity was verified for the provided key
              - [x] QE Report Body all of the following must be true:
                - [x] The MRSIGNER key hash should be 8c4f5775d796503e96137f77c68a829a0056ac8ded70140b081b094490c57bff
                - [x] The ISV product ID should be 1
                - [x] The expected miscellaneous select is 0x0000_0000 with mask 0xFFFF_FFFF
                - [x] The expected attributes is Flags: INITTED | PROVISION_KEY Xfrm: (none) with mask Flags: 0xFFFF_FFFF_FFFF_FFFB Xfrm: (none)
                - [x] The ISV SVN should correspond to an `UpToDate` level with no advisories, from: [TcbLevel { tcb: Tcb { isv_svn: 8 }, tcb_date: "2023-02-15T00:00:00Z", tcb_status: UpToDate, advisory_ids: [] }, TcbLevel { tcb: Tcb { isv_svn: 6 }, tcb_date: "2021-11-10T00:00:00Z", tcb_status: OutOfDate, advisory_ids: ["INTEL-SA-00615"] }, TcbLevel { tcb: Tcb { isv_svn: 5 }, tcb_date: "2020-11-11T00:00:00Z", tcb_status: OutOfDate, advisory_ids: ["INTEL-SA-00477", "INTEL-SA-00615"] }, TcbLevel { tcb: Tcb { isv_svn: 4 }, tcb_date: "2019-11-13T00:00:00Z", tcb_status: OutOfDate, advisory_ids: ["INTEL-SA-00334", "INTEL-SA-00477", "INTEL-SA-00615"] }, TcbLevel { tcb: Tcb { isv_svn: 2 }, tcb_date: "2019-05-15T00:00:00Z", tcb_status: OutOfDate, advisory_ids: ["INTEL-SA-00219", "INTEL-SA-00293", "INTEL-SA-00334", "INTEL-SA-00477", "INTEL-SA-00615"] }, TcbLevel { tcb: Tcb { isv_svn: 1 }, tcb_date: "2018-08-15T00:00:00Z", tcb_status: OutOfDate, advisory_ids: ["INTEL-SA-00202", "INTEL-SA-00219", "INTEL-SA-00293", "INTEL-SA-00334", "INTEL-SA-00477", "INTEL-SA-00615"] }]
              - [x] The quote was signed with the provided key
              - [x] Both of the following must be true:
                - [x] The MRENCLAVE should be 840d61b0585dc8b4dc90f53af293c760fda06bee75978a6a86263ffb296423f4
                - [x] The allowed advisories are IDs: {"INTEL-SA-00334", "INTEL-SA-00615"} Status: SWHardeningNeeded"#;
        assert_eq!(format!("\n{displayable}"), textwrap::dedent(expected));
    }

    #[test]
    fn evidence_verifier_fails_for_tcb_certificate_revoked() {
        let time = valid_test_time();
        let identities = [valid_test_trusted_identity()];
        let certificate_verifier = TestDoubleChainVerifier::fail_at_certificate("CN=Intel SGX TCB Signing,O=Intel Corporation,L=Santa Clara,STATEORPROVINCENAME=CA,C=US",
         CertificateChainVerifierError::CertificateRevoked);
        let verifier = EvidenceVerifier::new(certificate_verifier, identities, time);
        let quote_bytes = include_bytes!("../data/tests/hw_quote.dat");
        let quote = Quote3::try_from(quote_bytes.to_vec()).expect("Failed to parse quote");
        let collateral = collateral(TCB_INFO_JSON, QE_IDENTITY_JSON);
        let evidence = Evidence::new(quote, collateral).expect("Failed to create evidence");

        let verification = verifier.verify(&evidence);

        assert_eq!(verification.is_success().unwrap_u8(), 0);

        let displayable = VerificationTreeDisplay::new(&verifier, verification);
        // Note that the TCB and QE identity happen to use the same certificate, so the QE identity
        // will also fail.
        let expected = r#"
            - [ ] all of the following must be true:
              - [ ] The TCB issuer chain could not be verified: X509 certificate has been revoked
              - [ ] The QE identity issuer chain could not be verified: X509 certificate has been revoked
              - [x] The Quote issuer chain was verified.
              - [x] The TCB info was verified for the provided key
              - [x] The QE identity was verified for the provided key
              - [x] QE Report Body all of the following must be true:
                - [x] The MRSIGNER key hash should be 8c4f5775d796503e96137f77c68a829a0056ac8ded70140b081b094490c57bff
                - [x] The ISV product ID should be 1
                - [x] The expected miscellaneous select is 0x0000_0000 with mask 0xFFFF_FFFF
                - [x] The expected attributes is Flags: INITTED | PROVISION_KEY Xfrm: (none) with mask Flags: 0xFFFF_FFFF_FFFF_FFFB Xfrm: (none)
                - [x] The ISV SVN should correspond to an `UpToDate` level with no advisories, from: [TcbLevel { tcb: Tcb { isv_svn: 8 }, tcb_date: "2023-02-15T00:00:00Z", tcb_status: UpToDate, advisory_ids: [] }, TcbLevel { tcb: Tcb { isv_svn: 6 }, tcb_date: "2021-11-10T00:00:00Z", tcb_status: OutOfDate, advisory_ids: ["INTEL-SA-00615"] }, TcbLevel { tcb: Tcb { isv_svn: 5 }, tcb_date: "2020-11-11T00:00:00Z", tcb_status: OutOfDate, advisory_ids: ["INTEL-SA-00477", "INTEL-SA-00615"] }, TcbLevel { tcb: Tcb { isv_svn: 4 }, tcb_date: "2019-11-13T00:00:00Z", tcb_status: OutOfDate, advisory_ids: ["INTEL-SA-00334", "INTEL-SA-00477", "INTEL-SA-00615"] }, TcbLevel { tcb: Tcb { isv_svn: 2 }, tcb_date: "2019-05-15T00:00:00Z", tcb_status: OutOfDate, advisory_ids: ["INTEL-SA-00219", "INTEL-SA-00293", "INTEL-SA-00334", "INTEL-SA-00477", "INTEL-SA-00615"] }, TcbLevel { tcb: Tcb { isv_svn: 1 }, tcb_date: "2018-08-15T00:00:00Z", tcb_status: OutOfDate, advisory_ids: ["INTEL-SA-00202", "INTEL-SA-00219", "INTEL-SA-00293", "INTEL-SA-00334", "INTEL-SA-00477", "INTEL-SA-00615"] }]
              - [x] The quote was signed with the provided key
              - [x] Both of the following must be true:
                - [x] The MRENCLAVE should be 840d61b0585dc8b4dc90f53af293c760fda06bee75978a6a86263ffb296423f4
                - [x] The allowed advisories are IDs: {"INTEL-SA-00334", "INTEL-SA-00615"} Status: SWHardeningNeeded"#;
        assert_eq!(format!("\n{displayable}"), textwrap::dedent(expected));
    }

    #[test]
    fn evidence_verifier_fails_for_expired_tcb_info() {
        let time = "2023-08-11T19:56:44Z"
            .parse::<DateTime>()
            .expect("Failed to parse time");
        let time = Some(time);
        let identities = [valid_test_trusted_identity()];
        let certificate_verifier = TestDoubleChainVerifier::default();
        let verifier = EvidenceVerifier::new(certificate_verifier, identities, time);
        let quote_bytes = include_bytes!("../data/tests/hw_quote.dat");
        let quote = Quote3::try_from(quote_bytes.to_vec()).expect("Failed to parse quote");
        let collateral = collateral(TCB_INFO_JSON, QE_IDENTITY_JSON);
        let evidence = Evidence::new(quote, collateral).expect("Failed to create evidence");

        let verification = verifier.verify(&evidence);

        assert_eq!(verification.is_success().unwrap_u8(), 0);

        let displayable = VerificationTreeDisplay::new(&verifier, verification);
        let expected = r#"
            - [ ] all of the following must be true:
              - [x] The TCB issuer chain was verified.
              - [x] The QE identity issuer chain was verified.
              - [x] The Quote issuer chain was verified.
              - [ ] The TCB info could not be verified: TCB info expired
              - [x] The QE identity was verified for the provided key
              - [x] QE Report Body all of the following must be true:
                - [x] The MRSIGNER key hash should be 8c4f5775d796503e96137f77c68a829a0056ac8ded70140b081b094490c57bff
                - [x] The ISV product ID should be 1
                - [x] The expected miscellaneous select is 0x0000_0000 with mask 0xFFFF_FFFF
                - [x] The expected attributes is Flags: INITTED | PROVISION_KEY Xfrm: (none) with mask Flags: 0xFFFF_FFFF_FFFF_FFFB Xfrm: (none)
                - [x] The ISV SVN should correspond to an `UpToDate` level with no advisories, from: [TcbLevel { tcb: Tcb { isv_svn: 8 }, tcb_date: "2023-02-15T00:00:00Z", tcb_status: UpToDate, advisory_ids: [] }, TcbLevel { tcb: Tcb { isv_svn: 6 }, tcb_date: "2021-11-10T00:00:00Z", tcb_status: OutOfDate, advisory_ids: ["INTEL-SA-00615"] }, TcbLevel { tcb: Tcb { isv_svn: 5 }, tcb_date: "2020-11-11T00:00:00Z", tcb_status: OutOfDate, advisory_ids: ["INTEL-SA-00477", "INTEL-SA-00615"] }, TcbLevel { tcb: Tcb { isv_svn: 4 }, tcb_date: "2019-11-13T00:00:00Z", tcb_status: OutOfDate, advisory_ids: ["INTEL-SA-00334", "INTEL-SA-00477", "INTEL-SA-00615"] }, TcbLevel { tcb: Tcb { isv_svn: 2 }, tcb_date: "2019-05-15T00:00:00Z", tcb_status: OutOfDate, advisory_ids: ["INTEL-SA-00219", "INTEL-SA-00293", "INTEL-SA-00334", "INTEL-SA-00477", "INTEL-SA-00615"] }, TcbLevel { tcb: Tcb { isv_svn: 1 }, tcb_date: "2018-08-15T00:00:00Z", tcb_status: OutOfDate, advisory_ids: ["INTEL-SA-00202", "INTEL-SA-00219", "INTEL-SA-00293", "INTEL-SA-00334", "INTEL-SA-00477", "INTEL-SA-00615"] }]
              - [x] The quote was signed with the provided key
              - [x] Both of the following must be true:
                - [x] The MRENCLAVE should be 840d61b0585dc8b4dc90f53af293c760fda06bee75978a6a86263ffb296423f4
                - [x] The allowed advisories are IDs: {"INTEL-SA-00334", "INTEL-SA-00615"} Status: SWHardeningNeeded"#;
        assert_eq!(format!("\n{displayable}"), textwrap::dedent(expected));
    }

    #[test]
    fn evidence_verifier_fails_for_qe_identity_not_yet_valid() {
        let time = "2023-07-12T19:56:44Z"
            .parse::<DateTime>()
            .expect("Failed to parse time");
        let time = Some(time);
        let identities = [valid_test_trusted_identity()];
        let certificate_verifier = TestDoubleChainVerifier::default();
        let verifier = EvidenceVerifier::new(certificate_verifier, identities, time);
        let quote_bytes = include_bytes!("../data/tests/hw_quote.dat");
        let quote = Quote3::try_from(quote_bytes.to_vec()).expect("Failed to parse quote");
        let collateral = collateral(TCB_INFO_JSON, QE_IDENTITY_JSON);
        let evidence = Evidence::new(quote, collateral).expect("Failed to create evidence");

        let verification = verifier.verify(&evidence);

        assert_eq!(verification.is_success().unwrap_u8(), 0);

        let displayable = VerificationTreeDisplay::new(&verifier, verification);
        let expected = r#"
            - [ ] all of the following must be true:
              - [x] The TCB issuer chain was verified.
              - [x] The QE identity issuer chain was verified.
              - [x] The Quote issuer chain was verified.
              - [x] The TCB info was verified for the provided key
              - [ ] The QE identity signature could not be verified: QE identity not yet valid
              - [x] QE Report Body all of the following must be true:
                - [x] The MRSIGNER key hash should be 8c4f5775d796503e96137f77c68a829a0056ac8ded70140b081b094490c57bff
                - [x] The ISV product ID should be 1
                - [x] The expected miscellaneous select is 0x0000_0000 with mask 0xFFFF_FFFF
                - [x] The expected attributes is Flags: INITTED | PROVISION_KEY Xfrm: (none) with mask Flags: 0xFFFF_FFFF_FFFF_FFFB Xfrm: (none)
                - [x] The ISV SVN should correspond to an `UpToDate` level with no advisories, from: [TcbLevel { tcb: Tcb { isv_svn: 8 }, tcb_date: "2023-02-15T00:00:00Z", tcb_status: UpToDate, advisory_ids: [] }, TcbLevel { tcb: Tcb { isv_svn: 6 }, tcb_date: "2021-11-10T00:00:00Z", tcb_status: OutOfDate, advisory_ids: ["INTEL-SA-00615"] }, TcbLevel { tcb: Tcb { isv_svn: 5 }, tcb_date: "2020-11-11T00:00:00Z", tcb_status: OutOfDate, advisory_ids: ["INTEL-SA-00477", "INTEL-SA-00615"] }, TcbLevel { tcb: Tcb { isv_svn: 4 }, tcb_date: "2019-11-13T00:00:00Z", tcb_status: OutOfDate, advisory_ids: ["INTEL-SA-00334", "INTEL-SA-00477", "INTEL-SA-00615"] }, TcbLevel { tcb: Tcb { isv_svn: 2 }, tcb_date: "2019-05-15T00:00:00Z", tcb_status: OutOfDate, advisory_ids: ["INTEL-SA-00219", "INTEL-SA-00293", "INTEL-SA-00334", "INTEL-SA-00477", "INTEL-SA-00615"] }, TcbLevel { tcb: Tcb { isv_svn: 1 }, tcb_date: "2018-08-15T00:00:00Z", tcb_status: OutOfDate, advisory_ids: ["INTEL-SA-00202", "INTEL-SA-00219", "INTEL-SA-00293", "INTEL-SA-00334", "INTEL-SA-00477", "INTEL-SA-00615"] }]
              - [x] The quote was signed with the provided key
              - [x] Both of the following must be true:
                - [x] The MRENCLAVE should be 840d61b0585dc8b4dc90f53af293c760fda06bee75978a6a86263ffb296423f4
                - [x] The allowed advisories are IDs: {"INTEL-SA-00334", "INTEL-SA-00615"} Status: SWHardeningNeeded"#;
        assert_eq!(format!("\n{displayable}"), textwrap::dedent(expected));
    }

    #[test]
    fn evidence_verifier_fails_for_no_identities() {
        let time = valid_test_time();
        let identities = [] as [TrustedIdentity; 0];
        let certificate_verifier = TestDoubleChainVerifier::default();
        let verifier = EvidenceVerifier::new(certificate_verifier, identities, time);
        let quote_bytes = include_bytes!("../data/tests/hw_quote.dat");
        let quote = Quote3::try_from(quote_bytes.to_vec()).expect("Failed to parse quote");
        let collateral = collateral(TCB_INFO_JSON, QE_IDENTITY_JSON);
        let evidence = Evidence::new(quote, collateral).expect("Failed to create evidence");

        let verification = verifier.verify(&evidence);

        assert_eq!(verification.is_success().unwrap_u8(), 0);

        let displayable = VerificationTreeDisplay::new(&verifier, verification);
        let expected = r#"
            - [ ] all of the following must be true:
              - [x] The TCB issuer chain was verified.
              - [x] The QE identity issuer chain was verified.
              - [x] The Quote issuer chain was verified.
              - [x] The TCB info was verified for the provided key
              - [x] The QE identity was verified for the provided key
              - [x] QE Report Body all of the following must be true:
                - [x] The MRSIGNER key hash should be 8c4f5775d796503e96137f77c68a829a0056ac8ded70140b081b094490c57bff
                - [x] The ISV product ID should be 1
                - [x] The expected miscellaneous select is 0x0000_0000 with mask 0xFFFF_FFFF
                - [x] The expected attributes is Flags: INITTED | PROVISION_KEY Xfrm: (none) with mask Flags: 0xFFFF_FFFF_FFFF_FFFB Xfrm: (none)
                - [x] The ISV SVN should correspond to an `UpToDate` level with no advisories, from: [TcbLevel { tcb: Tcb { isv_svn: 8 }, tcb_date: "2023-02-15T00:00:00Z", tcb_status: UpToDate, advisory_ids: [] }, TcbLevel { tcb: Tcb { isv_svn: 6 }, tcb_date: "2021-11-10T00:00:00Z", tcb_status: OutOfDate, advisory_ids: ["INTEL-SA-00615"] }, TcbLevel { tcb: Tcb { isv_svn: 5 }, tcb_date: "2020-11-11T00:00:00Z", tcb_status: OutOfDate, advisory_ids: ["INTEL-SA-00477", "INTEL-SA-00615"] }, TcbLevel { tcb: Tcb { isv_svn: 4 }, tcb_date: "2019-11-13T00:00:00Z", tcb_status: OutOfDate, advisory_ids: ["INTEL-SA-00334", "INTEL-SA-00477", "INTEL-SA-00615"] }, TcbLevel { tcb: Tcb { isv_svn: 2 }, tcb_date: "2019-05-15T00:00:00Z", tcb_status: OutOfDate, advisory_ids: ["INTEL-SA-00219", "INTEL-SA-00293", "INTEL-SA-00334", "INTEL-SA-00477", "INTEL-SA-00615"] }, TcbLevel { tcb: Tcb { isv_svn: 1 }, tcb_date: "2018-08-15T00:00:00Z", tcb_status: OutOfDate, advisory_ids: ["INTEL-SA-00202", "INTEL-SA-00219", "INTEL-SA-00293", "INTEL-SA-00334", "INTEL-SA-00477", "INTEL-SA-00615"] }]
              - [x] The quote was signed with the provided key
              - [ ] No enclave identity matched for:
                - MRENCLAVE: 840d61b0585dc8b4dc90f53af293c760fda06bee75978a6a86263ffb296423f4
                - MRSIGNER key hash: 9f06df5ca79a23ffdfb6ca0ec85514e21dd1cbd1ed11abc45dbe8dc894efdddf
                - ISV product ID: 0
                - ISV SVN: 0
                - advisories: IDs: {"INTEL-SA-00334", "INTEL-SA-00615"} Status: SWHardeningNeeded
                Searched through the following identities: None"#;
        assert_eq!(format!("\n{displayable}"), textwrap::dedent(expected));
    }

    #[test]
    fn evidence_verifier_fails_for_quote_signature() {
        let time = valid_test_time();
        let identities = [valid_test_trusted_identity()];
        let certificate_verifier = TestDoubleChainVerifier::default();
        let verifier = EvidenceVerifier::new(certificate_verifier, identities, time);
        let mut quote_bytes = include_bytes!("../data/tests/hw_quote.dat").to_vec();

        // Skip the first 2 bytes. The first 2 bytes are the version, modifying either will result
        // in failure in `Quote3::try_from()`
        quote_bytes[2] += 1;

        let quote = Quote3::try_from(quote_bytes).expect("Failed to parse quote");
        let collateral = collateral(TCB_INFO_JSON, QE_IDENTITY_JSON);
        let evidence = Evidence::new(quote, collateral).expect("Failed to create evidence");

        let verification = verifier.verify(&evidence);

        assert_eq!(verification.is_success().unwrap_u8(), 0);

        let displayable = VerificationTreeDisplay::new(&verifier, verification);
        let expected = r#"
            - [ ] all of the following must be true:
              - [x] The TCB issuer chain was verified.
              - [x] The QE identity issuer chain was verified.
              - [x] The Quote issuer chain was verified.
              - [x] The TCB info was verified for the provided key
              - [x] The QE identity was verified for the provided key
              - [x] QE Report Body all of the following must be true:
                - [x] The MRSIGNER key hash should be 8c4f5775d796503e96137f77c68a829a0056ac8ded70140b081b094490c57bff
                - [x] The ISV product ID should be 1
                - [x] The expected miscellaneous select is 0x0000_0000 with mask 0xFFFF_FFFF
                - [x] The expected attributes is Flags: INITTED | PROVISION_KEY Xfrm: (none) with mask Flags: 0xFFFF_FFFF_FFFF_FFFB Xfrm: (none)
                - [x] The ISV SVN should correspond to an `UpToDate` level with no advisories, from: [TcbLevel { tcb: Tcb { isv_svn: 8 }, tcb_date: "2023-02-15T00:00:00Z", tcb_status: UpToDate, advisory_ids: [] }, TcbLevel { tcb: Tcb { isv_svn: 6 }, tcb_date: "2021-11-10T00:00:00Z", tcb_status: OutOfDate, advisory_ids: ["INTEL-SA-00615"] }, TcbLevel { tcb: Tcb { isv_svn: 5 }, tcb_date: "2020-11-11T00:00:00Z", tcb_status: OutOfDate, advisory_ids: ["INTEL-SA-00477", "INTEL-SA-00615"] }, TcbLevel { tcb: Tcb { isv_svn: 4 }, tcb_date: "2019-11-13T00:00:00Z", tcb_status: OutOfDate, advisory_ids: ["INTEL-SA-00334", "INTEL-SA-00477", "INTEL-SA-00615"] }, TcbLevel { tcb: Tcb { isv_svn: 2 }, tcb_date: "2019-05-15T00:00:00Z", tcb_status: OutOfDate, advisory_ids: ["INTEL-SA-00219", "INTEL-SA-00293", "INTEL-SA-00334", "INTEL-SA-00477", "INTEL-SA-00615"] }, TcbLevel { tcb: Tcb { isv_svn: 1 }, tcb_date: "2018-08-15T00:00:00Z", tcb_status: OutOfDate, advisory_ids: ["INTEL-SA-00202", "INTEL-SA-00219", "INTEL-SA-00293", "INTEL-SA-00334", "INTEL-SA-00477", "INTEL-SA-00615"] }]
              - [ ] The quote signature did not match provided key
              - [x] Both of the following must be true:
                - [x] The MRENCLAVE should be 840d61b0585dc8b4dc90f53af293c760fda06bee75978a6a86263ffb296423f4
                - [x] The allowed advisories are IDs: {"INTEL-SA-00334", "INTEL-SA-00615"} Status: SWHardeningNeeded"#;
        assert_eq!(format!("\n{displayable}"), textwrap::dedent(expected));
    }

    #[cfg(feature = "mbedtls")]
    #[test]
    fn evidence_verifier_succeeds_with_mbedtls_x509_verifier() {
        let time = valid_test_time();
        let root_ca = include_str!("../data/tests/root_ca.pem");
        let trust_anchor = TrustAnchor::try_from_pem(root_ca).expect("Failed to parse root CA");
        let certificate_verifier = MbedTlsCertificateChainVerifier::new(trust_anchor);
        let identities = [valid_test_trusted_identity()];
        let verifier = EvidenceVerifier::new(certificate_verifier, identities, time);
        let quote_bytes = include_bytes!("../data/tests/hw_quote.dat");
        let quote = Quote3::try_from(quote_bytes.as_ref()).expect("Failed to parse quote");
        let collateral = collateral(TCB_INFO_JSON, QE_IDENTITY_JSON);
        let evidence: Evidence<Vec<u8>> = Evidence::new(quote, collateral)
            .expect("Failed to create evidence")
            .into();

        let verification = verifier.verify(&evidence);

        assert_eq!(verification.is_success().unwrap_u8(), 1);

        let displayable = VerificationTreeDisplay::new(&verifier, verification);
        let expected = r#"
            - [x] all of the following must be true:
              - [x] The TCB issuer chain was verified.
              - [x] The QE identity issuer chain was verified.
              - [x] The Quote issuer chain was verified.
              - [x] The TCB info was verified for the provided key
              - [x] The QE identity was verified for the provided key
              - [x] QE Report Body all of the following must be true:
                - [x] The MRSIGNER key hash should be 8c4f5775d796503e96137f77c68a829a0056ac8ded70140b081b094490c57bff
                - [x] The ISV product ID should be 1
                - [x] The expected miscellaneous select is 0x0000_0000 with mask 0xFFFF_FFFF
                - [x] The expected attributes is Flags: INITTED | PROVISION_KEY Xfrm: (none) with mask Flags: 0xFFFF_FFFF_FFFF_FFFB Xfrm: (none)
                - [x] The ISV SVN should correspond to an `UpToDate` level with no advisories, from: [TcbLevel { tcb: Tcb { isv_svn: 8 }, tcb_date: "2023-02-15T00:00:00Z", tcb_status: UpToDate, advisory_ids: [] }, TcbLevel { tcb: Tcb { isv_svn: 6 }, tcb_date: "2021-11-10T00:00:00Z", tcb_status: OutOfDate, advisory_ids: ["INTEL-SA-00615"] }, TcbLevel { tcb: Tcb { isv_svn: 5 }, tcb_date: "2020-11-11T00:00:00Z", tcb_status: OutOfDate, advisory_ids: ["INTEL-SA-00477", "INTEL-SA-00615"] }, TcbLevel { tcb: Tcb { isv_svn: 4 }, tcb_date: "2019-11-13T00:00:00Z", tcb_status: OutOfDate, advisory_ids: ["INTEL-SA-00334", "INTEL-SA-00477", "INTEL-SA-00615"] }, TcbLevel { tcb: Tcb { isv_svn: 2 }, tcb_date: "2019-05-15T00:00:00Z", tcb_status: OutOfDate, advisory_ids: ["INTEL-SA-00219", "INTEL-SA-00293", "INTEL-SA-00334", "INTEL-SA-00477", "INTEL-SA-00615"] }, TcbLevel { tcb: Tcb { isv_svn: 1 }, tcb_date: "2018-08-15T00:00:00Z", tcb_status: OutOfDate, advisory_ids: ["INTEL-SA-00202", "INTEL-SA-00219", "INTEL-SA-00293", "INTEL-SA-00334", "INTEL-SA-00477", "INTEL-SA-00615"] }]
              - [x] The quote was signed with the provided key
              - [x] Both of the following must be true:
                - [x] The MRENCLAVE should be 840d61b0585dc8b4dc90f53af293c760fda06bee75978a6a86263ffb296423f4
                - [x] The allowed advisories are IDs: {"INTEL-SA-00334", "INTEL-SA-00615"} Status: SWHardeningNeeded"#;
        assert_eq!(format!("\n{displayable}"), textwrap::dedent(expected));
    }
}<|MERGE_RESOLUTION|>--- conflicted
+++ resolved
@@ -192,11 +192,7 @@
     /// * `time` - The time to use for verifying the evidence. In particular the TCB Info and QE
     ///   identity have expiry times that need to be verified. Note: that the `certificate_verifier`
     ///   will also be passed this time.
-<<<<<<< HEAD
-    pub fn new<I, ID>(certificate_verifier: &'a C, trusted_identities: I, time: Option<DateTime>) -> Self
-=======
-    pub fn new<I, ID>(certificate_verifier: C, trusted_identities: I, time: DateTime) -> Self
->>>>>>> f2fe45ad
+    pub fn new<I, ID>(certificate_verifier: C, trusted_identities: I, time: Option<DateTime>) -> Self
     where
         I: IntoIterator<Item = ID>,
         ID: Into<TrustedIdentity>,
