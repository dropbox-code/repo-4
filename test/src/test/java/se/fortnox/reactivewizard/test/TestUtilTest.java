package se.fortnox.reactivewizard.test;

import org.junit.ComparisonFailure;
import org.junit.Test;
import org.mockito.exceptions.verification.junit.ArgumentsAreDifferent;

import java.io.IOException;
import java.sql.SQLException;

import static org.assertj.core.api.Assertions.assertThat;
import static org.assertj.core.api.Assertions.fail;
import static org.mockito.Mockito.mock;
import static org.mockito.Mockito.verify;
import static se.fortnox.reactivewizard.test.TestUtil.assertException;
import static se.fortnox.reactivewizard.test.TestUtil.matches;

public class TestUtilTest {
    @Test
    public void testMatchesAsExpected() {
        TestClass testClass = mock(TestClass.class);

        testClass.doNothing("expected");

        verify(testClass).doNothing(matches(string -> assertThat(string).isEqualTo("expected")));
    }

    @Test
    public void testMatchesFailure() {
        TestClass testClass = mock(TestClass.class);

        testClass.doNothing("unexpected");

        try {
            verify(testClass).doNothing(matches(string -> assertThat(string).isEqualTo("expected")));
            fail("Expected ComparisonFailure, but none was thrown");
<<<<<<< HEAD
        } catch (ComparisonFailure comparisonFailure) {
            assertThat(comparisonFailure.getActual()).isEqualTo("\"unexpected\"");
            assertThat(comparisonFailure.getExpected()).isEqualTo("\"expected\"");
            assertThat(comparisonFailure.getMessage()).isEqualTo("expected:<\"[]expected\"> but was:<\"[un]expected\">");
=======
        } catch (ArgumentsAreDifferent comparisonFailure) {
            assertThat(comparisonFailure.getActual()).isEqualTo("testClass.doNothing(\n" +
                    "    \"unexpected\"\n" +
                    ");");
            assertThat(comparisonFailure.getExpected()).isEqualTo("testClass.doNothing(\n" +
                    "    expected:<'[]expected'> but was:<'[un]expected'>\n" +
                    ");");
            assertThat(comparisonFailure.getMessage()).isEqualTo("\n" +
                    "Argument(s) are different! Wanted:\n" +
                    "testClass.doNothing(\n" +
                    "    expected:<'[]expected'> but was:<'[un]expected'>\n" +
                    ");\n" +
                    "-> at se.fortnox.reactivewizard.test.TestUtilTest.testMatchesFailure(TestUtilTest.java:34)\n" +
                    "Actual invocation has different arguments:\n" +
                    "testClass.doNothing(\n" +
                    "    \"unexpected\"\n" +
                    ");\n" +
                    "-> at se.fortnox.reactivewizard.test.TestUtilTest.testMatchesFailure(TestUtilTest.java:31)\n");
>>>>>>> f9873d9a
        }
    }

    @Test
    public void testAssertTypeOfException() {
        TestException exception = new TestException();

        assertException(exception, TestException.class);
    }

    @Test
    public void testAssertTypeOfCause() {
        TestException exception = new TestException(new SQLException());

        assertException(exception, SQLException.class);
    }

    @Test
    public void testExceptionOfWrongType() {
        TestException exception = new TestException(new SQLException());

        try {
            assertException(exception, IOException.class);
            fail("Expected AssertionError, but none was thrown");
        } catch (AssertionError assertionError) {
            assertThat(assertionError).hasMessage("Expected exception of type java.io.IOException");
        }
    }

    class TestClass {
        void doNothing(String someString) {

        }
    }

    class TestException extends Throwable {
        TestException() {
            super();
        }

        TestException(Throwable cause) {
            super(cause);
        }
    }
}<|MERGE_RESOLUTION|>--- conflicted
+++ resolved
@@ -1,6 +1,5 @@
 package se.fortnox.reactivewizard.test;
 
-import org.junit.ComparisonFailure;
 import org.junit.Test;
 import org.mockito.exceptions.verification.junit.ArgumentsAreDifferent;
 
@@ -12,6 +11,7 @@
 import static org.mockito.Mockito.mock;
 import static org.mockito.Mockito.verify;
 import static se.fortnox.reactivewizard.test.TestUtil.assertException;
+import static se.fortnox.reactivewizard.test.TestUtil.assertNestedException;
 import static se.fortnox.reactivewizard.test.TestUtil.matches;
 
 public class TestUtilTest {
@@ -33,23 +33,17 @@
         try {
             verify(testClass).doNothing(matches(string -> assertThat(string).isEqualTo("expected")));
             fail("Expected ComparisonFailure, but none was thrown");
-<<<<<<< HEAD
-        } catch (ComparisonFailure comparisonFailure) {
-            assertThat(comparisonFailure.getActual()).isEqualTo("\"unexpected\"");
-            assertThat(comparisonFailure.getExpected()).isEqualTo("\"expected\"");
-            assertThat(comparisonFailure.getMessage()).isEqualTo("expected:<\"[]expected\"> but was:<\"[un]expected\">");
-=======
         } catch (ArgumentsAreDifferent comparisonFailure) {
             assertThat(comparisonFailure.getActual()).isEqualTo("testClass.doNothing(\n" +
                     "    \"unexpected\"\n" +
                     ");");
             assertThat(comparisonFailure.getExpected()).isEqualTo("testClass.doNothing(\n" +
-                    "    expected:<'[]expected'> but was:<'[un]expected'>\n" +
-                    ");");
+                "    expected:<\"[]expected\"> but was:<\"[un]expected\">\n" +
+                ");");
             assertThat(comparisonFailure.getMessage()).isEqualTo("\n" +
                     "Argument(s) are different! Wanted:\n" +
                     "testClass.doNothing(\n" +
-                    "    expected:<'[]expected'> but was:<'[un]expected'>\n" +
+                    "    expected:<\"[]expected\"> but was:<\"[un]expected\">\n" +
                     ");\n" +
                     "-> at se.fortnox.reactivewizard.test.TestUtilTest.testMatchesFailure(TestUtilTest.java:34)\n" +
                     "Actual invocation has different arguments:\n" +
@@ -57,22 +51,48 @@
                     "    \"unexpected\"\n" +
                     ");\n" +
                     "-> at se.fortnox.reactivewizard.test.TestUtilTest.testMatchesFailure(TestUtilTest.java:31)\n");
->>>>>>> f9873d9a
         }
     }
 
     @Test
-    public void testAssertTypeOfException() {
+    public void testAssertTypeOfExceptionFest() {
         TestException exception = new TestException();
 
         assertException(exception, TestException.class);
     }
 
     @Test
+    public void testAssertTypeOfCauseFest() {
+        TestException exception = new TestException(new SQLException());
+
+        assertException(exception, SQLException.class);
+    }
+
+    @Test
+    public void testExceptionOfWrongTypeFest() {
+        TestException exception = new TestException(new SQLException());
+
+        try {
+            assertException(exception, IOException.class);
+            fail("Expected AssertionError, but none was thrown");
+        } catch (AssertionError assertionError) {
+            assertThat(assertionError).hasMessage("Expected exception of type java.io.IOException");
+        }
+    }
+
+
+    @Test
+    public void testAssertTypeOfException() {
+        TestException exception = new TestException();
+
+        assertNestedException(exception, TestException.class);
+    }
+
+    @Test
     public void testAssertTypeOfCause() {
         TestException exception = new TestException(new SQLException());
 
-        assertException(exception, SQLException.class);
+        assertNestedException(exception, SQLException.class);
     }
 
     @Test
@@ -80,7 +100,7 @@
         TestException exception = new TestException(new SQLException());
 
         try {
-            assertException(exception, IOException.class);
+            assertNestedException(exception, IOException.class);
             fail("Expected AssertionError, but none was thrown");
         } catch (AssertionError assertionError) {
             assertThat(assertionError).hasMessage("Expected exception of type java.io.IOException");
