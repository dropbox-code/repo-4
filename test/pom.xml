--- conflicted
+++ resolved
@@ -41,7 +41,6 @@
         </dependency>
 
         <dependency>
-<<<<<<< HEAD
             <groupId>com.netflix.blitz4j</groupId>
             <exclusions>
                 <exclusion>
@@ -68,18 +67,6 @@
 
             </exclusions>
             <artifactId>blitz4j</artifactId>
-        </dependency>
-
-        <dependency>
-            <groupId>com.netflix.servo</groupId>
-            <artifactId>servo-core</artifactId>
-            <exclusions>
-                <exclusion>
-                    <groupId>org.slf4j</groupId>
-                    <artifactId>slf4j-api</artifactId>
-                </exclusion>
-            </exclusions>
-=======
             <groupId>org.apache.logging.log4j</groupId>
             <artifactId>log4j-slf4j-impl</artifactId>
             <version>${log4j.version}</version>
@@ -88,13 +75,12 @@
         <dependency>
             <groupId>org.slf4j</groupId>
             <artifactId>slf4j-api</artifactId>
->>>>>>> 5c733e50
         </dependency>
 
         <dependency>
-            <groupId>org.apache.logging.log4j</groupId>
-            <artifactId>log4j-core</artifactId>
-            <version>${log4j.version}</version>
+            <groupId>org.slf4j</groupId>
+            <artifactId>slf4j-log4j12</artifactId>
+            <version>${slf4j.version}</version>
         </dependency>
 
     </dependencies>
