--- conflicted
+++ resolved
@@ -61,11 +61,8 @@
 
 						scene.add( vrm.scene );
 						currentVrm = vrm;
-<<<<<<< HEAD
+
 						vrm.humanoid.getBoneNode( THREE.HumanBone.Hips ).rotation.y = Math.PI;
-=======
-						vrm.humanBones[ THREE.HumanBone.Hips ].rotation.y = Math.PI;
->>>>>>> 2282aba4
 
 						console.log( vrm );
 
