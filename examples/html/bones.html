<!DOCTYPE html>

<html>
	<head>
		<meta charset="utf-8" />
		<title>three-vrm example</title>
		<meta
			name="viewport"
			content="width=device-width, initial-scale=1.0, minimum-scale=1.0, maximum-scale=1.0, user-scalable=no"
		/>
		<style>
			html,
			body {
				overflow: hidden;
				width: 100vw;
				height: 100vh;
				margin: 0;
				padding: 0;
			}
		</style>
	</head>

	<body>
		<script src="https://unpkg.com/three@0.106.2/build/three.js"></script>
		<script src="https://unpkg.com/three@0.106.2/examples/js/loaders/GLTFLoader.js"></script>
		<script src="https://unpkg.com/three@0.106.2/examples/js/controls/OrbitControls.js"></script>
		<script src="../../lib/index.js"></script>
		<script>
			// renderer
			const renderer = new THREE.WebGLRenderer();
			renderer.setSize( window.innerWidth, window.innerHeight );
			document.body.appendChild( renderer.domElement );

			// camera
			const camera = new THREE.PerspectiveCamera( 30.0, window.innerWidth / window.innerHeight, 0.1, 20.0 );
			camera.position.set( 0.0, 0.0, 5.0 );

			// camera controls
			const controls = new THREE.OrbitControls( camera, renderer.domElement );
			controls.screenSpacePanning = true;

			// scene
			const scene = new THREE.Scene();

			// light
			const light = new THREE.DirectionalLight( 0xffffff );
			light.position.set( 1.0, 1.0, 1.0 ).normalize();
			scene.add( light );

			// gltf and vrm
			let currentVrm = undefined;
			const loader = new THREE.GLTFLoader();
			loader.crossOrigin = 'anonymous';
			loader.load(

				'../react/models/shino.vrm',

				( gltf ) => {

					THREE.VRM.from( gltf ).then( ( vrm ) => {

						scene.add( vrm.scene );
						currentVrm = vrm;
<<<<<<< HEAD
						vrm.humanBones[ THREE.VRMSchema.HumanoidBoneName.Hips ].rotation.y = Math.PI;
=======

						vrm.humanoid.getBoneNode( THREE.HumanBone.Hips ).rotation.y = Math.PI;
>>>>>>> 5562fb5b

						console.log( vrm );

					} );

				},

				( progress ) => console.log( 'Loading model...', 100.0 * ( progress.loaded / progress.total ), '%' ),

				( error ) => console.error( error )

			);

			// helpers
			const gridHelper = new THREE.GridHelper( 10, 10 );
			scene.add( gridHelper );

			const axesHelper = new THREE.AxesHelper( 5 );
			scene.add( axesHelper );

			// animate
			const clock = new THREE.Clock();

			function animate() {

				requestAnimationFrame( animate );

				const deltaTime = clock.getDelta();

				if ( currentVrm ) {

					// tweak bones
					const s = 0.25 * Math.PI * Math.sin( Math.PI * clock.elapsedTime );
					currentVrm.humanoid.getBoneNode( THREE.HumanBone.Neck ).rotation.y = s;
					currentVrm.humanoid.getBoneNode( THREE.HumanBone.LeftUpperArm ).rotation.z = s;
					currentVrm.humanoid.getBoneNode( THREE.HumanBone.RightUpperArm ).rotation.x = s;

					// update vrm
					currentVrm.update( deltaTime );

				}

				renderer.render( scene, camera );

			}

			animate();
		</script>
	</body>
</html><|MERGE_RESOLUTION|>--- conflicted
+++ resolved
@@ -61,12 +61,8 @@
 
 						scene.add( vrm.scene );
 						currentVrm = vrm;
-<<<<<<< HEAD
-						vrm.humanBones[ THREE.VRMSchema.HumanoidBoneName.Hips ].rotation.y = Math.PI;
-=======
 
-						vrm.humanoid.getBoneNode( THREE.HumanBone.Hips ).rotation.y = Math.PI;
->>>>>>> 5562fb5b
+						vrm.humanoid.getBoneNode( THREE.VRMSchema.HumanoidBoneName.Hips ).rotation.y = Math.PI;
 
 						console.log( vrm );
 
@@ -100,9 +96,9 @@
 
 					// tweak bones
 					const s = 0.25 * Math.PI * Math.sin( Math.PI * clock.elapsedTime );
-					currentVrm.humanoid.getBoneNode( THREE.HumanBone.Neck ).rotation.y = s;
-					currentVrm.humanoid.getBoneNode( THREE.HumanBone.LeftUpperArm ).rotation.z = s;
-					currentVrm.humanoid.getBoneNode( THREE.HumanBone.RightUpperArm ).rotation.x = s;
+					currentVrm.humanoid.getBoneNode( THREE.VRMSchema.HumanoidBoneName.Neck ).rotation.y = s;
+					currentVrm.humanoid.getBoneNode( THREE.VRMSchema.HumanoidBoneName.LeftUpperArm ).rotation.z = s;
+					currentVrm.humanoid.getBoneNode( THREE.VRMSchema.HumanoidBoneName.RightUpperArm ).rotation.x = s;
 
 					// update vrm
 					currentVrm.update( deltaTime );
