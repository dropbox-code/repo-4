<!DOCTYPE html>

<html>
	<head>
		<meta charset="utf-8" />
		<title>three-vrm example</title>
		<meta
			name="viewport"
			content="width=device-width, initial-scale=1.0, minimum-scale=1.0, maximum-scale=1.0, user-scalable=no"
		/>
		<style>
			html,
			body {
				overflow: hidden;
				width: 100vw;
				height: 100vh;
				margin: 0;
				padding: 0;
			}
		</style>
	</head>

	<body>
		<script src="https://unpkg.com/three@0.106.2/build/three.js"></script>
		<script src="https://unpkg.com/three@0.106.2/examples/js/loaders/GLTFLoader.js"></script>
		<script src="https://unpkg.com/three@0.106.2/examples/js/controls/OrbitControls.js"></script>
		<script src="../../lib/index.js"></script>
		<script>
			// renderer
			const renderer = new THREE.WebGLRenderer();
			renderer.setSize( window.innerWidth, window.innerHeight );
			document.body.appendChild( renderer.domElement );

			// camera
			const camera = new THREE.PerspectiveCamera( 30.0, window.innerWidth / window.innerHeight, 0.1, 20.0 );
			camera.position.set( 0.0, 0.0, 5.0 );

			// camera controls
			const controls = new THREE.OrbitControls( camera, renderer.domElement );
			controls.screenSpacePanning = true;

			// scene
			const scene = new THREE.Scene();

			// light
			const light = new THREE.DirectionalLight( 0xffffff );
			light.position.set( 1.0, 1.0, 1.0 ).normalize();
			scene.add( light );

			// gltf and vrm
			const loader = new THREE.GLTFLoader();
			loader.crossOrigin = 'anonymous';
			loader.load(

				// URL of the VRM you want to load
				'../react/models/shino.vrm',

				// called when the resource is loaded
				( gltf ) => {

					// generate VRM instance from gltf
					THREE.VRM.from( gltf ).then( ( vrm ) => {

						console.log( vrm );
						scene.add( vrm.scene );

<<<<<<< HEAD
						vrm.humanBones[ THREE.VRMSchema.HumanoidBoneName.Hips ].rotation.y = Math.PI;
=======
						vrm.humanoid.getBoneNode( THREE.HumanBone.Hips ).rotation.y = Math.PI;
>>>>>>> 5562fb5b

					} );

				},

				// called while loading is progressing
				( progress ) => console.log( 'Loading model...', 100.0 * ( progress.loaded / progress.total ), '%' ),

				// called when loading has errors
				( error ) => console.error( error )

			);

			// helpers
			const gridHelper = new THREE.GridHelper( 10, 10 );
			scene.add( gridHelper );

			const axesHelper = new THREE.AxesHelper( 5 );
			scene.add( axesHelper );

			function animate() {

				requestAnimationFrame( animate );

				renderer.render( scene, camera );

			}

			animate();
		</script>
	</body>
</html><|MERGE_RESOLUTION|>--- conflicted
+++ resolved
@@ -64,11 +64,7 @@
 						console.log( vrm );
 						scene.add( vrm.scene );
 
-<<<<<<< HEAD
-						vrm.humanBones[ THREE.VRMSchema.HumanoidBoneName.Hips ].rotation.y = Math.PI;
-=======
-						vrm.humanoid.getBoneNode( THREE.HumanBone.Hips ).rotation.y = Math.PI;
->>>>>>> 5562fb5b
+						vrm.humanoid.getBoneNode( THREE.VRMSchema.HumanoidBoneName.Hips ).rotation.y = Math.PI;
 
 					} );
 
