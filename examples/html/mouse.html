<!DOCTYPE html>

<html>
	<head>
		<meta charset="utf-8" />
		<title>three-vrm example</title>
		<meta
			name="viewport"
			content="width=device-width, initial-scale=1.0, minimum-scale=1.0, maximum-scale=1.0, user-scalable=no"
		/>
		<style>
			html,
			body {
				overflow: hidden;
				width: 100vw;
				height: 100vh;
				margin: 0;
				padding: 0;
			}
		</style>
	</head>

	<body>
		<script src="https://unpkg.com/three@0.106.2/build/three.js"></script>
		<script src="https://unpkg.com/three@0.106.2/examples/js/loaders/GLTFLoader.js"></script>
		<script src="https://unpkg.com/three@0.106.2/examples/js/controls/OrbitControls.js"></script>
		<script src="../../lib/index.js"></script>
		<script>
			// renderer
			const renderer = new THREE.WebGLRenderer();
			renderer.setSize( window.innerWidth, window.innerHeight );
			document.body.appendChild( renderer.domElement );

			// camera
			const CAMERA_FOV = 30.0;
			const CAMERA_Z = 10.0;
			const camera = new THREE.PerspectiveCamera( CAMERA_FOV, window.innerWidth / window.innerHeight, 0.1, 20.0 );
			camera.position.set( 0.0, 0.0, CAMERA_Z );

			// scene
			const scene = new THREE.Scene();

			// light
			const light = new THREE.DirectionalLight( 0xffffff );
			light.position.set( 1.0, 1.0, 1.0 ).normalize();
			scene.add( light );

			// gltf and vrm
			let currentVrm = undefined;
			const loader = new THREE.GLTFLoader();
			loader.crossOrigin = 'anonymous';
			loader.load(

				'../react/models/shino.vrm',

				( gltf ) => {

					THREE.VRM.from( gltf ).then( ( vrm ) => {

						scene.add( vrm.scene );
						currentVrm = vrm;
						console.log( vrm );

<<<<<<< HEAD
						vrm.humanBones[ THREE.VRMSchema.HumanoidBoneName.Hips ].rotation.y = Math.PI;
=======
						vrm.humanoid.getBoneNode( THREE.HumanBone.Hips ).rotation.y = Math.PI;
>>>>>>> 5562fb5b

					} );

				},

				( progress ) => console.log( 'Loading model...', 100.0 * ( progress.loaded / progress.total ), '%' ),

				( error ) => console.error( error )

			);

			// helpers
			const gridHelper = new THREE.GridHelper( 10, 10 );
			scene.add( gridHelper );

			const axesHelper = new THREE.AxesHelper( 5 );
			scene.add( axesHelper );

			// animate
			const clock = new THREE.Clock();
			clock.start();

			function animate() {

				requestAnimationFrame( animate );

				if ( currentVrm ) { currentVrm.update( clock.getDelta() ); }
				renderer.render( scene, camera );

			}

			animate();

			// mouse handler
			const mouseV2 = new THREE.Vector2();
			const mouseRaycaster = new THREE.Raycaster();

			window.addEventListener( 'mousemove', function( event ) {

				if ( currentVrm ) {

					const range = CAMERA_Z * Math.tan( CAMERA_FOV / 360.0 * Math.PI );
					const px = ( 2.0 * event.clientX - window.innerWidth ) / window.innerHeight * range;
					const py = -( 2.0 * event.clientY - window.innerHeight ) / window.innerHeight * range;

<<<<<<< HEAD
					currentVrm.humanBones[ THREE.VRMSchema.HumanoidBoneName.Hips ].position.set( px, py, 0.0 );
=======
					currentVrm.humanoid.getBoneNode( THREE.HumanBone.Hips ).position.set( px, py, 0.0 );
>>>>>>> 5562fb5b

				}

			} );
		</script>
	</body>
</html><|MERGE_RESOLUTION|>--- conflicted
+++ resolved
@@ -61,11 +61,7 @@
 						currentVrm = vrm;
 						console.log( vrm );
 
-<<<<<<< HEAD
-						vrm.humanBones[ THREE.VRMSchema.HumanoidBoneName.Hips ].rotation.y = Math.PI;
-=======
-						vrm.humanoid.getBoneNode( THREE.HumanBone.Hips ).rotation.y = Math.PI;
->>>>>>> 5562fb5b
+						vrm.humanoid.getBoneNode( THREE.VRMSchema.HumanoidBoneName.Hips ).rotation.y = Math.PI;
 
 					} );
 
@@ -111,11 +107,7 @@
 					const px = ( 2.0 * event.clientX - window.innerWidth ) / window.innerHeight * range;
 					const py = -( 2.0 * event.clientY - window.innerHeight ) / window.innerHeight * range;
 
-<<<<<<< HEAD
-					currentVrm.humanBones[ THREE.VRMSchema.HumanoidBoneName.Hips ].position.set( px, py, 0.0 );
-=======
-					currentVrm.humanoid.getBoneNode( THREE.HumanBone.Hips ).position.set( px, py, 0.0 );
->>>>>>> 5562fb5b
+					currentVrm.humanoid.getBoneNode( THREE.VRMSchema.HumanoidBoneName.Hips ).position.set( px, py, 0.0 );
 
 				}
 
