# How to contribute

We always appreciate your support!

## How to develop

The below should work:

```sh
yarn
cd packages/three-vrm
yarn dev
```

Once you start the `yarn dev`, you can see examples at http://localhost:3000/examples/ .

## Basic rules of the repository

- Be respectful to contributors of this repository, or sometimes [Three.js](https://github.com/mrdoob/three.js/wiki/How-to-contribute-to-three.js) or [VRM spec](https://github.com/vrm-c/vrm-specification).
- Pull requests should not be toward `release` branch. Use `dev` branch as a base branch unless you have any specific reason.
- Try to create a pull request per single patch or feature.
- We are not bound of [Mr.doob's Code Style™](https://github.com/mrdoob/three.js/wiki/Mr.doob%27s-Code-Style%E2%84%A2) inside of `/src`, but you MUST follow the style inside of `/examples`
- When you modified some API, make sure every example are working properly.

## Syntax guidelines

### First of all, obey your linter

We are utilizing `eslint` and `prettier` to ensure our syntax rules consistent.

Some editors like [Visual Studio Code](https://code.visualstudio.com/) have extensions that enable us to see which part on the code is not syntactically incorrect or even fix such parts automatically.

### `private` / `protected` members must start with `_`

Every private (or protected) members of a class should have a leading underscore.
It's kind of old JavaScript convention but it actually turns out to be very useful when you want to add accessors to members.
Plus we prefer consistent syntaxes, make sure you have a leading underscore when you attempt to add some private members to our classes.

See: https://www.typescriptlang.org/docs/handbook/classes.html#accessors

```ts
class someClass {
  // 😖 bad
  private member: string = 'This is a private stuff';

  // 😃 preferable
  private _member: string = 'This is a private stuff';
}
```

### `get` / `set` are cool

We accept use of accessors ( `get` / `set` ) .
Let's use them unless you have any reason you should not use accessors (there are some arguments required, the stuff we are going to see via accessor does not have to be a private member...).

Some values that are required to be instanced (instances) are not applicable to this since we should give priority to the [Instantiation should be minimal](#instantiation-should-be-minimal) rule described below.

```ts
class someClass {
  private _counter: number = 0;

  // 😖 bad
  public getCounter(): number {
    return _counter ++;
  }

  // 😃 preferable
  public get counter(): number {
    return _counter ++;
  }
}
```

### Instantiation should be minimal

Instantiating something ( `new` ) costs so much for us.
In our Three.js community, we are achieving most of the features without some instantiations, utilizing these techniques:

#### Target instances

When you need to implement a function that is required to return a vector,
passing a target vector might let us enable to avoid needless instantiations.

```ts
// 😖 bad
function createSomeVector(): THREE.Vector3 {
  return new THREE.Vector3(5.0, 5.0, 5.0);
}

// 😃 preferable
function createSomeVector(target: THREE.Vector3): THREE.Vector3 {
  return target.set(5.0, 5.0, 5.0);
}
```

#### Temporary instances

Avoid needless instantiations using "temp" instances on global.
It actually helps us a lot...

```ts
const _v3 = new THREE.Vector3();

function processSomeVector(v: THREE.Vector3): number {
  return _v3.copy(v).addScalar(3.0).length();
  //     ^^^ using a temporary vector instead of create a new vector
}
```

## How to release

- 1, Make sure you're on `dev` branch

- 2, Run the following:

  ```sh
  yarn lerna version <newversion> # will also automatically runs build scripts
  yarn lerna publish from-git # will also automatically pushes some files into `gh-pages` branch

  git switch release
  git merge dev
  git push
  ```

- 3, Add a release note to https://github.com/pixiv/three-vrm/releases
  - Do not forget to upload builds!

<<<<<<< HEAD
## When you add a new package to the repository

- Do not forget to add a cache path for the new package!
=======
## `typedefgen.js`

`typedefgen.js` ( can be run via `yarn typedefgen` of `packages/three-vrm` ) is a script that generates type definitions of GLTF and VRM schema automatically using [quicktype](https://quicktype.io/).
However, names of each interfaces/enums are not good so you have to rename these names by your own hand.
We usually don't have to generate these frequently.
>>>>>>> 8abd1b7e
<|MERGE_RESOLUTION|>--- conflicted
+++ resolved
@@ -125,14 +125,12 @@
 - 3, Add a release note to https://github.com/pixiv/three-vrm/releases
   - Do not forget to upload builds!
 
-<<<<<<< HEAD
 ## When you add a new package to the repository
 
 - Do not forget to add a cache path for the new package!
-=======
+
 ## `typedefgen.js`
 
 `typedefgen.js` ( can be run via `yarn typedefgen` of `packages/three-vrm` ) is a script that generates type definitions of GLTF and VRM schema automatically using [quicktype](https://quicktype.io/).
 However, names of each interfaces/enums are not good so you have to rename these names by your own hand.
-We usually don't have to generate these frequently.
->>>>>>> 8abd1b7e
+We usually don't have to generate these frequently.