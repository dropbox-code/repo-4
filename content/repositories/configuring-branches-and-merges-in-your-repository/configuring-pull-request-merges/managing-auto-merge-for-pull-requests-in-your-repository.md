---
title: Managing auto-merge for pull requests in your repository
intro: You can allow or disallow auto-merge for pull requests in your repository.
product: '{% data reusables.gated-features.auto-merge %}'
versions:
  fpt: '*'
  ghes: '>=3.1'
  ghae: '*'
  ghec: '*'
permissions: People with maintainer permissions can manage auto-merge for pull requests in a repository.
topics:
  - Repositories
redirect_from:
  - /github/administering-a-repository/managing-auto-merge-for-pull-requests-in-your-repository
  - /github/administering-a-repository/configuring-pull-request-merges/managing-auto-merge-for-pull-requests-in-your-repository
shortTitle: Manage auto merge
---
## About auto-merge

<<<<<<< HEAD
If you allow auto-merge for pull requests in your repository, people with write permissions can configure individual pull requests in the repository to merge automatically when all merge requirements are met. {% ifversion fpt or ghae-next or ghes > 3.1 %}If someone who does not have write permissions pushes changes to a pull request that has auto-merge enabled, auto-merge will be disabled for that pull request. {% endif %}For more information, see "[Automatically merging a pull request](/pull-requests/collaborating-with-pull-requests/incorporating-changes-from-a-pull-request/automatically-merging-a-pull-request)."
=======
If you allow auto-merge for pull requests in your repository, people with write permissions can configure individual pull requests in the repository to merge automatically when all merge requirements are met. {% ifversion fpt or ghae-next or ghes > 3.1 or ghec %}If someone who does not have write permissions pushes changes to a pull request that has auto-merge enabled, auto-merge will be disabled for that pull request. {% endif %}For more information, see "[Automatically merging a pull request](/github/collaborating-with-issues-and-pull-requests/automatically-merging-a-pull-request)."
>>>>>>> 1f712068

## Managing auto-merge

{% data reusables.pull_requests.auto-merge-requires-branch-protection %}

{% data reusables.repositories.navigate-to-repo %}
{% data reusables.repositories.sidebar-settings %}
1. Under "Merge button", select or deselect **Allow auto-merge**.
  ![Checkbox to allow or disallow auto-merge](/assets/images/help/pull_requests/allow-auto-merge-checkbox.png)<|MERGE_RESOLUTION|>--- conflicted
+++ resolved
@@ -17,11 +17,7 @@
 ---
 ## About auto-merge
 
-<<<<<<< HEAD
-If you allow auto-merge for pull requests in your repository, people with write permissions can configure individual pull requests in the repository to merge automatically when all merge requirements are met. {% ifversion fpt or ghae-next or ghes > 3.1 %}If someone who does not have write permissions pushes changes to a pull request that has auto-merge enabled, auto-merge will be disabled for that pull request. {% endif %}For more information, see "[Automatically merging a pull request](/pull-requests/collaborating-with-pull-requests/incorporating-changes-from-a-pull-request/automatically-merging-a-pull-request)."
-=======
-If you allow auto-merge for pull requests in your repository, people with write permissions can configure individual pull requests in the repository to merge automatically when all merge requirements are met. {% ifversion fpt or ghae-next or ghes > 3.1 or ghec %}If someone who does not have write permissions pushes changes to a pull request that has auto-merge enabled, auto-merge will be disabled for that pull request. {% endif %}For more information, see "[Automatically merging a pull request](/github/collaborating-with-issues-and-pull-requests/automatically-merging-a-pull-request)."
->>>>>>> 1f712068
+If you allow auto-merge for pull requests in your repository, people with write permissions can configure individual pull requests in the repository to merge automatically when all merge requirements are met. {% ifversion fpt or ghae-next or ghes > 3.1 or ghec %}If someone who does not have write permissions pushes changes to a pull request that has auto-merge enabled, auto-merge will be disabled for that pull request. {% endif %}For more information, see "[Automatically merging a pull request](/pull-requests/collaborating-with-pull-requests/incorporating-changes-from-a-pull-request/automatically-merging-a-pull-request)."
 
 ## Managing auto-merge
 
