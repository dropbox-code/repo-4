---
title: Workflow syntax for GitHub Actions
shortTitle: Workflow syntax
intro: A workflow is a configurable automated process made up of one or more jobs. You must create a YAML file to define your workflow configuration.
product: '{% data reusables.gated-features.actions %}'
redirect_from:
  - /articles/workflow-syntax-for-github-actions
  - /github/automating-your-workflow-with-github-actions/workflow-syntax-for-github-actions
  - /actions/automating-your-workflow-with-github-actions/workflow-syntax-for-github-actions
versions:
  free-pro-team: '*'
  enterprise-server: '>=2.22'
---

{% data reusables.actions.enterprise-beta %}
{% data reusables.actions.enterprise-github-hosted-runners %}

### About YAML syntax for workflows

Workflow files use YAML syntax, and must have either a `.yml` or `.yaml` file extension. If you're new to YAML and want to learn more, see "[Learn YAML in five minutes](https://www.codeproject.com/Articles/1214409/Learn-YAML-in-five-minutes)."

You must store workflow files in the `.github/workflows` directory of your repository.

### `name`

The name of your workflow. {% data variables.product.prodname_dotcom %} displays the names of your workflows on your repository's actions page. If you omit `name`, {% data variables.product.prodname_dotcom %} sets it to the workflow file path relative to the root of the repository.

### `on`

**Required** The name of the {% data variables.product.prodname_dotcom %} event that triggers the workflow. You can provide a single event `string`, `array` of events, `array` of event `types`, or an event configuration `map` that schedules a workflow or restricts the execution of a workflow to specific files, tags, or branch changes. For a list of available events, see "[Events that trigger workflows](/articles/events-that-trigger-workflows)."

{% data reusables.github-actions.actions-on-examples %}

### `on.<event_name>.types`

Selects the types of activity that will trigger a workflow run. Most GitHub events are triggered by more than one type of activity.  For example, the event for the release resource is triggered when a release is `published`, `unpublished`, `created`, `edited`, `deleted`, or `prereleased`. The `types` keyword enables you to narrow down activity that causes the workflow to run. When only one activity type triggers a webhook event, the `types` keyword is unnecessary.

You can use an array of event `types`. For more information about each event and their activity types, see "[Events that trigger workflows](/articles/events-that-trigger-workflows#webhook-events)."

```yaml
# Trigger the workflow on pull request activity
on:
  release:
    # Only use the types keyword to narrow down the activity types that will trigger your workflow.
    types: [published, created, edited]
```

### `on.<push|pull_request>.<branches|tags>`

When using the `push` and `pull_request` events, you can configure a workflow to run on specific branches or tags. For a `pull_request` event, only branches and tags on the base are evaluated. If you define only `tags` or only `branches`, the workflow won't run for events affecting the undefined Git ref.

The `branches`, `branches-ignore`, `tags`, and `tags-ignore` keywords accept glob patterns that use the `*` and `**` wildcard characters to match more than one branch or tag name. For more information, see the "[Filter pattern cheat sheet](#filter-pattern-cheat-sheet)."

#### Example including branches and tags

The patterns defined in `branches` and `tags` are evaluated against the Git ref's name. For example, defining the pattern `mona/octocat` in `branches` will match the `refs/heads/mona/octocat` Git ref. The pattern `releases/**` will match the `refs/heads/releases/10` Git ref.

```yaml
on:
  push:
    # Sequence of patterns matched against refs/heads
    branches:    
      # Push events on main branch
      - main
      # Push events to branches matching refs/heads/mona/octocat
      - 'mona/octocat'
      # Push events to branches matching refs/heads/releases/10
      - 'releases/**'
    # Sequence of patterns matched against refs/tags
    tags:        
      - v1             # Push events to v1 tag
      - v1.*           # Push events to v1.0, v1.1, and v1.9 tags
```

#### Example ignoring branches and tags

Anytime a pattern matches the `branches-ignore` or `tags-ignore` pattern, the workflow will not run. The patterns defined in `branches-ignore` and `tags-ignore` are evaluated against the Git ref's name. For example, defining the pattern `mona/octocat` in `branches` will match the `refs/heads/mona/octocat` Git ref. The pattern `releases/**-alpha` in `branches` will match the `refs/releases/beta/3-alpha` Git ref.

```yaml
on:
  push:
    # Sequence of patterns matched against refs/heads
    branches-ignore:
      # Push events to branches matching refs/heads/mona/octocat
      - 'mona/octocat'
      # Push events to branches matching refs/heads/releases/beta/3-alpha
      - 'releases/**-alpha'
    # Sequence of patterns matched against refs/tags
    tags-ignore:
      - v1.*           # Push events to tags v1.0, v1.1, and v1.9
```

#### Excluding branches and tags

You can use two types of filters to prevent a workflow from running on pushes and pull requests to tags and branches.
- `branches` or `branches-ignore` - You cannot use both the `branches` and `branches-ignore` filters for the same event in a workflow. Use the `branches` filter when you need to filter branches for positive matches and exclude branches. Use the `branches-ignore` filter when you only need to exclude branch names.
- `tags` or `tags-ignore` - You cannot use both the `tags` and `tags-ignore` filters for the same event in a workflow. Use the `tags` filter when you need to filter tags for positive matches and exclude tags. Use the `tags-ignore` filter when you only need to exclude tag names.

#### Example using positive and negative patterns

You can exclude `tags` and `branches` using the `!` character. The order that you define patterns matters.
  - A matching negative pattern (prefixed with `!`) after a positive match will exclude the Git ref.
  - A matching positive pattern after a negative match will include the Git ref again.

The following workflow will run on pushes to `releases/10` or `releases/beta/mona`, but not on `releases/10-alpha` or `releases/beta/3-alpha` because the negative pattern `!releases/**-alpha` follows the positive pattern.

```yaml
on:
  push:
    branches:    
    - 'releases/**'
    - '!releases/**-alpha'
```

### `on.<push|pull_request>.paths`

When using the `push` and `pull_request` events, you can configure a workflow to run when at least one file does not match `paths-ignore` or at least one modified file matches the configured `paths`. Path filters are not evaluated for pushes to tags.

The `paths-ignore` and `paths` keywords accept glob patterns that use the `*` and `**` wildcard characters to match more than one path name. For more information, see the "[Filter pattern cheat sheet](#filter-pattern-cheat-sheet)."

#### Example ignoring paths

Anytime a path name matches a pattern in `paths-ignore`, the workflow will not run. {% data variables.product.prodname_dotcom %} evaluates patterns defined in `paths-ignore` against the path name. A workflow with the following path filter will only run on `push` events that include at least one file outside the `docs` directory at the root of the repository.

```yaml
on:
  push:
    paths-ignore:
    - 'docs/**'
```

#### Example including paths

If at least one path matches a pattern in the `paths` filter, the workflow runs. To trigger a build anytime you push a JavaScript file, you can use a wildcard pattern.

```yaml
on:
  push:
    paths:
    - '**.js'
```

#### Excluding paths

You can exclude paths using two types of filters. You cannot use both of these filters for the same event in a workflow.
- `paths-ignore` - Use the `paths-ignore` filter when you only need to exclude path names.
- `paths` - Use the `paths` filter when you need to filter paths for positive matches and exclude paths.

#### Example using positive and negative patterns

You can exclude `paths` using the `!` character. The order that you define patterns matters:
  - A matching negative pattern (prefixed with `!`) after a positive match will exclude the path.
  - A matching positive pattern after a negative match will include the path again.

This example runs anytime the `push` event includes a file in the `sub-project` directory or its subdirectories, unless the file is in the `sub-project/docs` directory. For example, a push that changed `sub-project/index.js` or `sub-project/src/index.js` will trigger a workflow run, but a push changing only `sub-project/docs/readme.md` will not.

```yaml
on:
  push:
    paths:
    - 'sub-project/**'
    - '!sub-project/docs/**'
```

#### Git diff comparisons

{% note %}

**Note:** If you push more than 1,000 commits, or if {% data variables.product.prodname_dotcom %} does not generate the diff due to a timeout (diffs that are too large diffs), the workflow will always run.

{% endnote %}

The filter determines if a workflow should run by evaluating the changed files and running them against the `paths-ignore` or `paths` list. If there are no files changed, the workflow will not run.

{% data variables.product.prodname_dotcom %} generates the list of changed files using two-dot diffs for pushes and three-dot diffs for pull requests:
- **Pull requests:** Three-dot diffs are a comparison between the most recent version of the topic branch and the commit where the topic branch was last synced with the base branch.
- **Pushes to existing branches:** A two-dot diff compares the head and base SHAs directly with each other.
- **Pushes to new branches:** A two-dot diff against the parent of the ancestor of the deepest commit pushed.

For more information, see "[About comparing branches in pull requests](/articles/about-comparing-branches-in-pull-requests)."

### `on.schedule`

{% data reusables.repositories.actions-scheduled-workflow-example %}

For more information about cron syntax, see "[Events that trigger workflows](/actions/automating-your-workflow-with-github-actions/events-that-trigger-workflows#scheduled-events)."

### `env`

A `map` of environment variables that are available to all jobs and steps in the workflow. You can also set environment variables that are only available to a job or step. For more information, see [`jobs.<job_id>.env`](#jobsjob_idenv) and [`jobs.<job_id>.steps.env`](#jobsjob_idstepsenv).

{% data reusables.repositories.actions-env-var-note %}

#### Example

```yaml
env:
  SERVER: production
```

### `defaults`

A `map` of default settings that will apply to all jobs in the workflow. You can also set default settings that are only available to a job. For more information, see [`jobs.<job_id>.defaults`](#jobsjob_iddefaults).

{% data reusables.github-actions.defaults-override %}

### `defaults.run`

You can provide default `shell` and `working-directory` options for all [`run`](#jobsjob_idstepsrun) steps in a workflow. You can also set default settings for `run` that are only available to a job. For more information, see [`jobs.<job_id>.defaults.run`](#jobsjob_iddefaultsrun). You cannot use contexts or expressions in this keyword.

{% data reusables.github-actions.defaults-override %}

#### Example

```yaml
defaults:
  run:
    shell: bash
    working-directory: scripts
```

### `jobs`

A workflow run is made up of one or more jobs. Jobs run in parallel by default. To run jobs sequentially, you can define dependencies on other jobs using the `jobs.<job_id>.needs` keyword.

Each job runs in an environment specified by `runs-on`.

You can run an unlimited number of jobs as long as you are within the workflow usage limits. For more information, see "[Usage limits and billing](/actions/reference/usage-limits-billing-and-administration)" for {% data variables.product.prodname_dotcom %}-hosted runners and "[About self-hosted runners](/actions/hosting-your-own-runners/about-self-hosted-runners/#usage-limits)" for self-hosted runner usage limits.

If you need to find the unique identifier of a job running in a workflow run, you can use the {% data variables.product.prodname_dotcom %} API. For more information, see "[Workflow Jobs](/rest/reference/actions#workflow-jobs)."

### `jobs.<job_id>`

Each job must have an id to associate with the job. The key `job_id` is a string and its value is a map of the job's configuration data. You must replace `<job_id>` with a string that is unique to the `jobs` object. The `<job_id>` must start with a letter or `_` and contain only alphanumeric characters, `-`, or `_`.

#### Example

```yaml
jobs:
  my_first_job:
    name: My first job
  my_second_job:
    name: My second job
```

### `jobs.<job_id>.name`

The name of the job displayed on {% data variables.product.prodname_dotcom %}.

### `jobs.<job_id>.needs`

Identifies any jobs that must complete successfully before this job will run. It can be a string or array of strings. If a job fails, all jobs that need it are skipped unless the jobs use a conditional statement that causes the job to continue.

#### Example

```yaml
jobs:
  job1:
  job2:
    needs: job1
  job3:
    needs: [job1, job2]
```

In this example, `job1` must complete successfully before `job2` begins, and `job3` waits for both `job1` and `job2` to complete.

The jobs in this example run sequentially:

1. `job1`
2. `job2`
3. `job3`

### `jobs.<job_id>.runs-on`

**Required** The type of machine to run the job on. The machine can be either a {% data variables.product.prodname_dotcom %}-hosted runner or a self-hosted runner.

{% data reusables.actions.enterprise-github-hosted-runners %}

#### {% data variables.product.prodname_dotcom %}-hosted runners

If you use a {% data variables.product.prodname_dotcom %}-hosted runner, each job runs in a fresh instance of a virtual environment specified by `runs-on`.

Available {% data variables.product.prodname_dotcom %}-hosted runner types are:

{% data reusables.github-actions.supported-github-runners %}

{% data reusables.github-actions.ubuntu-runner-preview %}

##### Example

```yaml
runs-on: ubuntu-latest
```

For more information, see "[Virtual environments for {% data variables.product.prodname_dotcom %}-hosted runners](/github/automating-your-workflow-with-github-actions/virtual-environments-for-github-hosted-runners)."

#### Self-hosted runners

{% data reusables.github-actions.self-hosted-runner-labels-runs-on %}

##### Example

```yaml
runs-on: [self-hosted, linux]
```

For more information, see "[About self-hosted runners](/github/automating-your-workflow-with-github-actions/about-self-hosted-runners)" and "[Using self-hosted runners in a workflow](/github/automating-your-workflow-with-github-actions/using-self-hosted-runners-in-a-workflow)."

### `jobs.<job_id>.outputs`

A `map` of outputs for a job. Job outputs are available to all downstream jobs that depend on this job. For more information on defining job dependencies, see [`jobs.<job_id>.needs`](#jobsjob_idneeds).

Job outputs are strings, and job outputs containing expressions are evaluated on the runner at the end of each job. Outputs containing secrets are redacted on the runner and not sent to {% data variables.product.prodname_actions %}.

To use job outputs in a dependent job, you can use the `needs` context. For more information, see "[Context and expression syntax for {% data variables.product.prodname_actions %}](/actions/reference/context-and-expression-syntax-for-github-actions#needs-context)."

#### Example

{% raw %}
```yaml
jobs:
  job1:
    runs-on: ubuntu-latest
    # Map a step output to a job output
    outputs:
      output1: ${{ steps.step1.outputs.test }}
      output2: ${{ steps.step2.outputs.test }}
    steps:
    - id: step1
      run: echo "::set-output name=test::hello"
    - id: step2
      run: echo "::set-output name=test::world"
  job2:
    runs-on: ubuntu-latest
    needs: job1
    steps:
    - run: echo ${{needs.job1.outputs.output1}} ${{needs.job1.outputs.output2}}
```
{% endraw %}

### `jobs.<job_id>.env`

A `map` of environment variables that are available to all steps in the job. You can also set environment variables for the entire workflow or an individual step. For more information, see [`env`](#env) and [`jobs.<job_id>.steps.env`](#jobsjob_idstepsenv).

{% data reusables.repositories.actions-env-var-note %}

#### Example

```yaml
jobs:
  job1:
    env:
      FIRST_NAME: Mona
```

### `jobs.<job_id>.defaults`

A `map` of default settings that will apply to all steps in the job. You can also set default settings for the entire workflow. For more information, see [`defaults`](#defaults).

{% data reusables.github-actions.defaults-override %}

### `jobs.<job_id>.defaults.run`

Provide default `shell` and `working-directory` to all `run` steps in the job. Context and expression are not allowed in this section.

You can provide default `shell` and `working-directory` options for all [`run`](#jobsjob_idstepsrun) steps in a job. You can also set default settings for `run` for the entire workflow. For more information, see [`jobs.defaults.run`](#defaultsrun). You cannot use contexts or expressions in this keyword.

{% data reusables.github-actions.defaults-override %}

#### Example

```yaml
jobs:
  job1:
    runs-on: ubuntu-latest
    defaults:
      run:
        shell: bash
        working-directory: scripts
```

### `jobs.<job_id>.if`

You can use the `if` conditional to prevent a job from running unless a condition is met. You can use any supported context and expression to create a conditional.

{% data reusables.github-actions.expression-syntax-if %} For more information, see "[Context and expression syntax for {% data variables.product.prodname_actions %}](/actions/reference/context-and-expression-syntax-for-github-actions)."

### `jobs.<job_id>.steps`

A job contains a sequence of tasks called `steps`. Steps can run commands, run setup tasks, or run an action in your repository, a public repository, or an action published in a Docker registry. Not all steps run actions, but all actions run as a step. Each step runs in its own process in the runner environment and has access to the workspace and filesystem. Because steps run in their own process, changes to environment variables are not preserved between steps. {% data variables.product.prodname_dotcom %} provides built-in steps to set up and complete a job.

You can run an unlimited number of steps as long as you are within the workflow usage limits. For more information, see "[Usage limits and billing](/actions/reference/usage-limits-billing-and-administration)" for {% data variables.product.prodname_dotcom %}-hosted runners and "[About self-hosted runners](/actions/hosting-your-own-runners/about-self-hosted-runners/#usage-limits)" for self-hosted runner usage limits.

#### Example

{% raw %}
```yaml
name: Greeting from Mona

on: push

jobs:
  my-job:
    name: My Job
    runs-on: ubuntu-latest
    steps:
    - name: Print a greeting
      env:
        MY_VAR: Hi there! My name is
        FIRST_NAME: Mona
        MIDDLE_NAME: The
        LAST_NAME: Octocat
      run: |
        echo $MY_VAR $FIRST_NAME $MIDDLE_NAME $LAST_NAME.
```
{% endraw %}

### `jobs.<job_id>.steps.id`

A unique identifier for the step. You can use the `id` to reference the step in contexts. For more information, see "[Context and expression syntax for {% data variables.product.prodname_actions %}](/actions/reference/context-and-expression-syntax-for-github-actions)."

### `jobs.<job_id>.steps.if`

You can use the `if` conditional to prevent a step from running unless a condition is met. You can use any supported context and expression to create a conditional.

{% data reusables.github-actions.expression-syntax-if %} For more information, see "[Context and expression syntax for {% data variables.product.prodname_actions %}](/actions/reference/context-and-expression-syntax-for-github-actions)."

#### Example using contexts

 This step only runs when the event type is a `pull_request` and the event action is `unassigned`.

 ```yaml
steps:
  - name: My first step
    if: {% raw %}${{ github.event_name == 'pull_request' && github.event.action == 'unassigned' }}{% endraw %}
    run: echo This event is a pull request that had an assignee removed.
```

#### Example using status check functions

The `my backup step` only runs when the previous step of a job fails. For more information, see "[Context and expression syntax for {% data variables.product.prodname_actions %}](/actions/reference/context-and-expression-syntax-for-github-actions#job-status-check-functions)."

```yaml
steps:
  - name: My first step
    uses: monacorp/action-name@main
  - name: My backup step
    if: {% raw %}${{ failure() }}{% endraw %}
    uses: actions/heroku@1.0.0
```

### `jobs.<job_id>.steps.name`

A name for your step to display on {% data variables.product.prodname_dotcom %}.

### `jobs.<job_id>.steps.uses`

Selects an action to run as part of a step in your job. An action is a reusable unit of code. You can use an action defined in the same repository as the workflow, a public repository, or in a [published Docker container image](https://hub.docker.com/).

We strongly recommend that you include the version of the action you are using by specifying a Git ref, SHA, or Docker tag number. If you don't specify a version, it could break your workflows or cause unexpected behavior when the action owner publishes an update.
- Using the commit SHA of a released action version is the safest for stability and security.
- Using the specific major action version allows you to receive critical fixes and security patches while still maintaining compatibility. It also assures that your workflow should still work.
- Using the default branch of an action may be convenient, but if someone releases a new major version with a breaking change, your workflow could break.

Some actions require inputs that you must set using the [`with`](#jobsjob_idstepswith) keyword. Review the action's README file to determine the inputs required.

Actions are either JavaScript files or Docker containers. If the action you're using is a Docker container you must run the job in a Linux environment. For more details, see [`runs-on`](#jobsjob_idruns-on).

#### Example using versioned actions

```yaml
steps:    
  # Reference a specific commit
  - uses: actions/setup-node@74bc508
  # Reference the major version of a release
  - uses: actions/setup-node@v1
  # Reference a minor version of a release
  - uses: actions/setup-node@v1.2
  # Reference a branch
  - uses: actions/setup-node@main
```

#### Example using a public action

`{owner}/{repo}@{ref}`

You can specific branch, ref, or SHA in a public {% data variables.product.prodname_dotcom %} repository.

```yaml
jobs:
  my_first_job:
    steps:
      - name: My first step
        # Uses the default branch of a public repository
        uses: actions/heroku@1.0.0
      - name: My second step
        # Uses a specific version tag of a public repository
        uses: actions/aws@v2.0.1
```

#### Example using a public action in a subdirectory

`{owner}/{repo}/{path}@{ref}`

A subdirectory in a public {% data variables.product.prodname_dotcom %} repository at a specific branch, ref, or SHA.

```yaml
jobs:
  my_first_job:
    steps:
      - name: My first step
        uses: actions/aws/ec2@main
```

#### Example using action in the same repository as the workflow

`./path/to/dir`

The path to the directory that contains the action in your workflow's repository. You must check out your repository before using the action.

```yaml
jobs:
  my_first_job:
    steps:
      - name: Check out repository
        uses: actions/checkout@v2
      - name: Use local my-action
        uses: ./.github/actions/my-action
```

#### Example using a Docker Hub action

`docker://{image}:{tag}`

A Docker image published on [Docker Hub](https://hub.docker.com/).

```yaml
jobs:
  my_first_job:
    steps:
      - name: My first step
        uses: docker://alpine:3.8
```

<<<<<<< HEAD
##### Example using the {% data variables.product.prodname_github_container_registry %}
=======
#### Example using a Docker public registry action
>>>>>>> 1588f50f

`docker://{host}/{image}:{tag}`

A Docker image in a public registry.

```yaml
jobs:
  my_first_job:
    steps:
      - name: My first step
        uses: docker://ghcr.io/cloud-builders/gradle
```

##### Example using a Docker public registry action

`docker://{host}/{image}:{tag}`

A Docker image in a public registry - <sub>[Google Container Registry - GCR](https://cloud.google.com/container-registry)</sub>

```yaml
jobs:
  my_first_job:
    steps:
      - name: My first step
        uses: docker://gcr.io/cloud-builders/gradle
```

### `jobs.<job_id>.steps.run`

Runs command-line programs using the operating system's shell. If you do not provide a `name`, the step name will default to the text specified in the `run` command.

Commands run using non-login shells by default. You can choose a different shell and customize the shell used to run commands. For more information, see "[Using a specific shell](#using-a-specific-shell)."

Each `run` keyword represents a new process and shell in the runner environment. When you provide multi-line commands, each line runs in the same shell. For example:

* A single-line command:

  ```yaml
  - name: Install Dependencies
    run: npm install
  ```

* A multi-line command:

  ```yaml
  - name: Clean install dependencies and build
    run: |
      npm ci
      npm run build
  ```

Using the `working-directory` keyword, you can specify the working directory of where to run the command.

```yaml
- name: Clean temp directory
  run: rm -rf *
  working-directory: ./temp
```

#### Using a specific shell

You can override the default shell settings in the runner's operating system using the `shell` keyword. You can use built-in `shell` keywords, or you can define a custom set of shell options.

| Supported platform | `shell` parameter | Description | Command run internally |
|--------------------|-------------------|-------------|------------------------|
| All | `bash` | The default shell on non-Windows platforms with a fallback to `sh`. When specifying a bash shell on Windows, the bash shell included with Git for Windows is used. | `bash --noprofile --norc -eo pipefail {0}` |
| All | `pwsh` | The PowerShell Core. {% data variables.product.prodname_dotcom %} appends the extension `.ps1` to your script name. | `pwsh -command ". '{0}'"` |
| All | `python` | Executes the python command. | `python {0}` |
| Linux / macOS | `sh` | The fallback behavior for non-Windows platforms if no shell is provided and `bash` is not found in the path. | `sh -e {0}` |
| Windows | `cmd` | {% data variables.product.prodname_dotcom %} appends the extension `.cmd` to your script name and substitutes for `{0}`. | `%ComSpec% /D /E:ON /V:OFF /S /C "CALL "{0}""`. |
| Windows | `powershell` | This is the default shell used on Windows. The Desktop PowerShell. {% data variables.product.prodname_dotcom %} appends the extension `.ps1` to your script name. | `powershell -command ". '{0}'"`. |

#### Example running a script using bash

```yaml
steps:
  - name: Display the path
    run: echo $PATH
    shell: bash
```

#### Example running a script using Windows `cmd`

```yaml
steps:
  - name: Display the path
    run: echo %PATH%
    shell: cmd
```

#### Example running a script using PowerShell Core

```yaml
steps:
  - name: Display the path
    run: echo ${env:PATH}
    shell: pwsh
```

#### Example running a python script

```yaml
steps:
  - name: Display the path
    run: |
      import os
      print(os.environ['PATH'])
    shell: python
```

#### Custom shell

You can set the `shell` value to a template string using `command […options] {0} [..more_options]`. {% data variables.product.prodname_dotcom %} interprets the first whitespace-delimited word of the string as the command, and inserts the file name for the temporary script at `{0}`.

#### Exit codes and error action preference

For built-in shell keywords, we provide the following defaults that are executed by {% data variables.product.prodname_dotcom %}-hosted runners. You should use these guidelines when running shell scripts.

- `bash`/`sh`:
  - Fail-fast behavior using `set -e o pipefail`: Default for `bash` and built-in `shell`. It is also the default when you don't provide an option on non-Windows platforms.
  - You can opt out of fail-fast and take full control by providing a template string to the shell options. For example, `bash {0}`.
  - sh-like shells exit with the exit code of the last command executed in a script, which is also the default behavior for actions. The runner will report the status of the step as fail/succeed based on this exit code.

- `powershell`/`pwsh`
  - Fail-fast behavior when possible. For `pwsh` and `powershell` built-in shell, we will prepend `$ErrorActionPreference = 'stop'` to script contents.
  - We append `if ((Test-Path -LiteralPath variable:\LASTEXITCODE)) { exit $LASTEXITCODE }` to powershell scripts so action statuses reflect the script's last exit code.
  - Users can always opt out by not using the built-in shell, and providing a custom shell option like: `pwsh -File {0}`, or `powershell -Command "& '{0}'"`, depending on need.

- `cmd`
  - There doesn't seem to be a way to fully opt into fail-fast behavior other than writing your script to check each error code and respond accordingly. Because we can't actually provide that behavior by default, you need to write this behavior into your script.
  - `cmd.exe` will exit with the error level of the last program it executed, and it will return the error code to the runner. This behavior is internally consistent with the previous `sh` and `pwsh` default behavior and is the `cmd.exe` default, so this behavior remains intact.

### `jobs.<job_id>.steps.with`

A `map` of the input parameters defined by the action. Each input parameter is a key/value pair. Input parameters are set as environment variables. The variable is prefixed with `INPUT_` and converted to upper case.

#### Example

Defines the three input parameters (`first_name`, `middle_name`, and `last_name`) defined by the `hello_world` action. These input variables will be accessible to the `hello-world` action as `INPUT_FIRST_NAME`, `INPUT_MIDDLE_NAME`, and `INPUT_LAST_NAME` environment variables.

```yaml
jobs:
  my_first_job:
    steps:
      - name: My first step
        uses: actions/hello_world@main
        with:
          first_name: Mona
          middle_name: The
          last_name: Octocat      
```

### `jobs.<job_id>.steps.with.args`

A `string` that defines the inputs for a Docker container. {% data variables.product.prodname_dotcom %} passes the `args` to the container's `ENTRYPOINT` when the container starts up. An `array of strings` is not supported by this parameter.

#### Example

{% raw %}
```yaml
steps:
  - name: Explain why this job ran
    uses: monacorp/action-name@main
    with:
      entrypoint: /bin/echo
      args: The ${{ github.event_name }} event triggered this step.
```
{% endraw %}

The `args` are used in place of the `CMD` instruction in a `Dockerfile`. If you use `CMD` in your `Dockerfile`, use the guidelines ordered by preference:

1. Document required arguments in the action's README and omit them from the `CMD` instruction.
1. Use defaults that allow using the action without specifying any `args`.
1. If the action exposes a `--help` flag, or something similar, use that as the default to make your action self-documenting.

### `jobs.<job_id>.steps.with.entrypoint`

Overrides the Docker `ENTRYPOINT` in the `Dockerfile`, or sets it if one wasn't already specified. Unlike the Docker `ENTRYPOINT` instruction which has a shell and exec form, `entrypoint` keyword accepts only a single string defining the executable to be run.

#### Example

```yaml
steps:
  - name: Run a custom command
    uses: monacorp/action-name@main
    with:
      entrypoint: /a/different/executable
```

The `entrypoint` keyword is meant to be used with Docker container actions, but you can also use it with JavaScript actions that don't define any inputs.

### `jobs.<job_id>.steps.env`

Sets environment variables for steps to use in the runner environment. You can also set environment variables for the entire workflow or a job. For more information, see [`env`](#env) and [`jobs.<job_id>.env`](#jobsjob_idenv).

{% data reusables.repositories.actions-env-var-note %}

Public actions may specify expected environment variables in the README file. If you are setting a secret in an environment variable, you must set secrets using the `secrets` context. For more information, see "[Using environment variables](/actions/automating-your-workflow-with-github-actions/using-environment-variables)" and "[Context and expression syntax for {% data variables.product.prodname_actions %}](/actions/reference/context-and-expression-syntax-for-github-actions)."

#### Example

{% raw %}
```yaml
steps:
  - name: My first action
    env:
      GITHUB_TOKEN: ${{ secrets.GITHUB_TOKEN }}
      FIRST_NAME: Mona
      LAST_NAME: Octocat
```
{% endraw %}

### `jobs.<job_id>.steps.continue-on-error`

Prevents a job from failing when a step fails. Set to `true` to allow a job to pass when this step fails.

### `jobs.<job_id>.steps.timeout-minutes`

The maximum number of minutes to run the step before killing the process.

### `jobs.<job_id>.timeout-minutes`

The maximum number of minutes to let a job run before {% data variables.product.prodname_dotcom %} automatically cancels it. Default: 360

### `jobs.<job_id>.strategy`

A strategy creates a build matrix for your jobs. You can define different variations of an environment to run each job in.

### `jobs.<job_id>.strategy.matrix`

You can define a matrix of different job configurations. A matrix allows you to create multiple jobs by performing variable substitution in a single job definition. For example, you can use a matrix to create jobs for more than one supported version of a programming language, operating system, or tool. A matrix reuses the job's configuration and creates a job for each matrix you configure.

{% data reusables.github-actions.usage-matrix-limits %}

Each option you define in the `matrix` has a key and value. The keys you define become properties in the `matrix` context and you can reference the property in other areas of your workflow file. For example, if you define the key `os` that contains an array of operating systems, you can use the `matrix.os` property as the value of the `runs-on` keyword to create a job for each operating system. For more information, see "[Context and expression syntax for {% data variables.product.prodname_actions %}](/actions/reference/context-and-expression-syntax-for-github-actions)."

The order that you define a `matrix` matters. The first option you define will be the first job that runs in your workflow.

#### Example running with more than one version of Node.js

You can specify a matrix by supplying an array for the configuration options. For example, if the runner supports Node.js versions 6, 8, and 10, you could specify an array of those versions in the `matrix`.

This example creates a matrix of three jobs by setting the `node` key to an array of three Node.js versions. To use the matrix, the example sets the `matrix.node` context property as the value of the `setup-node` action's input parameter `node-version`. As a result, three jobs will run, each using a different Node.js version.

{% raw %}
```yaml
strategy:
  matrix:
    node: [6, 8, 10]
steps:
  # Configures the node version used on GitHub-hosted runners
  - uses: actions/setup-node@v1
    with:
      # The Node.js version to configure
      node-version: ${{ matrix.node }}
```
{% endraw %}

The `setup-node` action is the recommended way to configure a Node.js version when using {% data variables.product.prodname_dotcom %}-hosted runners. For more information, see the [`setup-node`](https://github.com/actions/setup-node) action.

#### Example running with more than one operating system

You can create a matrix to run workflows on more than one runner operating system. You can also specify more than one matrix configuration. This example creates a matrix of 6 jobs:

- 2 operating systems specified in the `os` array
- 3 Node.js versions specified in the `node` array

{% data reusables.repositories.actions-matrix-builds-os %}

{% raw %}
```yaml
runs-on: ${{ matrix.os }}
strategy:
  matrix:
    os: [ubuntu-16.04, ubuntu-18.04]
    node: [6, 8, 10]
steps:
  - uses: actions/setup-node@v1
    with:
      node-version: ${{ matrix.node }}
```
{% endraw %}

To find supported configuration options for {% data variables.product.prodname_dotcom %}-hosted runners, see "[Virtual environments for {% data variables.product.prodname_dotcom %}-hosted runners](/actions/automating-your-workflow-with-github-actions/virtual-environments-for-github-hosted-runners)."

#### Example including additional values into combinations

You can add additional configuration options to a build matrix job that already exists. For example, if you want to use a specific version of `npm` when the job that uses `windows-latest` and version 4 of `node` runs, you can use `include` to specify that additional option.

{% raw %}
```yaml
runs-on: ${{ matrix.os }}
strategy:
  matrix:
    os: [macos-latest, windows-latest, ubuntu-18.04]
    node: [4, 6, 8, 10]
    include:
      # includes a new variable of npm with a value of 2
      # for the matrix leg matching the os and version
      - os: windows-latest
        node: 4
        npm: 2
```
{% endraw %}

#### Example including new combinations

You can use `include` to add new jobs to a build matrix. Any unmatched include configurations are added to the matrix. For example, if you want to use `node` version 12 to build on multiple operating systems, but wanted one extra experimental job using node version 13 on Ubuntu, you can use `include` to specify that additional job.

{% raw %}
```yaml
runs-on: ${{ matrix.os }}
strategy:
  matrix:
    node: [12]
    os: [macos-latest, windows-latest, ubuntu-18.04]
    include:
      - node: 13
        os: ubuntu-18.04
        experimental: true
```
{% endraw %}

#### Example excluding configurations from a matrix

You can remove a specific configurations defined in the build matrix using the `exclude` option. Using `exclude` removes a job defined by the build matrix. The number of jobs is the cross product of the number of operating systems (`os`) included in the arrays you provide, minus any subtractions (`exclude`).

{% raw %}
```yaml
runs-on: ${{ matrix.os }}
strategy:
  matrix:
    os: [macos-latest, windows-latest, ubuntu-18.04]
    node: [4, 6, 8, 10]
    exclude:
      # excludes node 4 on macOS
      - os: macos-latest
        node: 4
```
{% endraw %}

{% note %}

**Note:** All `include` combinations are processed after `exclude`. This allows you to use `include` to add back combinations that were previously excluded.

{% endnote %}

##### Using environment variables in a matrix

You can add custom environment variables for each test combination by using the `include` key. You can then refer to the custom environment variables in a later step.

{% data reusables.github-actions.matrix-variable-example %}

### `jobs.<job_id>.strategy.fail-fast`

When set to `true`, {% data variables.product.prodname_dotcom %} cancels all in-progress jobs if any `matrix` job fails. Default: `true`

### `jobs.<job_id>.strategy.max-parallel`

The maximum number of jobs that can run simultaneously when using a `matrix` job strategy. By default, {% data variables.product.prodname_dotcom %} will maximize the number of jobs run in parallel depending on the available runners on {% data variables.product.prodname_dotcom %}-hosted virtual machines.

```yaml
strategy:
  max-parallel: 2
```

### `jobs.<job_id>.continue-on-error`

Prevents a workflow run from failing when a job fails. Set to `true` to allow a workflow run to pass when this job fails.

#### Example preventing a specific failing matrix job from failing a workflow run

You can allow specific jobs in a job matrix to fail without failing the workflow run. For example, if you wanted to only allow an experimental job with `node` set to `13` to fail without failing the workflow run.

{% raw %}
```yaml
runs-on: ${{ matrix.os }}
continue-on-error: ${{ matrix.experimental }}
strategy:
  fail-fast: false
  matrix:
    node: [11, 12]
    os: [macos-latest, ubuntu-18.04]
    experimental: [false]
    include:
      - node: 13
        os: ubuntu-18.04
        experimental: true
```
{% endraw %}

### `jobs.<job_id>.container`

A container to run any steps in a job that don't already specify a container. If you have steps that use both script and container actions, the container actions will run as sibling containers on the same network with the same volume mounts.

If you do not set a `container`, all steps will run directly on the host specified by `runs-on` unless a step refers to an action configured to run in a container.

#### Example

```yaml
jobs:
  my_job:
    container:
      image: node:10.16-jessie
      env:
        NODE_ENV: development
      ports:
        - 80
      volumes:
        - my_docker_volume:/volume_mount
      options: --cpus 1
```

When you only specify a container image, you can omit the `image` keyword.

```yaml
jobs:
  my_job:
    container: node:10.16-jessie
```

### `jobs.<job_id>.container.image`

The Docker image to use as the container to run the action. The value can be the Docker Hub image name or a {% if enterpriseServerVersions contains currentVersion and currentVersion ver_lt "enterprise-server@2.23" %}public{% endif %} registry name.

{% if currentVersion == "free-pro-team@latest" or currentVersion ver_gt "enterprise-server@2.22" %}

### `jobs.<job_id>.container.credentials`

{% data reusables.actions.registry-credentials %}

#### Example

{% raw %}
```yaml
container:
  image: ghcr.io/owner/image
  credentials:
     username: ${{ github.actor }}
     password: ${{ secrets.ghcr_token }}
```
{% endraw %}
{% endif %}

### `jobs.<job_id>.container.env`

Sets a `map` of environment variables in the container.

### `jobs.<job_id>.container.ports`

Sets an `array` of ports to expose on the container.

### `jobs.<job_id>.container.volumes`

Sets an `array` of volumes for the container to use. You can use volumes to share data between services or other steps in a job. You can specify named Docker volumes, anonymous Docker volumes, or bind mounts on the host.

To specify a volume, you specify the source and destination path:

`<source>:<destinationPath>`.

The `<source>` is a volume name or an absolute path on the host machine, and `<destinationPath>` is an absolute path in the container.

#### Example

```yaml
volumes:
  - my_docker_volume:/volume_mount
  - /data/my_data
  - /source/directory:/destination/directory
```

### `jobs.<job_id>.container.options`

Additional Docker container resource options. For a list of options, see "[`docker create` options](https://docs.docker.com/engine/reference/commandline/create/#options)."

### `jobs.<job_id>.services`

{% data reusables.github-actions.docker-container-os-support %}

Used to host service containers for a job in a workflow. Service containers are useful for creating databases or cache services like Redis. The runner  automatically creates a Docker network and manages the life cycle of the service containers.

If you configure your job to run in a container, or your step uses container actions, you don't need to map ports to access the service or action. Docker automatically exposes all ports between containers on the same Docker user-defined bridge network. You can directly reference the service container by its hostname. The hostname is automatically mapped to the label name you configure for the service in the workflow.

If you configure the job to run directly on the runner machine and your step doesn't use a container action, you must map any required Docker service container ports to the Docker host (the runner machine). You can access the service container using localhost and the mapped port.

For more information about the differences between networking service containers, see "[About service containers](/actions/automating-your-workflow-with-github-actions/about-service-containers)."

#### Example using localhost

This example creates two services: nginx and redis. When you specify the Docker host port but not the container port, the container port is randomly assigned to a free port. {% data variables.product.prodname_dotcom %} sets the assigned container port in the {% raw %}`${{job.services.<service_name>.ports}}`{% endraw %} context. In this example, you can access the service container ports using the {% raw %}`${{ job.services.nginx.ports['8080'] }}`{% endraw %} and {% raw %}`${{ job.services.redis.ports['6379'] }}`{% endraw %} contexts.

```yaml
services:
  nginx:
    image: nginx
    # Map port 8080 on the Docker host to port 80 on the nginx container
    ports:
      - 8080:80
  redis:
    image: redis
    # Map TCP port 6379 on Docker host to a random free port on the Redis container
    ports:
      - 6379/tcp
```

### `jobs.<job_id>.services.<service_id>.image`

The Docker image to use as the service container to run the action. The value can be the Docker Hub image name or a {% if enterpriseServerVersions contains currentVersion and currentVersion ver_lt "enterprise-server@2.23" %}public{% endif %} registry name.

{% if currentVersion == "free-pro-team@latest" or currentVersion ver_gt "enterprise-server@2.22" %}

### `jobs.<job_id>.services.<service_id>.credentials`

{% data reusables.actions.registry-credentials %}

#### Example

{% raw %}
```yaml
services:
  myservice1: 
    image: ghcr.io/owner/myservice1
    credentials:
      username: ${{ github.actor }}
      password: ${{ secrets.ghcr_token }}
  myservice2:
    image: dockerhub_org/myservice2
    credentials:
      username: ${{ secrets.DOCKER_USER }}
      password: ${{ secrets.DOCKER_PASSWORD }}
```
{% endraw %}
{% endif %}

### `jobs.<job_id>.services.<service_id>.env`

Sets a `map` of environment variables in the service container.

### `jobs.<job_id>.services.<service_id>.ports`

Sets an `array` of ports to expose on the service container.

### `jobs.<job_id>.services.<service_id>.volumes`

Sets an `array` of volumes for the service container to use. You can use volumes to share data between services or other steps in a job. You can specify named Docker volumes, anonymous Docker volumes, or bind mounts on the host.

To specify a volume, you specify the source and destination path:

`<source>:<destinationPath>`.

The `<source>` is a volume name or an absolute path on the host machine, and `<destinationPath>` is an absolute path in the container.

#### Example

```yaml
volumes:
  - my_docker_volume:/volume_mount
  - /data/my_data
  - /source/directory:/destination/directory
```

### `jobs.<job_id>.services.<service_id>.options`

Additional Docker container resource options. For a list of options, see "[`docker create` options](https://docs.docker.com/engine/reference/commandline/create/#options)."

### Filter pattern cheat sheet

You can use special characters in path, branch, and tag filters.

- `*`: Matches zero or more characters, but does not match the `/` character. For example, `Octo*` matches `Octocat`.
- `**`: Matches zero or more of any character.
- `?`: Matches zero or one single character. For example, `Octoc?t` matches `Octocat`.
- `+`: Matches one or more of the preceding character.
- `[]` Matches one character listed in the brackets or included in ranges. Ranges can only include `a-z`, `A-Z`, and `0-9`. For example, the range`[0-9a-f]` matches any digits or lowercase letter. For example, `[CB]at` matches `Cat` or `Bat` and `[1-2]00` matches `100` and `200`.
- `!`: At the start of a pattern makes it negate previous positive patterns. It has no special meaning if not the first character.

The characters `*`, `[`, and `!` are special characters in YAML. If you start a pattern with `*`, `[`, or `!`, you must enclose the pattern in quotes.

```yaml
# Valid
- '**/README.md'

# Invalid - creates a parse error that
# prevents your workflow from running.
- **/README.md
```

For more information about branch, tag, and path filter syntax, see "[`on.<push|pull_request>.<branches|tags>`](#onpushpull_requestbranchestags)" and "[`on.<push|pull_request>.paths`](#onpushpull_requestpaths)."

#### Patterns to match branches and tags

| Pattern | Description | Example matches |
|---------|------------------------|---------|
| `feature/*` | The `*` wildcard matches any character, but does not match slash (`/`). |  -`feature/my-branch`<br/>-`feature/your-branch` |
| `feature/**` | The `**` wildcard matches any character including slash (`/`) in branch and tag names. | -`feature/beta-a/my-branch`<br/>-`feature/your-branch`<br/>-`feature/mona/the/octocat` |
| -`main`<br/>-`releases/mona-the-octcat` | Matches the exact name of a branch or tag name. | -`main`<br/>-`releases/mona-the-octocat` |
| `'*'` | Matches all branch and tag names that don't contain a slash (`/`). The `*` character is a special character in YAML. When you start a pattern with `*`, you must use quotes. | -`main`<br/>-`releases` |
| `'**'` | Matches all branch and tag names. This is the default behavior when you don't use a `branches` or `tags` filter. | -`all/the/branches`<br/>-`every/tag` |
| `'*feature'` | The `*` character is a special character in YAML. When you start a pattern with `*`, you must use quotes. | -`mona-feature`<br/>-`feature`<br/>-`ver-10-feature` |
| `v2*` | Matches branch and tag names that start with `v2`. | -`v2`<br/>-`v2.0`<br/>-`v2.9` |
| `v[12].[0-9]+.[0-9]+` | Matches all semantic versioning tags with major version 1 or 2 | -`v1.10.1`<br/>-`v2.0.0` |

#### Patterns to match file paths

Path patterns must match the whole path, and start from the repository's root.

| Pattern | Description of matches | Example matches |
|---------|------------------------|-----------------|
| `'*'` | The `*` wildcard matches any character, but does not match slash (`/`). The `*` character is a special character in YAML. When you start a pattern with `*`, you must use quotes. | -`README.md`<br/>-`server.rb` |
| `'*.jsx?'` | The `?` character matches zero or one of the preceding character. | -`page.js`<br/>-`page.jsx` |
| `'**'` | The `**` wildcard matches any character including slash (`/`). This is the default behavior when you don't use a `path` filter. | -`all/the/files.md` |
| `'*.js'` | The `*` wildcard matches any character, but does not match slash (`/`). Matches all `.js` files at the root of the repository. | -`app.js`<br/>-`index.js`
| `'**.js'` | Matches all `.js` files in the repository. | -`index.js`<br/>-`js/index.js`<br/>-`src/js/app.js` |
| `docs/*`  | All files within the root of the `docs` directory, at the root of the repository. | -`docs/README.md`<br/>-`docs/file.txt` |
| `docs/**` | Any files in the `/docs` directory at the root of the repository. | -`docs/README.md`<br/>-`docs/mona/octocat.txt` |
| `docs/**/*.md` | A file with a `.md` suffix anywhere in the `docs` directory. | -`docs/README.md`<br/>-`docs/mona/hello-world.md`<br/>-`docs/a/markdown/file.md`
| `'**/docs/**'`   | Any files in a `docs` directory anywhere in the repository. | -`/docs/hello.md`<br/>-`dir/docs/my-file.txt`<br/>-`space/docs/plan/space.doc`
| `'**/README.md'` | A README.md file anywhere in the repository. | -`README.md`<br/>-`js/README.md`
| `'**/*src/**'` | Any file in a folder with a `src` suffix anywhere in the repository. | -`a/src/app.js`<br/>-`my-src/code/js/app.js`
| `'**/*-post.md'` | A file with the suffix `-post.md` anywhere in the repository. | -`my-post.md`<br/>-`path/their-post.md` |
| `'**/migrate-*.sql'` | A file with the prefix `migrate-` and suffix `.sql` anywhere in the repository. | -`migrate-10909.sql`<br/>-`db/migrate-v1.0.sql`<br/>-`db/sept/migrate-v1.sql` |
| -`*.md`<br/>-`!README.md` | Using an exclamation mark (`!`) in front of a pattern negates it. When a file matches a pattern and also matches a negative pattern defined later in the file, the file will not be included. | -`hello.md`<br/>_Does not match_<br/>-`README.md`<br/>-`docs/hello.md` |
| -`*.md`<br/>-`!README.md`<br/>-`README*` | Patterns are checked sequentially. A pattern that negates a previous pattern will re-include file paths. | -`hello.md`<br/>-`README.md`<br/>-`README.doc`|<|MERGE_RESOLUTION|>--- conflicted
+++ resolved
@@ -542,11 +542,7 @@
         uses: docker://alpine:3.8
 ```
 
-<<<<<<< HEAD
 ##### Example using the {% data variables.product.prodname_github_container_registry %}
-=======
-#### Example using a Docker public registry action
->>>>>>> 1588f50f
 
 `docker://{host}/{image}:{tag}`
 
