--- conflicted
+++ resolved
@@ -46,11 +46,7 @@
 
 1. Access the command palette (`shift command P` / `shift control P`), then start typing "dev container". Click **Codespaces: Add Development Container Configuration Files...**
   !["Codespaces: Add Development Container Configuration Files..." in the command palette](/assets/images/help/codespaces/add-prebuilt-container-command.png)
-<<<<<<< HEAD
-2. For this example, click **Python 3**. In practice, you could select any container that’s specific to Python or a combination of tools such as Python 3 and PostgresSQL.
-=======
 3. For this example, click **Python 3**. If you need additional features you can select any container that’s specific to Python or a combination of tools such as Python 3 and PostgresSQL.
->>>>>>> 5ada17c3
   ![Select Python option from the list](/assets/images/help/codespaces/add-python-prebuilt-container.png)
 3. Click the recommended version of Python.
   ![Python version selection](/assets/images/help/codespaces/add-python-version.png)
