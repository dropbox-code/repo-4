--- conflicted
+++ resolved
@@ -9,15 +9,7 @@
   github-ae: '*'
 ---
 
-<<<<<<< HEAD
-There are two stable versions of the GitHub API: the [REST API](/v3/) and the [GraphQL API](/v4/). When using the REST API, we encourage you to [request v3 via the `Accept` header](/v3/media/#request-specific-version). For information on using the GraphQL API, see the [v4 docs](/v4/).
-=======
-There are two stable versions of the GitHub API: the [REST API](/rest) and the [GraphQL API](/graphql).
-
-When using the REST API, we encourage you to [request v3 via the `Accept` header](/rest/overview/media-types#request-specific-version).
-
-For information on using the GraphQL API, see the [v4 docs](/graphql).
->>>>>>> d62a724a
+There are two stable versions of the GitHub API: the [REST API](/rest) and the [GraphQL API](/graphql). When using the REST API, we encourage you to [request v3 via the `Accept` header](/v3/media/#request-specific-version). For information on using the GraphQL API, see the [v4 docs](/graphql).
 
 ## Deprecated versions
 
