---
- hosts: all
  become: true
  tasks:
    - include_vars: vars/vars.yaml # Contains tasks variables for installer
    - include_tasks: tasks/bootstrap_ubuntu.yaml # Contains tasks bootstrap components for ubuntu systems
      when: ansible_distribution == "Ubuntu"
    - include_tasks: tasks/bootstrap_centos.yaml # Contains tasks bootstrap components for centos systems
      when: ansible_distribution == "CentOS"
    - include_tasks: tasks/k8s.yaml # Contains tasks kubernetes component installation
    - include_tasks: tasks/binaries.yaml # Contains tasks for pulling containerd components

    - name: "Create a directory for containerd config"
      file: path=/etc/containerd state=directory

    - name: "Start Containerd"
      systemd: name=containerd daemon_reload=yes state=started enabled=yes

    - name: "Load br_netfilter kernel module"
      modprobe:
        name: br_netfilter
        state: present

    - name: "Set bridge-nf-call-iptables"
      sysctl:
        name: net.bridge.bridge-nf-call-iptables
        value: 1

    - name: "Set ip_forward"
      sysctl:
        name: net.ipv4.ip_forward
        value: 1

    - name: "Check kubelet args in kubelet config (Ubuntu)"
      shell: grep "^Environment=\"KUBELET_EXTRA_ARGS=" /etc/systemd/system/kubelet.service.d/10-kubeadm.conf || true
      register: check_args
      when: ansible_distribution == "Ubuntu"

    - name: "Add runtime args in kubelet conf (Ubuntu)"
      lineinfile:
        dest: "/etc/systemd/system/kubelet.service.d/10-kubeadm.conf"
        line: "Environment=\"KUBELET_EXTRA_ARGS= --runtime-cgroups=/system.slice/containerd.service --container-runtime=remote --runtime-request-timeout=15m --container-runtime-endpoint=unix:///run/containerd/containerd.sock\""
        insertafter: '\[Service\]'
<<<<<<< HEAD
      when: ansible_distribution == "Ubuntu" and check_args.stdout == ""

    - name: "Check kubelet args in kubelet config (CentOS)"
      shell: grep "^Environment=\"KUBELET_EXTRA_ARGS=" /usr/lib/systemd/system/kubelet.service.d/10-kubeadm.conf || true
      register: check_args
      when: ansible_distribution == "CentOS"

    - name: "Add runtime args in kubelet conf (CentOS)"
      lineinfile:
        dest: "/usr/lib/systemd/system/kubelet.service.d/10-kubeadm.conf"
        line: "Environment=\"KUBELET_EXTRA_ARGS= --runtime-cgroups=/system.slice/containerd.service --container-runtime=remote --runtime-request-timeout=15m --container-runtime-endpoint=unix:///run/containerd/containerd.sock\""
        insertafter: '\[Service\]'
      when: ansible_distribution == "CentOS" and check_args.stdout == ""
=======
      when: check_args.stdout == ""
>>>>>>> 4d4c35b3

    - name: "Start Kubelet"
      systemd: name=kubelet daemon_reload=yes state=started enabled=yes

    # TODO This needs to be removed once we have consistent concurrent pull results
    - name: "Pre-pull pause container image"
      shell: |
        /usr/local/bin/ctr pull k8s.gcr.io/pause:3.2
        /usr/local/bin/crictl --runtime-endpoint unix:///run/containerd/containerd.sock \
        pull k8s.gcr.io/pause:3.2<|MERGE_RESOLUTION|>--- conflicted
+++ resolved
@@ -41,7 +41,6 @@
         dest: "/etc/systemd/system/kubelet.service.d/10-kubeadm.conf"
         line: "Environment=\"KUBELET_EXTRA_ARGS= --runtime-cgroups=/system.slice/containerd.service --container-runtime=remote --runtime-request-timeout=15m --container-runtime-endpoint=unix:///run/containerd/containerd.sock\""
         insertafter: '\[Service\]'
-<<<<<<< HEAD
       when: ansible_distribution == "Ubuntu" and check_args.stdout == ""
 
     - name: "Check kubelet args in kubelet config (CentOS)"
@@ -55,9 +54,6 @@
         line: "Environment=\"KUBELET_EXTRA_ARGS= --runtime-cgroups=/system.slice/containerd.service --container-runtime=remote --runtime-request-timeout=15m --container-runtime-endpoint=unix:///run/containerd/containerd.sock\""
         insertafter: '\[Service\]'
       when: ansible_distribution == "CentOS" and check_args.stdout == ""
-=======
-      when: check_args.stdout == ""
->>>>>>> 4d4c35b3
 
     - name: "Start Kubelet"
       systemd: name=kubelet daemon_reload=yes state=started enabled=yes
