--- conflicted
+++ resolved
@@ -1,4 +1,3 @@
-<<<<<<< HEAD
 *Added:*
 
 * @skyscanner/bpk-svgs: 14.0.8 => 14.0.9
@@ -11,11 +10,8 @@
     * Added face-id icon 16px.
     * Added fingerprint icon 16px.
 
-
-=======
 **Added:**
  `@skyscanner/bpk-foundations-android`<br />
  `@skyscanner/bpk-foundations-ios`<br />
  `@skyscanner/bpk-foundations-react-native`
-    - Added new dynamic colours for using in apps for Light and Dark mode
->>>>>>> 21cc5e71
+    - Added new dynamic colours for using in apps for Light and Dark mode