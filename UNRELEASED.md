<<<<<<< HEAD
=======
**Breaking:**

  - `bpk-mixins`:
    - Removed content container mixins. If you need to add margins/padding to the bottom of your text please use the Backpack spacing directly.
      - `@mixin bpk-content-container`
      - `@mixin bpk-content-container--bare-html`
      - `@mixin bpk-content-container--bare-html-alternate`

**Changed:**
  - `@skyscanner/bpk-foundations-web`:
    - Deprecated calendar tokens as their usage is low and not widely used and using semantic tokens is preferred. The following are deprecated:
      - `$bpk-calendar-padding`
      - `$bpk-calendar-day-color`
      - `$bpk-calendar-day-selected-color`
      - `$bpk-calendar-day-focused-color`
      - `$bpk-calendar-day-focused-border-color`
      - `$bpk-calendar-day-hover-color`
      - `$bpk-calendar-day-hover-background-color`
      - `$bpk-calendar-day-active-color`
      - `$bpk-calendar-day-active-background-color`
      - `$bpk-calendar-day-disabled-color`
      - `$bpk-calendar-day-outside-color`
      - `$bpk-calendar-nav-icon-fill`
      - `$bpk-calendar-nav-icon-hover-fill`
      - `$bpk-calendar-nav-icon-active-fill`
      - `$bpk-calendar-nav-icon-disabled-fill`

    - Deprecated grid tokens as no longer supported.
      - `$bpk-grid-columns`
      - `$bpk-grid-gutter`
      - `$bpk-grid-container-padding`
      - `$bpk-grid-container-mobile-padding`

  - `bpk-mixins`:
    - Deprecated grid mixins as these are no longer supported due to the `BpkGrid` component being deprecated for a number of years.
    
**Patched:**
  - `@skyscanner/bpk-foundations-web`:
    - Change source of `animation` tokens to pull from `bpk-foundation-common`. Values are not changing so nothing for consumers to change.
>>>>>>> 14e8399d
<|MERGE_RESOLUTION|>--- conflicted
+++ resolved
@@ -1,42 +1,7 @@
-<<<<<<< HEAD
-=======
 **Breaking:**
 
   - `bpk-mixins`:
     - Removed content container mixins. If you need to add margins/padding to the bottom of your text please use the Backpack spacing directly.
       - `@mixin bpk-content-container`
       - `@mixin bpk-content-container--bare-html`
-      - `@mixin bpk-content-container--bare-html-alternate`
-
-**Changed:**
-  - `@skyscanner/bpk-foundations-web`:
-    - Deprecated calendar tokens as their usage is low and not widely used and using semantic tokens is preferred. The following are deprecated:
-      - `$bpk-calendar-padding`
-      - `$bpk-calendar-day-color`
-      - `$bpk-calendar-day-selected-color`
-      - `$bpk-calendar-day-focused-color`
-      - `$bpk-calendar-day-focused-border-color`
-      - `$bpk-calendar-day-hover-color`
-      - `$bpk-calendar-day-hover-background-color`
-      - `$bpk-calendar-day-active-color`
-      - `$bpk-calendar-day-active-background-color`
-      - `$bpk-calendar-day-disabled-color`
-      - `$bpk-calendar-day-outside-color`
-      - `$bpk-calendar-nav-icon-fill`
-      - `$bpk-calendar-nav-icon-hover-fill`
-      - `$bpk-calendar-nav-icon-active-fill`
-      - `$bpk-calendar-nav-icon-disabled-fill`
-
-    - Deprecated grid tokens as no longer supported.
-      - `$bpk-grid-columns`
-      - `$bpk-grid-gutter`
-      - `$bpk-grid-container-padding`
-      - `$bpk-grid-container-mobile-padding`
-
-  - `bpk-mixins`:
-    - Deprecated grid mixins as these are no longer supported due to the `BpkGrid` component being deprecated for a number of years.
-    
-**Patched:**
-  - `@skyscanner/bpk-foundations-web`:
-    - Change source of `animation` tokens to pull from `bpk-foundation-common`. Values are not changing so nothing for consumers to change.
->>>>>>> 14e8399d
+      - `@mixin bpk-content-container--bare-html-alternate`