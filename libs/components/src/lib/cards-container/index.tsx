--- conflicted
+++ resolved
@@ -60,7 +60,6 @@
       dir="ltr"
     >
       {cols === 'infinite' ? (
-<<<<<<< HEAD
         Array.from({ length: 3 }, (_, index) => (
           <div
             key={index}
@@ -79,27 +78,6 @@
             ))}
           </div>
         ))
-=======
-        <>
-          {Array.from(Array(3).keys()).map((index) => (
-            <div
-              key={index}
-              className={qtJoin(
-                'gap-gap-lg', // TODO: Add sm/md/lg/xl variants if needed
-                cardColsVariant[cols],
-                'pr-general-md',
-              )}
-              id="infinite-carousel"
-            >
-              {cards.map((card) => (
-                // eslint-disable-next-line @typescript-eslint/ban-ts-comment
-                // @ts-ignore
-                <CardComponent key={card.id} {...card} />
-              ))}
-            </div>
-          ))}
-        </>
->>>>>>> 2662f992
       ) : (
         <div
           className={qtJoin(
