--- conflicted
+++ resolved
@@ -38,19 +38,8 @@
 
 const sizeVariantTextGap = {
   sm: 'gap-gap-md',
-<<<<<<< HEAD
   md: 'gap-gap-md',
   lg: 'gap-gap-lg',
-=======
-  md: 'gap-gap-lg',
-  lg: 'gap-gap-lg',
-};
-
-const textSizeVariant: { [key: string]: 'sm' | 'md' | 'lg' } = {
-  sm: 'md',
-  md: 'lg',
-  lg: 'lg',
->>>>>>> f8d9da1a
 };
 
 export const BaseCard: React.FC<BaseCardProps> = ({
