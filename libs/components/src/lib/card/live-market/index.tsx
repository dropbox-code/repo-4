--- conflicted
+++ resolved
@@ -50,37 +50,6 @@
   askPrice,
   spread,
 }) => {
-<<<<<<< HEAD
-  const colorVariant = {
-    up: 'fill-solid-emerald-900 text-solid-emerald-900',
-    down: 'fill-solid-cherry-700 text-solid-cherry-700',
-    remain: 'fill-opacity-black-400 text-typography-subtle',
-    closed: 'fill-opacity-black-300 text-opacity-disabled',
-  };
-
-  const ChartIcons = {
-    up: (
-      <StandaloneChartTrendUpRegularIcon
-        iconSize="sm"
-        className={colorVariant[status]}
-      />
-    ),
-    down: (
-      <StandaloneChartTrendDownRegularIcon
-        iconSize="sm"
-        className={colorVariant[status]}
-      />
-    ),
-    remain: (
-      <StandaloneChartTrendSidewayRegularIcon
-        iconSize="sm"
-        className={colorVariant[status]}
-      />
-    ),
-  };
-
-=======
->>>>>>> 72fd4f19
   return (
     <div
       className={qtMerge(
