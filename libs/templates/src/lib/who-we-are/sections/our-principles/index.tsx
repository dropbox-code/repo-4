import { Features } from '@deriv-com/blocks';
import { CardContent } from '@deriv-com/components';
import { Button } from '@deriv/quill-design';

const ourPrinciplesCards: CardContent[] = [
  {
    header: 'Be reliable',
    description:
      'We settle all contracts fairly, process all deposits and withdrawals promptly, and provide reliable support and a high-quality trading experience to all our customers.',
    align: 'start',
    size: 'sm',
    color: 'light',
  },
  {
    header: 'Be fair',
    description:
      'We treat all customers equitably, handle complaints with integrity, and offer competitive prices with no hidden costs and no artificial barriers on customer withdrawals.',
    align: 'start',
    size: 'sm',
    color: 'light',
  },
  {
    header: 'Be transparent',
    description:
      'We speak plainly to avoid ambiguity, disclose the terms of all contracts, and are clear about the risks of trading and how we make money.',
    align: 'start',
    size: 'sm',
    color: 'light',
  },
  {
    header: 'Be responsible',
    description:
      'We don’t practice hard-selling, offer financial or trading advice, nor make promises of guaranteed returns. We don’t encourage vulnerable people to trade and implement controls to prevent any unlawful activity.',
    align: 'start',
    size: 'sm',
    color: 'light',
  },
];

export const WhoWeArePrinciples = () => {
  return (
<<<<<<< HEAD
    <Features.Card
      title="Our values are the fabric of our culture"
=======
    <Features.CardFeature
      title="Our principles are the framework for our decisions"
>>>>>>> e5380a7c
      cols="two"
      variant="ContentBottom"
      cards={ourPrinciplesCards}
      cta={<Button size="lg">Learn more about our principles</Button>}
    />
  );
};

export default WhoWeArePrinciples;<|MERGE_RESOLUTION|>--- conflicted
+++ resolved
@@ -39,13 +39,8 @@
 
 export const WhoWeArePrinciples = () => {
   return (
-<<<<<<< HEAD
-    <Features.Card
-      title="Our values are the fabric of our culture"
-=======
     <Features.CardFeature
       title="Our principles are the framework for our decisions"
->>>>>>> e5380a7c
       cols="two"
       variant="ContentBottom"
       cards={ourPrinciplesCards}
