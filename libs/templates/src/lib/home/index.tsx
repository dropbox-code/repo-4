--- conflicted
+++ resolved
@@ -8,11 +8,8 @@
 import ProvenExcellenceSection from './sections/proven-excellence';
 import StaticNumberBlock from './sections/static-number-block';
 import CardSliderSection from './sections/slider-section';
-<<<<<<< HEAD
 import ReviewSection from './sections/review';
-=======
 import AccountSection from './sections/account-section';
->>>>>>> c6ebe380
 
 export function HomeTemplate() {
   return (
@@ -21,11 +18,8 @@
       <NumberSection />
       <FastAndReliableSection />
       <WhyTradeSection />
-<<<<<<< HEAD
+      <AccountSection />
       <ReviewSection />
-=======
-      <AccountSection />
->>>>>>> c6ebe380
       <ProvenExcellenceSection />
       <CardSliderSection />
       <StaticNumberBlock />
