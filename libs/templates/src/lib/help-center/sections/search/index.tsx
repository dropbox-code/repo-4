<<<<<<< HEAD
// eslint-disable-next-line @nx/enforce-module-boundaries
import { SearchBlock } from '@deriv-com/blocks';
import { CardsFAQ, FAQData } from './data';
import { FluidContainer } from '@deriv/quill-design';
=======
import { Features } from '@deriv-com/blocks';
import { FluidContainer } from '@deriv/quill-design';
import { useState } from 'react';
import { CardsFAQ } from './data';
import { SearchResults } from './search-results';
>>>>>>> a1b195f8

interface SearchSectionProps {
  hasQuestionCards?: boolean;
}
const SearchSection = ({ hasQuestionCards = true }: SearchSectionProps) => {
<<<<<<< HEAD
  return (
    <FluidContainer className="flex w-full flex-col items-center">
      <SearchBlock
        FAQdata={FAQData}
        hasQuestionCards={hasQuestionCards}
        CardsFAQ={CardsFAQ}
      />
=======
  const [search_key, setSearchKey] = useState('');
  const handleSearchKeyChange = (searchKey: string) => {
    setSearchKey(searchKey);
  };
  return (
    <FluidContainer className="flex w-full flex-col items-center">
      <SearchResults onSearchKeyChange={handleSearchKeyChange} />
      {!search_key && hasQuestionCards && (
        <Features.Card variant="ContentLeft" cards={CardsFAQ} cols="three" />
      )}
>>>>>>> a1b195f8
    </FluidContainer>
  );
};

export default SearchSection;<|MERGE_RESOLUTION|>--- conflicted
+++ resolved
@@ -1,29 +1,13 @@
-<<<<<<< HEAD
-// eslint-disable-next-line @nx/enforce-module-boundaries
-import { SearchBlock } from '@deriv-com/blocks';
-import { CardsFAQ, FAQData } from './data';
-import { FluidContainer } from '@deriv/quill-design';
-=======
 import { Features } from '@deriv-com/blocks';
 import { FluidContainer } from '@deriv/quill-design';
 import { useState } from 'react';
 import { CardsFAQ } from './data';
 import { SearchResults } from './search-results';
->>>>>>> a1b195f8
 
 interface SearchSectionProps {
   hasQuestionCards?: boolean;
 }
 const SearchSection = ({ hasQuestionCards = true }: SearchSectionProps) => {
-<<<<<<< HEAD
-  return (
-    <FluidContainer className="flex w-full flex-col items-center">
-      <SearchBlock
-        FAQdata={FAQData}
-        hasQuestionCards={hasQuestionCards}
-        CardsFAQ={CardsFAQ}
-      />
-=======
   const [search_key, setSearchKey] = useState('');
   const handleSearchKeyChange = (searchKey: string) => {
     setSearchKey(searchKey);
@@ -34,7 +18,6 @@
       {!search_key && hasQuestionCards && (
         <Features.Card variant="ContentLeft" cards={CardsFAQ} cols="three" />
       )}
->>>>>>> a1b195f8
     </FluidContainer>
   );
 };
