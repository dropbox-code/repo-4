--- conflicted
+++ resolved
@@ -14,45 +14,7 @@
   };
   return (
     <FluidContainer className="flex w-full flex-col items-center">
-<<<<<<< HEAD
-      <section className="flex w-full max-w-[1024px] flex-col gap-general-xl py-general-xl ">
-        <SearchChip
-          placeholder='Try "Trade"'
-          onChange={(value) => showSearchresults(value)}
-          className="w-full "
-          inputClassName="!bg-gradient-slate-110"
-        />
-        {search_key && (
-          <div className="flex flex-col gap-general-xl">
-            <Text size="lg">Results for “{search_key}”</Text>
-            <div className="flex flex-col items-start gap-general-md">
-              {results.map(({ header, questions }) =>
-                questions.map((question) => {
-                  return (
-                    <CustomLink
-                      key={question}
-                      href={getHelpCentreLink(header, question)}
-                      className="justify-start"
-                    >
-                      {question}
-                    </CustomLink>
-                  );
-                }),
-              )}
-            </div>
-            {!results.length && (
-              <div className="flex justify-center py-general-5xl pt-general-none">
-                <Text size="lg">
-                  Sorry, we couldn’t find any results with "{search_key}" in it
-                </Text>
-              </div>
-            )}
-          </div>
-        )}
-      </section>
-=======
       <SearchResults onSearchKeyChange={handleSearchKeyChange} />
->>>>>>> de7dc111
       {!search_key && hasQuestionCards && (
         <Features.Card
           variant="ContentLeft"
