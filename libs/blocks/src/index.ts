--- conflicted
+++ resolved
@@ -1,9 +1,6 @@
-<<<<<<< HEAD
 export * from './lib/hero/content-bottom';
 export * from './lib/hero/content-limitless';
 export * from './lib/hero/content-limit';
-=======
+export * from './lib/hero';
 export * from './lib/features/card';
-export * from './lib/features';
->>>>>>> d4aa6e4b
-export * from './lib/hero';+export * from './lib/features';