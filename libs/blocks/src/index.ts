<<<<<<< HEAD
export * from './lib/hero/content-bottom';
export * from './lib/hero/content-top';
export * from './lib/hero/content-limitless';
export * from './lib/hero/content-limit';
export * from './lib/hero/content-less'
=======
>>>>>>> 8ea31944
export * from './lib/hero';
export * from './lib/features';<|MERGE_RESOLUTION|>--- conflicted
+++ resolved
@@ -1,10 +1,2 @@
-<<<<<<< HEAD
-export * from './lib/hero/content-bottom';
-export * from './lib/hero/content-top';
-export * from './lib/hero/content-limitless';
-export * from './lib/hero/content-limit';
-export * from './lib/hero/content-less'
-=======
->>>>>>> 8ea31944
 export * from './lib/hero';
 export * from './lib/features';