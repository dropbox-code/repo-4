import Content from '../content';
import BlockWrapper from '../../block-wrapper';

<<<<<<< HEAD
export type ContentLessProps = {
  title?: string;
  description?: string;
  children?: React.ReactNode;
  className?: string;
};
=======
export interface ContentLessProps {
  title: React.ReactNode;
  description?: React.ReactNode;
  className?: string;
  children?: React.ReactNode;
}
>>>>>>> ddd911b8

const ContentLess = ({
  className,
  title,
  description,
  children,
}: ContentLessProps) => {
  return (
<<<<<<< HEAD
    <BlockWrapper className={className} background="light">
      <Content title={title} description={description} center={true}>
        {children}
      </Content>
    </BlockWrapper>
=======
    <Section className={clsx('py-general-4xl', className)}>
      <FluidContainer className="flex flex-col gap-gap-3xl lg:px-general-none">
        <div className="flex flex-col gap-gap-2xl">
          <Heading.H1 className="text-center">{title}</Heading.H1>
          {description && (
            <Text size="xl" className="text-center text-typography-default">
              {description}
            </Text>
          )}
        </div>

        {children && children}
      </FluidContainer>
    </Section>
>>>>>>> ddd911b8
  );
};

export default ContentLess;<|MERGE_RESOLUTION|>--- conflicted
+++ resolved
@@ -1,21 +1,12 @@
 import Content from '../content';
 import BlockWrapper from '../../block-wrapper';
 
-<<<<<<< HEAD
-export type ContentLessProps = {
-  title?: string;
-  description?: string;
-  children?: React.ReactNode;
-  className?: string;
-};
-=======
 export interface ContentLessProps {
   title: React.ReactNode;
   description?: React.ReactNode;
   className?: string;
   children?: React.ReactNode;
 }
->>>>>>> ddd911b8
 
 const ContentLess = ({
   className,
@@ -24,28 +15,11 @@
   children,
 }: ContentLessProps) => {
   return (
-<<<<<<< HEAD
     <BlockWrapper className={className} background="light">
       <Content title={title} description={description} center={true}>
         {children}
       </Content>
     </BlockWrapper>
-=======
-    <Section className={clsx('py-general-4xl', className)}>
-      <FluidContainer className="flex flex-col gap-gap-3xl lg:px-general-none">
-        <div className="flex flex-col gap-gap-2xl">
-          <Heading.H1 className="text-center">{title}</Heading.H1>
-          {description && (
-            <Text size="xl" className="text-center text-typography-default">
-              {description}
-            </Text>
-          )}
-        </div>
-
-        {children && children}
-      </FluidContainer>
-    </Section>
->>>>>>> ddd911b8
   );
 };
 
