import {
  FluidContainer,
  Heading,
  qtMerge,
  Section,
  Text,
} from '@deriv/quill-design';
import { ReactNode } from 'react';

type bgVariant = 'light' | 'gray';

const bgColorVariantClass: { [key in bgVariant]: string } = {
  light: 'bg-background-primary-container',
  gray: 'bg-background-primary-base',
};
export interface ContentTextProps {
  title?: ReactNode;
  description?: ReactNode;
  className?: string;
  children: ReactNode;
  background: bgVariant;
}

export const BlockWrapper = ({
  title,
  description,
  className,
  background = 'light',
  children,
}: ContentTextProps) => {
  return (
    <Section
      className={qtMerge(
        'py-general-4xl',
        bgColorVariantClass[background],
        className,
      )}
    >
<<<<<<< HEAD
      <div className="flex flex-col items-center gap-gap-lg">
        {title && (
          <Heading.H2 className="text-center lg:max-w-[816px]">
            {title}
          </Heading.H2>
        )}
        {description && <Text className="text-center">{description}</Text>}
      </div>
      {children}
    </FluidContainer>
=======
      <FluidContainer>
        <div className="flex flex-col items-center gap-gap-lg">
          {title && <Heading.H2>{title}</Heading.H2>}
          {description && <Text>{description}</Text>}
        </div>
        {children}
      </FluidContainer>
    </Section>
>>>>>>> 07da5e4a
  );
};

export default BlockWrapper;<|MERGE_RESOLUTION|>--- conflicted
+++ resolved
@@ -36,27 +36,18 @@
         className,
       )}
     >
-<<<<<<< HEAD
-      <div className="flex flex-col items-center gap-gap-lg">
-        {title && (
-          <Heading.H2 className="text-center lg:max-w-[816px]">
-            {title}
-          </Heading.H2>
-        )}
-        {description && <Text className="text-center">{description}</Text>}
-      </div>
-      {children}
-    </FluidContainer>
-=======
       <FluidContainer>
         <div className="flex flex-col items-center gap-gap-lg">
-          {title && <Heading.H2>{title}</Heading.H2>}
-          {description && <Text>{description}</Text>}
+          {title && (
+            <Heading.H2 className="text-center lg:max-w-[816px]">
+              {title}
+            </Heading.H2>
+          )}
+          {description && <Text className="text-center">{description}</Text>}
         </div>
         {children}
       </FluidContainer>
     </Section>
->>>>>>> 07da5e4a
   );
 };
 
