--- conflicted
+++ resolved
@@ -1,59 +1,5 @@
-<<<<<<< HEAD
-**IMPORTANT:** Before you start, make sure that `permit_join: true` is set in your `configuration.yaml`. Otherwise new devices cannot join the network!
-It's equally important that `permit_join: false` is set in your `configuration.yaml` after initial setup is done to keep your Zigbee network safe and to avoid accidental joining of other Zigbee devices.
-
-Start by checking if your Zigbee device is supported, see  [Supported devices](../information/supported_devices.md).
-
-Once you see something similar to `New device with address 0x00159d00016da0c8 connected!` in the log your device is paired.
-
-## Xiaomi
-Different devices require different pairing methods. In case you get an `Error [ERR_UNHANDLED_ERROR]: Unhandled error. (Cannot get the Node Descriptor of the Device: 0x00158d0001720111)` you should try a different pairing method. See [Supported devices](../information/supported_devices.md) to figure out if your device is MiJia or Aqara.
-* Most MiJia devices: press and hold the reset button on the device for +- 5 seconds (until the blue light starts blinking). **IMPORTANT**: Release and start pressing the reset button every second. This keeps the device awake, otherwise pairing will **fail!**.
-* Most Aqara devices: press and hold reset button on the device for +- 5 seconds until the blue light blinks three times, release the reset button (the blue light will blink once more) and wait.
-* Most Aqara wall switches: press and hold the button on the device for +- 10 seconds (until the blue light starts blinking and stops blinking), release and wait.
-* [Video: Pairing Xiaomi Aqara Cube MFKZQ01LM](https://www.youtube.com/watch?v=uhMrcIAdGxg&feature=youtu.be)
-
-*NOTE: When you fail to pair a device, try replacing the battery, this could solve the problem.*
-
-## Belkin WeMo smart LED bulb
-[Resetting or Restoring the Wemo® Smart LED Bulb, F7C033](http://www.belkin.com/us/support-article?articleNum=116178)
-
-## IKEA TRADFRI
-The factory reset procedure differs between TRADFRI components:
-
-* Factory reset the light bulb ([video](https://www.youtube.com/watch?v=npxOrPxVfe0)). After resetting the bulb will automatically connect. While pairing, keep the bulb close the the CC2531 USB sniffer.
-What works for me every time is using (very) short “on’s” and a little bit longer “off’s”…
-I start with bulb on, then off, and then 6 “on’s”, where I kill the light as soon as the bulb shows signs of turning on… Hope that make sense…?
-
-* To factory reset the TRADFRI wireless dimmer (ICTC-G-1) press the button 4 times (so the red lights starts blinking). After the blinks you migth be willing to rotate the dimmer like you are trying to control your lights. It will prevent the device from going to sleep and ensure successful paiting. In case the dimmer was recognized but no actions seems to be detected, try to restart the zigbee2mqtt. See [IKEA TRADFRI wireless dimmer (ICTC-G-1) not pairing](https://github.com/Koenkk/zigbee2mqtt/issues/620).
-
-* To factory reset the TRADFRI control outlet, press and hold the reset button (pinhole underneath the light, located at the top of the outlet) with a paperclip until the white light starts fading. Hold onto the button for a few more seconds, then release. After this, the outlet will automatically connect.
-
-* To factory reset the TRADFRI drivers (ICPSHC24-10EU-IL-1 and ICPSHC24-30EU-IL-1) use a small pin or paperclip to push the reset button once.
-
-### IKEA TRADFRI signal repeater (E1746)
-Push the reset button of the device with a paperclip for 5 seconds. While pairing the LED is flashing/dimming slowly. Once the pairing is finished, the LED stays on.
-
-### IKEA TRADFRI remote control (E1524)
-Pair the remote to Zigbee2mqtt by holding it close to the coordinator and pressing the button next to the battery 4 times. The red light on the remote will now flash a few times.
-
-## Müller Licht 
-### Tint remote control (MLI-404011)
-Remove the battery cover and use the cover to press the button above the batteries. Press and hold this button for 10-20 seconds and release the button. After that the remote should show up as a paired device.
-
-### Tint LED bulb GU10/E14/E27 350/470/806 lumen, dimmable, color, opal white (404000/404005/404012)
-Turn the light bulb five times on and off. After turning it on the sixth time, it will indicate with colors that the bulb is pairing.
-
-## Philips Hue
-Factory reset the light bulb see [HOWTO: Factory reset a Hue bulb](https://www.youtube.com/watch?v=qvlEAELiJKs). After resetting the bulb will automatically connect.
-
-* This is also possible with the [Tradfri Remote Control](https://www.ikea.com/us/en/images/products/tradfri-remote-control__0489469_PE623665_S4.JPG) by pressing and holding the reset button on the bottom of the remote (next to the battery). [This may not always work](https://github.com/Koenkk/zigbee2mqtt/issues/296#issuecomment-416923751).
-* Philips Hue Lightstrip Plus V2 have been successfully reset using the [Hue Dimmer Switch](https://www2.meethue.com/en-us/support/dimmer-switch) by holding the On and Off buttons at the same time for 10 seconds while holding next to the Lightstrip controller, afterwards the Lightstrips can join Zigbee2MQTT.
-* For the 7146060PH (Philips Hue Go), **the power cord has to be connected**, after the blinking light (**INSTEAD** of step four in the video), press and keep holding the button on the bottom until the device is paired (+- 60 seconds). While holding the button the Hue Go will give you a nice light show :smile:.
-=======
 # Allowing devices to join
 Before you start, make sure that `permit_join: true` is set in your `configuration.yaml`. Otherwise new devices cannot join the network!
->>>>>>> 17c3430b
 
 It's equally important that `permit_join: false` is set in your `configuration.yaml` after initial setup is done to keep your Zigbee network safe and to avoid accidental joining of other Zigbee devices.
 
