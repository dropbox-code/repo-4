--- conflicted
+++ resolved
@@ -91,22 +91,13 @@
             }
         });
         Function<Object[], String> paramSerializer = objects -> "";
-<<<<<<< HEAD
-        statementFactory = new ObservableStatementFactory(dbStatementFactory, pagingOutput, scheduler, paramSerializer,
+        statementFactory = new ObservableStatementFactory(dbStatementFactory, pagingOutput, paramSerializer,
             Metrics.get("test"), databaseConfig, o->o);
-=======
-        statementFactory = new ObservableStatementFactory(dbStatementFactory, pagingOutput, paramSerializer,
-            Metrics.get("test"), databaseConfig);
->>>>>>> 5c733e50
     }
 
     @Test
     public void shouldReleaseSchedulerWorkers() {
-<<<<<<< HEAD
-        Observable<Object> stmt = (Observable<Object>) statementFactory.create(new Object[0], () -> mock(Connection.class));
-=======
         Observable<Object> stmt = statementFactory.create(new Object[0], new ConnectionScheduler(() -> mock(Connection.class), scheduler));
->>>>>>> 5c733e50
         stmt.toBlocking().single();
         verify(scheduler, times(1)).createWorker();
         verify(worker).unsubscribe();
