package se.fortnox.reactivewizard.db;

import org.slf4j.Logger;
import org.slf4j.LoggerFactory;
import rx.Observable;
import rx.Scheduler;
import se.fortnox.reactivewizard.db.config.DatabaseConfig;
import se.fortnox.reactivewizard.db.paging.PagingOutput;
import se.fortnox.reactivewizard.db.statement.DbStatementFactory;
import se.fortnox.reactivewizard.db.statement.Statement;
<<<<<<< HEAD
import se.fortnox.reactivewizard.db.transactions.Transaction;
import se.fortnox.reactivewizard.db.transactions.TransactionStatement;
=======
import se.fortnox.reactivewizard.db.transactions.ConnectionScheduler;
import se.fortnox.reactivewizard.db.transactions.DaoObservable;
import se.fortnox.reactivewizard.db.transactions.StatementContext;
>>>>>>> 8b89d2a5
import se.fortnox.reactivewizard.metrics.Metrics;
import se.fortnox.reactivewizard.util.DebugUtil;

import java.sql.Connection;
import java.sql.SQLException;
import java.util.function.Function;
import java.util.function.Supplier;

import static java.lang.String.format;
import static rx.Observable.error;

public class ObservableStatementFactory {

    private static final  int    RECORD_BUFFER_SIZE     = 100000;
    private static final Logger LOG                    = LoggerFactory.getLogger("Dao");
    private final DbStatementFactory         statementFactory;
    private final PagingOutput               pagingOutput;
    private final Scheduler                  scheduler;
    private final Metrics                    metrics;
    private final DatabaseConfig             config;

    public ObservableStatementFactory(
        DbStatementFactory statementFactory,
        PagingOutput pagingOutput,
        Scheduler scheduler,
        Function<Object[], String> paramSerializer,
        Metrics metrics,
        DatabaseConfig config
    ) {
        this.statementFactory = statementFactory;
        this.pagingOutput = pagingOutput;
        this.scheduler = scheduler;
        this.metrics = metrics;
        this.config = config;
    }

    private static void closeSilently(Connection connection) {
        try {
            connection.close();
        } catch (SQLException sqlException) {
            LOG.warn("Failed to close connection", sqlException);
        }
    }

<<<<<<< HEAD
    public Observable<Object> create(Object[] args, ConnectionProvider connectionProvider, AtomicReference<TransactionStatement> transactionHolder) {
=======
    public Observable<Object> create(Object[] args, ConnectionProvider connectionProvider) {
        Supplier<StatementContext> transactionHolderSupplier =
            () -> new StatementContext(statementFactory.create(args), new ConnectionScheduler(connectionProvider, scheduler));
>>>>>>> 8b89d2a5
        Observable<Object> result = Observable.unsafeCreate(subscription -> {
            try {
                transactionHolderSupplier.get().getConnectionScheduler()
                    .schedule(subscription, (connection) -> {
                        Statement dbStatement = transactionHolderSupplier.get().getStatement();
                        dbStatement.setSubscriber(subscription);
                        executeStatement(dbStatement, connection);
                    });
            } catch (Exception e) {
                if (!subscription.isUnsubscribed()) {
                    subscription.onError(e);
                }
            }
        });

        if (DebugUtil.IS_DEBUG || LOG.isDebugEnabled()) {
            Exception queryFailure = new RuntimeException("Query failed");
            result = result.onErrorResumeNext(thrown -> {
                queryFailure.initCause(thrown);
                return error(queryFailure);
            });
        }

        result = pagingOutput.apply(result, args);
        result = metrics.measure(result, this::logSlowQuery);
        result = result.onBackpressureBuffer(RECORD_BUFFER_SIZE);

<<<<<<< HEAD
        return result;
=======
        return new DaoObservable<>(result, transactionHolderSupplier);
>>>>>>> 8b89d2a5
    }

    private void logSlowQuery(long time) {
        if (time > config.getSlowQueryLogThreshold()) {
            LOG.warn(format("Slow query: %s\ntime: %d", statementFactory, time));
        }
    }

    private void executeStatement(Statement dbStatement, Connection connection) {
        try {
            connection.setAutoCommit(true);
            dbStatement.execute(connection);
            closeSilently(connection);
            dbStatement.onCompleted();
        } catch (Throwable e) {
            closeSilently(connection);
            dbStatement.onError(e);
        }
    }
}<|MERGE_RESOLUTION|>--- conflicted
+++ resolved
@@ -8,21 +8,15 @@
 import se.fortnox.reactivewizard.db.paging.PagingOutput;
 import se.fortnox.reactivewizard.db.statement.DbStatementFactory;
 import se.fortnox.reactivewizard.db.statement.Statement;
-<<<<<<< HEAD
-import se.fortnox.reactivewizard.db.transactions.Transaction;
-import se.fortnox.reactivewizard.db.transactions.TransactionStatement;
-=======
 import se.fortnox.reactivewizard.db.transactions.ConnectionScheduler;
-import se.fortnox.reactivewizard.db.transactions.DaoObservable;
 import se.fortnox.reactivewizard.db.transactions.StatementContext;
->>>>>>> 8b89d2a5
 import se.fortnox.reactivewizard.metrics.Metrics;
 import se.fortnox.reactivewizard.util.DebugUtil;
+import se.fortnox.reactivewizard.util.ReactiveDecorator;
 
 import java.sql.Connection;
 import java.sql.SQLException;
 import java.util.function.Function;
-import java.util.function.Supplier;
 
 import static java.lang.String.format;
 import static rx.Observable.error;
@@ -36,6 +30,7 @@
     private final Scheduler                  scheduler;
     private final Metrics                    metrics;
     private final DatabaseConfig             config;
+    private final Function<Observable<Object>, Object> resultConverter;
 
     public ObservableStatementFactory(
         DbStatementFactory statementFactory,
@@ -43,13 +38,14 @@
         Scheduler scheduler,
         Function<Object[], String> paramSerializer,
         Metrics metrics,
-        DatabaseConfig config
-    ) {
+        DatabaseConfig config,
+        Function<Observable<Object>, Object> resultConverter) {
         this.statementFactory = statementFactory;
         this.pagingOutput = pagingOutput;
         this.scheduler = scheduler;
         this.metrics = metrics;
         this.config = config;
+        this.resultConverter = resultConverter;
     }
 
     private static void closeSilently(Connection connection) {
@@ -60,18 +56,13 @@
         }
     }
 
-<<<<<<< HEAD
-    public Observable<Object> create(Object[] args, ConnectionProvider connectionProvider, AtomicReference<TransactionStatement> transactionHolder) {
-=======
-    public Observable<Object> create(Object[] args, ConnectionProvider connectionProvider) {
-        Supplier<StatementContext> transactionHolderSupplier =
-            () -> new StatementContext(statementFactory.create(args), new ConnectionScheduler(connectionProvider, scheduler));
->>>>>>> 8b89d2a5
+    public Object create(Object[] args, ConnectionProvider connectionProvider) {
+        StatementContext statementContext = new StatementContext(() -> statementFactory.create(args), new ConnectionScheduler(connectionProvider, scheduler));
         Observable<Object> result = Observable.unsafeCreate(subscription -> {
             try {
-                transactionHolderSupplier.get().getConnectionScheduler()
-                    .schedule(subscription, (connection) -> {
-                        Statement dbStatement = transactionHolderSupplier.get().getStatement();
+                statementContext.getConnectionScheduler()
+                    .schedule(subscription::onError, (connection) -> {
+                        Statement dbStatement = statementContext.getStatement();
                         dbStatement.setSubscriber(subscription);
                         executeStatement(dbStatement, connection);
                     });
@@ -94,11 +85,7 @@
         result = metrics.measure(result, this::logSlowQuery);
         result = result.onBackpressureBuffer(RECORD_BUFFER_SIZE);
 
-<<<<<<< HEAD
-        return result;
-=======
-        return new DaoObservable<>(result, transactionHolderSupplier);
->>>>>>> 8b89d2a5
+        return ReactiveDecorator.decorated(resultConverter.apply(result), statementContext);
     }
 
     private void logSlowQuery(long time) {
