--- conflicted
+++ resolved
@@ -1,6 +1,7 @@
 package se.fortnox.reactivewizard.db.transactions;
 
 import rx.Scheduler;
+import rx.Subscriber;
 import se.fortnox.reactivewizard.db.ConnectionProvider;
 
 import java.sql.Connection;
@@ -15,15 +16,11 @@
         this.scheduler = scheduler;
     }
 
-<<<<<<< HEAD
-    public void schedule(Consumer<Throwable> onError, ThrowableAction action) {
-=======
     boolean hasConnectionProvider() {
         return connectionProvider != null;
     }
 
     public void schedule(Subscriber<?> subscription, ThrowableAction action) {
->>>>>>> 5c733e50
         Scheduler.Worker worker = scheduler.createWorker();
         worker.schedule(() -> {
             try {
