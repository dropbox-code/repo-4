--- conflicted
+++ resolved
@@ -5,11 +5,8 @@
 import se.fortnox.reactivewizard.util.ReactiveDecorator;
 
 import javax.inject.Inject;
-<<<<<<< HEAD
 import javax.inject.Singleton;
 import java.sql.Connection;
-=======
->>>>>>> d85bcda6
 import java.util.ArrayList;
 import java.util.Collection;
 import java.util.List;
@@ -25,14 +22,7 @@
     public DaoTransactionsImpl() {
     }
 
-<<<<<<< HEAD
-    private Transaction createTransactionWithStatements(Collection<StatementContext> statementContexts) {
-=======
-    @Inject
-    public DaoTransactionsImpl() {}
-
     private  <T> Transaction<T> createTransactionWithStatements(Collection<Observable<T>> daoCalls) {
->>>>>>> d85bcda6
         List<TransactionStatement> transactionStatements = new ArrayList<>();
         for (StatementContext statementContext : statementContexts) {
             Statement statement = statementContext.getStatement();
