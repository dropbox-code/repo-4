--- conflicted
+++ resolved
@@ -1,50 +1,7 @@
 module.exports = [
   {
-<<<<<<< HEAD
-    title: "Community",
-    path: "/community/",
-  },
-  {
-    title: "Design",
-    path: "/design/",
-    header: true,
-    pages: [
-      {
-        title: "User Interface",
-        path: "/design/user-interface/",
-      },
-      {
-        title: "UX Patterns",
-        path: "/design/ux-patterns/",
-        header: true,
-        pages: [
-          {
-            path: "/design/ux-patterns/branding/",
-            title: "Branding",
-          },
-          {
-            path: "/design/ux-patterns/messaging/",
-            title: "Messaging",
-          },
-          {
-            path: "/design/ux-patterns/modal-ux/",
-            title: "Modal UX",
-          },
-          {
-            path: "/design/ux-patterns/navigation/",
-            title: "Navigation",
-          },
-          {
-            path: "/design/ux-patterns/onboarding/",
-            title: "Onboarding",
-          },
-          {
-            path: "/design/ux-patterns/panel-ux/",
-            title: "Panel UX",
-          },
-        ],
-      },
-    ],
+    title: "Overview",
+    path: "/overview/",
   },
   {
     title: "Develop",
@@ -54,138 +11,136 @@
       {
         title: "Overview",
         path: "/develop/",
-=======
-    "title": "Overview",
-    "path": "/overview/"
-  },
-  {
-    "title": "Develop",
-    "path": "/develop/",
-    "header": true,
-    "pages": [
-      {
-        "title": "Overview",
-        "path": "/develop/",
-      },
-      {
-        "title": "Plugin Development",
-        "path": "/develop/plugin-development/",
-        "header": true,
+      },
+      {
+        title: "Plugin Development",
+        path: "/develop/plugin-development/",
+        header: true,
         pages: [
           {
-            "title": "Plugin Structure",
-            "path": "/develop/plugin-development/plugin-structure/",
-            "header": true,
-            "pages": [
-              {
-                "path": "/develop/plugin-development/plugin-structure/location/",
-                "title": "Location"
-              },
-              {
-                "path": "/develop/plugin-development/plugin-structure/folder-structure/",
-                "title": "Folder Structure"
-              },
-              {
-                "path": "/develop/plugin-development/plugin-structure/manifest/",
-                "title": "Manifest"
-              },
-              {
-                "path": "/develop/plugin-development/plugin-structure/handlers/",
-                "title": "Handlers"
-              },
-              {
-                "path": "/develop/plugin-development/plugin-structure/menu-structure/",
-                "title": "Menu Structure"
-              }
-            ]
-          },
-          {
-            "title": "JavaScript and XD",
-            "path": "/develop/plugin-development/javascript-and-xd/",
-            "header": true,
-            "pages": [
-              {
-                "path": "/develop/plugin-development/javascript-and-xd/environment/",
-                "title": "Environment"
-              },
-              {
-                "path": "/develop/plugin-development/javascript-and-xd/javascript-support/",
-                "title": " JavaScript Support"
-              },
-              {
-                "path": "/develop/plugin-development/javascript-and-xd/sync-async/",
-                "title": "Sync Async"
-              }
-            ]
-          },
-          {
-            "title": "XD Concepts",
-            "path": "/develop/plugin-development/xd-concepts/",
-            "header": true,
-            "pages": [
-              {
-                "path": "/develop/plugin-development/xd-concepts/lifecycle/",
-                "title": "Lifecycle"
-              },
-              {
-                "path": "/develop/plugin-development/xd-concepts/scenegraph/",
-                "title": "Scenegraph"
-              },
-              {
-                "path": "/develop/plugin-development/xd-concepts/edit-context/",
-                "title": "Edit Context"
-              },
-              {
-                "path": "/develop/plugin-development/xd-concepts/properties-with-object-values/",
-                "title": "Properties With Object Values"
-              },
-              {
-                "path": "/develop/plugin-development/xd-concepts/coordinate-spaces-and-units/",
-                "title": "Coordinate Spaces And Units"
-              },
-              {
-                "path": "/develop/plugin-development/xd-concepts/automatic-cleanups/",
-                "title": "Automatic Cleanups"
-              },
-              {
-                "path": "/develop/plugin-development/xd-concepts/apis/",
-                "title": "Apis"
-              },
-            ]
-          },
-          {
-            "title": "Best Practices",
-            "path": "/develop/plugin-development/devbestpractices/",
-            "header": true,
-            "pages": [
-              {
-                "path": "/develop/plugin-development/devbestpractices/intro/",
-                "title": "Introduction"
-              },
-              {
-                "path": "/develop/plugin-development/devbestpractices/1-performance/",
-                "title": "Performance"
-              },
-              {
-                "path": "/develop/plugin-development/devbestpractices/2-scenegraph/",
-                "title": "Scenegraph"
-              },
-              {
-                "path": "/develop/plugin-development/devbestpractices/3-network-io/",
-                "title": "Network IO"
-              },
-              {
-                "path": "/develop/plugin-development/devbestpractices/4-file-io/",
-                "title": "File IO"
-              },
-              {
-                "path": "/develop/plugin-development/devbestpractices/5-ui/",
-                "title": "User Interface"
-              },
-            ]
-          },
-        ]
->>>>>>> 60069942
+            title: "Plugin Structure",
+            path: "/develop/plugin-development/plugin-structure/",
+            header: true,
+            pages: [
+              {
+                path: "/develop/plugin-development/plugin-structure/location/",
+                title: "Location",
+              },
+              {
+                path:
+                  "/develop/plugin-development/plugin-structure/folder-structure/",
+                title: "Folder Structure",
+              },
+              {
+                path: "/develop/plugin-development/plugin-structure/manifest/",
+                title: "Manifest",
+              },
+              {
+                path: "/develop/plugin-development/plugin-structure/handlers/",
+                title: "Handlers",
+              },
+              {
+                path:
+                  "/develop/plugin-development/plugin-structure/menu-structure/",
+                title: "Menu Structure",
+              },
+            ],
+          },
+          {
+            title: "JavaScript and XD",
+            path: "/develop/plugin-development/javascript-and-xd/",
+            header: true,
+            pages: [
+              {
+                path:
+                  "/develop/plugin-development/javascript-and-xd/environment/",
+                title: "Environment",
+              },
+              {
+                path:
+                  "/develop/plugin-development/javascript-and-xd/javascript-support/",
+                title: " JavaScript Support",
+              },
+              {
+                path:
+                  "/develop/plugin-development/javascript-and-xd/sync-async/",
+                title: "Sync Async",
+              },
+            ],
+          },
+          {
+            title: "XD Concepts",
+            path: "/develop/plugin-development/xd-concepts/",
+            header: true,
+            pages: [
+              {
+                path: "/develop/plugin-development/xd-concepts/lifecycle/",
+                title: "Lifecycle",
+              },
+              {
+                path: "/develop/plugin-development/xd-concepts/scenegraph/",
+                title: "Scenegraph",
+              },
+              {
+                path: "/develop/plugin-development/xd-concepts/edit-context/",
+                title: "Edit Context",
+              },
+              {
+                path:
+                  "/develop/plugin-development/xd-concepts/properties-with-object-values/",
+                title: "Properties With Object Values",
+              },
+              {
+                path:
+                  "/develop/plugin-development/xd-concepts/coordinate-spaces-and-units/",
+                title: "Coordinate Spaces And Units",
+              },
+              {
+                path:
+                  "/develop/plugin-development/xd-concepts/automatic-cleanups/",
+                title: "Automatic Cleanups",
+              },
+              {
+                path: "/develop/plugin-development/xd-concepts/apis/",
+                title: "Apis",
+              },
+            ],
+          },
+          {
+            title: "Best Practices",
+            path: "/develop/plugin-development/devbestpractices/",
+            header: true,
+            pages: [
+              {
+                path: "/develop/plugin-development/devbestpractices/intro/",
+                title: "Introduction",
+              },
+              {
+                path:
+                  "/develop/plugin-development/devbestpractices/1-performance/",
+                title: "Performance",
+              },
+              {
+                path:
+                  "/develop/plugin-development/devbestpractices/2-scenegraph/",
+                title: "Scenegraph",
+              },
+              {
+                path:
+                  "/develop/plugin-development/devbestpractices/3-network-io/",
+                title: "Network IO",
+              },
+              {
+                path: "/develop/plugin-development/devbestpractices/4-file-io/",
+                title: "File IO",
+              },
+              {
+                path: "/develop/plugin-development/devbestpractices/5-ui/",
+                title: "User Interface",
+              },
+            ],
+          },
+        ],
       },
       {
         title: "Tutorials",
@@ -250,97 +205,16 @@
           },
         ],
       },
-<<<<<<< HEAD
-      // {
-      //   "title": "Guides",
-      //   "path": "/develop/guides/",
-      //   "header": true,
-      //   "pages": [
-      //     {
-      //       "title": "UDT Walkthrough",
-      //       "path": "/develop/guides/udt-walkthrough/"
-      //     },
-      //     {
-      //       "title": "UXP Developer Tool",
-      //       "path": "/develop/guides/uxp-developer-tool/"
-      //     },
-      //     /*{
-      //       "title": "UXP Misc",
-      //       "path": "/develop/guides/uxp-misc/",
-      //       "header": true,
-      //       "pages": [
-      //         {
-      //           "title": "File Access",
-      //           "path": "/develop/guides/uxp-misc/file-access/"
-      //         },
-      //         {
-      //           "title": "Flyout Menus",
-      //           "path": "/develop/guides/uxp-misc/flyout-menus/"
-      //         },
-      //         {
-      //           "title": "Localization And Platforms",
-      //           "path": "/develop/guides/uxp-misc/localization-and-platforms/"
-      //         },
-      //         {
-      //           "title": "Manifest V4",
-      //           "path": "/develop/guides/uxp-misc/manifest-v4/"
-      //         },
-      //         {
-      //           "title": "Network IO",
-      //           "path": "/develop/guides/uxp-misc/network-io/"
-      //         },
-      //         {
-      //           "title": "Plugin Icons",
-      //           "path": "/develop/guides/uxp-misc/plugin-icons/"
-      //         },
-      //         {
-      //           "title": "Spectrum Css",
-      //           "path": "/develop/guides/uxp-misc/spectrum-css/"
-      //         }
-      //       ]
-      //     }*/
-      //   ]
-      // },
-      {
-        title: "Best Practices",
-        path: "/develop/devbestpractices/",
-        header: true,
-        pages: [
-=======
       /*{
         "title": "Guides",
         "path": "/develop/guides/",
         "header": true,
         "pages": [
->>>>>>> 60069942
           {
             path: "/develop/devbestpractices/intro/",
             title: "Introduction",
           },
           {
-<<<<<<< HEAD
-            path: "/develop/devbestpractices/1-performance/",
-            title: "Performance",
-          },
-          {
-            path: "/develop/devbestpractices/2-scenegraph/",
-            title: "Scenegraph",
-          },
-          {
-            path: "/develop/devbestpractices/3-network-io/",
-            title: "Network IO",
-          },
-          {
-            path: "/develop/devbestpractices/4-file-io/",
-            title: "File IO",
-          },
-          {
-            path: "/develop/devbestpractices/5-ui/",
-            title: "User Interface",
-          },
-        ],
-      },
-=======
             "title": "UXP Developer Tool",
             "path": "/develop/guides/uxp-developer-tool/"
           },
@@ -381,7 +255,6 @@
           }
         ]
       },*/
->>>>>>> 60069942
       {
         title: "Reference",
         path: "/develop/reference/",
@@ -440,120 +313,22 @@
             title: "Commands",
           },
           {
-<<<<<<< HEAD
-            title: "Core",
-            path: "/develop/reference/core/",
-            header: true,
-            pages: [
-              {
-                path: "/develop/reference/core/apis/",
-                title: "Apis",
-              },
-              {
-                path: "/develop/reference/core/automatic-cleanups/",
-                title: "Automatic Cleanups",
-              },
-              {
-                path: "/develop/reference/core/coordinate-spaces-and-units/",
-                title: "Coordinate Spaces And Units",
-              },
-              {
-                path: "/develop/reference/core/edit-context/",
-                title: "Edit Context",
-              },
-              {
-                path: "/develop/reference/core/lifecycle/",
-                title: "Lifecycle",
-              },
-              {
-                path: "/develop/reference/core/properties-with-object-values/",
-                title: "Properties With Object Values",
-              },
-              {
-                path: "/develop/reference/core/scenegraph/",
-                title: "Scenegraph",
-              },
-            ],
-          },
-          {
             path: "/develop/reference/interactions/",
             title: "Interactions",
           },
           {
-            title: "JavaScript",
-            path: "/develop/reference/javascript/",
-            header: true,
-            pages: [
-              {
-                path: "/develop/reference/javascript/environment/",
-                title: "Environment",
-              },
-              {
-                path: "/develop/reference/javascript/javascript-support/",
-                title: " JavaScript Support",
-              },
-              {
-                path: "/develop/reference/javascript/sync-async/",
-                title: "Sync Async",
-              },
-            ],
-          },
-          {
             path: "/develop/reference/scenegraph/",
             title: "Scenegraph",
-=======
-            "path": "/develop/reference/interactions/",
-            "title": "Interactions"
-          },
-          {
-            "path": "/develop/reference/scenegraph/",
-            "title": "Scenegraph"
->>>>>>> 60069942
           },
           {
             path: "/develop/reference/selection/",
             title: "Selection",
           },
-<<<<<<< HEAD
-          {
-            title: "Structure",
-            path: "/develop/reference/structure/",
-            header: true,
-            pages: [
-              {
-                path: "/develop/reference/structure/folder-structure/",
-                title: "Folder Structure",
-              },
-              {
-                path: "/develop/reference/structure/handlers/",
-                title: "Handlers",
-              },
-              {
-                path: "/develop/reference/structure/location/",
-                title: "Location",
-              },
-              {
-                path: "/develop/reference/structure/manifest/",
-                title: "Manifest",
-              },
-              {
-                path: "/develop/reference/structure/menu-structure/",
-                title: "Menu Structure",
-              },
-            ],
-          },
-          {
-            title: "UI",
-            path: "/develop/reference/ui/",
-            header: true,
-            pages: [
-=======
           /*{
             "title": "UI",
             "path": "/develop/reference/ui/",
             "header": true,
             "pages": [
->>>>>>> 60069942
               {
                 title: "Dialogs",
                 path: "/develop/reference/ui/dialogs/",
@@ -583,20 +358,6 @@
                     title: "Show",
                   },
                   {
-<<<<<<< HEAD
-                    path: "/develop/reference/ui/panels/update/",
-                    title: "Update",
-                  },
-                ],
-              },
-            ],
-          },
-          {
-            path: "/develop/reference/viewport/",
-            title: "Viewport",
-          },
-        ],
-=======
                     "path": "/develop/reference/ui/panels/update/",
                     "title": "Update"
                   }
@@ -605,11 +366,10 @@
             ]
           },*/
           {
-            "path": "/develop/reference/viewport/",
-            "title": "Viewport"
-          }
-        ]
->>>>>>> 60069942
+            path: "/develop/reference/viewport/",
+            title: "Viewport",
+          },
+        ],
       },
       {
         path: "/develop/known-issues/",
@@ -617,42 +377,11 @@
       },
     ],
   },
-<<<<<<< HEAD
-  // {
-  //   title: "Developer Tool",
-  //   path: "/devtool/",
-  //   header: true,
-  //   pages: [
-  //     {
-  //       path: "/devtool/installation/",
-  //       title: "Installation",
-  //     },
-  //     {
-  //       path: "/devtool/plugin-management/",
-  //       title: "Plugin Management",
-  //     },
-  //     {
-  //       path: "/devtool/plugin-workflows/",
-  //       title: "Plugin Workflows",
-  //     },
-  //     {
-  //       path: "/devtool/working-with-react/",
-  //       title: "Working With React",
-  //     },
-  //   ],
-  // },
-  {
-    title: "Distribution",
-    path: "/distribution/",
-    header: true,
-    pages: [
-=======
   /*{
     "title": "Developer Tool",
     "path": "/devtool/",
     "header": true,
     "pages": [
->>>>>>> 60069942
       {
         title: "Distribution Options",
         path: "/distribution/distribution-options/",
@@ -666,86 +395,70 @@
         path: "/distribution/packaging-your-plugin/",
       },
       {
-<<<<<<< HEAD
-        title: "Submission Checklist",
-        path: "/distribution/submission-checklist/",
-=======
         "path": "/devtool/working-with-react/",
         "title": "Working With React"
       }
     ]
   },*/
   {
-    "title": "Design",
-    "path": "/design/",
-    "header": true,
-    "pages": [
-      {
-        "title": "User Interface",
-        "path": "/design/user-interface/"
-      },
-      {
-        "title": "UX Patterns",
-        "path": "/design/ux-patterns/",
-        "header": true,
-        "pages": [
-          {
-            "path": "/design/ux-patterns/branding/",
-            "title": "Branding"
-          },
-          {
-            "path": "/design/ux-patterns/messaging/",
-            "title": "Messaging"
-          },
-          {
-            "path": "/design/ux-patterns/modal-ux/",
-            "title": "Modal UX"
-          },
-          {
-            "path": "/design/ux-patterns/navigation/",
-            "title": "Navigation"
-          },
-          {
-            "path": "/design/ux-patterns/onboarding/",
-            "title": "Onboarding"
-          },
-          {
-            "path": "/design/ux-patterns/panel-ux/",
-            "title": "Panel UX"
-          }
-        ]
-      }
-    ]
-  },
-  {
-    "title": "Distribution",
-    "path": "/distribution/",
-    "header": true,
-    "pages": [
-      {
-        "title": "Distribution Options",
-        "path": "/distribution/distribution-options/"
-      },
-      {
-        "title": "Marketing",
-        "path": "/distribution/marketing/"
->>>>>>> 60069942
+    title: "Design",
+    path: "/design/",
+    header: true,
+    pages: [
+      {
+        title: "User Interface",
+        path: "/design/user-interface/",
+      },
+      {
+        title: "UX Patterns",
+        path: "/design/ux-patterns/",
+        header: true,
+        pages: [
+          {
+            path: "/design/ux-patterns/branding/",
+            title: "Branding",
+          },
+          {
+            path: "/design/ux-patterns/messaging/",
+            title: "Messaging",
+          },
+          {
+            path: "/design/ux-patterns/modal-ux/",
+            title: "Modal UX",
+          },
+          {
+            path: "/design/ux-patterns/navigation/",
+            title: "Navigation",
+          },
+          {
+            path: "/design/ux-patterns/onboarding/",
+            title: "Onboarding",
+          },
+          {
+            path: "/design/ux-patterns/panel-ux/",
+            title: "Panel UX",
+          },
+        ],
       },
     ],
   },
   {
-<<<<<<< HEAD
-    title: "Overview",
-    path: "/overview/",
+    title: "Distribution",
+    path: "/distribution/",
+    header: true,
+    pages: [
+      {
+        title: "Distribution Options",
+        path: "/distribution/distribution-options/",
+      },
+      {
+        title: "Marketing",
+        path: "/distribution/marketing/",
+      },
+    ],
   },
   {
-    title: "Plugin Development Guidelines",
-    path: "/plugin-development-guidelines/",
+    title: "Community",
+    path: "/community/",
   },
-];
-=======
-    "title": "Community",
-    "path": "/community/"
-  },
-]
->>>>>>> 60069942
+];