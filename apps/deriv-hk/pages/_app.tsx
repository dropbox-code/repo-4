--- conflicted
+++ resolved
@@ -7,11 +7,7 @@
 } from '@deriv-com/providers';
 import Link from 'next/link';
 import { BreakpointProvider, ThemeProvider } from '@deriv/quill-design';
-<<<<<<< HEAD
-=======
-import { BuildVariantProvider } from '@deriv-com/providers';
 import Head from 'next/head';
->>>>>>> 967d8d24
 
 const NextSharedLink: SharedLink = ({ href, ...rest }) => {
   return <Link href={href ?? '/'} {...rest} />;
@@ -19,30 +15,22 @@
 function CustomApp({ Component, pageProps }: AppProps) {
   return (
     <BuildVariantProvider buildVariant="hk">
-<<<<<<< HEAD
-      <ThemeProvider theme="light">
+      <SharedLinkProvider DerivLink={NextSharedLink}>
         <BreakpointProvider>
-          <SharedLinkProvider DerivLink={NextSharedLink}>
-            <Component {...pageProps} />
-          </SharedLinkProvider>
+          <ThemeProvider theme="light">
+            <>
+              <Head>
+                <meta name="color-scheme" content="light dark" />
+                <meta
+                  name="viewport"
+                  content="width=device-width, initial-scale=1.0, maximum-scale=1.0,user-scalable=0"
+                />
+              </Head>
+              <Component {...pageProps} />
+            </>
+          </ThemeProvider>
         </BreakpointProvider>
-      </ThemeProvider>
-=======
-      <BreakpointProvider>
-        <ThemeProvider theme="light">
-          <>
-            <Head>
-              <meta name="color-scheme" content="light dark" />
-              <meta
-                name="viewport"
-                content="width=device-width, initial-scale=1.0, maximum-scale=1.0,user-scalable=0"
-              />
-            </Head>
-            <Component {...pageProps} />
-          </>
-        </ThemeProvider>
-      </BreakpointProvider>
->>>>>>> 967d8d24
+      </SharedLinkProvider>
     </BuildVariantProvider>
   );
 }
