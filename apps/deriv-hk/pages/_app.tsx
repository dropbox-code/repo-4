import { AppProps } from 'next/app';
import '../styles.css';
<<<<<<< HEAD
import { ThemeProvider } from '@deriv/quill-design';
import {
  BuildVariantProvider,
  SharedLinkProvider,
  SharedLink,
} from '@deriv-com/providers';
import Link from 'next/link';
=======
import { BreakpointProvider, ThemeProvider } from '@deriv/quill-design';
import { BuildVariantProvider } from '@deriv-com/providers';
>>>>>>> 1838b051

const NextSharedLink: SharedLink = ({ href, ...rest }) => {
  return <Link href={href ?? '/'} {...rest} />;
};
function CustomApp({ Component, pageProps }: AppProps) {
  return (
    <BuildVariantProvider buildVariant="hk">
<<<<<<< HEAD
      <ThemeProvider theme="light">
        <SharedLinkProvider DerivLink={NextSharedLink}>
          <Component {...pageProps} />
        </SharedLinkProvider>
      </ThemeProvider>
=======
      <BreakpointProvider>
        <ThemeProvider theme="light">
          <Component {...pageProps} />
        </ThemeProvider>
      </BreakpointProvider>
>>>>>>> 1838b051
    </BuildVariantProvider>
  );
}
export default CustomApp;<|MERGE_RESOLUTION|>--- conflicted
+++ resolved
@@ -1,17 +1,12 @@
 import { AppProps } from 'next/app';
 import '../styles.css';
-<<<<<<< HEAD
-import { ThemeProvider } from '@deriv/quill-design';
 import {
   BuildVariantProvider,
   SharedLinkProvider,
   SharedLink,
 } from '@deriv-com/providers';
 import Link from 'next/link';
-=======
 import { BreakpointProvider, ThemeProvider } from '@deriv/quill-design';
-import { BuildVariantProvider } from '@deriv-com/providers';
->>>>>>> 1838b051
 
 const NextSharedLink: SharedLink = ({ href, ...rest }) => {
   return <Link href={href ?? '/'} {...rest} />;
@@ -19,19 +14,13 @@
 function CustomApp({ Component, pageProps }: AppProps) {
   return (
     <BuildVariantProvider buildVariant="hk">
-<<<<<<< HEAD
       <ThemeProvider theme="light">
-        <SharedLinkProvider DerivLink={NextSharedLink}>
-          <Component {...pageProps} />
-        </SharedLinkProvider>
+        <BreakpointProvider>
+          <SharedLinkProvider DerivLink={NextSharedLink}>
+            <Component {...pageProps} />
+          </SharedLinkProvider>
+        </BreakpointProvider>
       </ThemeProvider>
-=======
-      <BreakpointProvider>
-        <ThemeProvider theme="light">
-          <Component {...pageProps} />
-        </ThemeProvider>
-      </BreakpointProvider>
->>>>>>> 1838b051
     </BuildVariantProvider>
   );
 }
