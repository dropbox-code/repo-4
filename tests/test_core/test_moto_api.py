<<<<<<< HEAD
from __future__ import unicode_literals
import sure  # noqa
from nose.tools import assert_raises
import requests

import boto3
from moto import mock_sqs, settings

base_url = "http://localhost:5000" if settings.TEST_SERVER_MODE else "http://motoapi.amazonaws.com"


@mock_sqs
def test_reset_api():
    conn = boto3.client("sqs", region_name='us-west-1')
    conn.create_queue(QueueName="queue1")
    conn.list_queues()['QueueUrls'].should.have.length_of(1)

    res = requests.post("{base_url}/moto-api/reset".format(base_url=base_url))
    res.content.should.equal(b'{"status": "ok"}')

    conn.list_queues().shouldnt.contain('QueueUrls')  # No more queues


@mock_sqs
def test_data_api():
    conn = boto3.client("sqs", region_name='us-west-1')
    conn.create_queue(QueueName="queue1")

    res = requests.post("{base_url}/moto-api/data.json".format(base_url=base_url))
    queues = res.json()['sqs']['Queue']
    len(queues).should.equal(1)
    queue = queues[0]
    queue['name'].should.equal("queue1")
=======
from __future__ import unicode_literals
import sure  # noqa
from nose.tools import assert_raises
import requests

import boto3
from moto import mock_sqs, settings

base_url = (
    "http://localhost:5000"
    if settings.TEST_SERVER_MODE
    else "http://motoapi.amazonaws.com"
)


@mock_sqs
def test_reset_api():
    conn = boto3.client("sqs", region_name="us-west-1")
    conn.create_queue(QueueName="queue1")
    conn.list_queues()["QueueUrls"].should.have.length_of(1)

    res = requests.post("{base_url}/moto-api/reset".format(base_url=base_url))
    res.content.should.equal(b'{"status": "ok"}')

    conn.list_queues().shouldnt.contain("QueueUrls")  # No more queues


@mock_sqs
def test_data_api():
    conn = boto3.client("sqs", region_name="us-west-1")
    conn.create_queue(QueueName="queue1")

    res = requests.post("{base_url}/moto-api/data.json".format(base_url=base_url))
    queues = res.json()["sqs"]["Queue"]
    len(queues).should.equal(1)
    queue = queues[0]
    queue["name"].should.equal("queue1")
>>>>>>> b8a1f852
<|MERGE_RESOLUTION|>--- conflicted
+++ resolved
@@ -1,38 +1,3 @@
-<<<<<<< HEAD
-from __future__ import unicode_literals
-import sure  # noqa
-from nose.tools import assert_raises
-import requests
-
-import boto3
-from moto import mock_sqs, settings
-
-base_url = "http://localhost:5000" if settings.TEST_SERVER_MODE else "http://motoapi.amazonaws.com"
-
-
-@mock_sqs
-def test_reset_api():
-    conn = boto3.client("sqs", region_name='us-west-1')
-    conn.create_queue(QueueName="queue1")
-    conn.list_queues()['QueueUrls'].should.have.length_of(1)
-
-    res = requests.post("{base_url}/moto-api/reset".format(base_url=base_url))
-    res.content.should.equal(b'{"status": "ok"}')
-
-    conn.list_queues().shouldnt.contain('QueueUrls')  # No more queues
-
-
-@mock_sqs
-def test_data_api():
-    conn = boto3.client("sqs", region_name='us-west-1')
-    conn.create_queue(QueueName="queue1")
-
-    res = requests.post("{base_url}/moto-api/data.json".format(base_url=base_url))
-    queues = res.json()['sqs']['Queue']
-    len(queues).should.equal(1)
-    queue = queues[0]
-    queue['name'].should.equal("queue1")
-=======
 from __future__ import unicode_literals
 import sure  # noqa
 from nose.tools import assert_raises
@@ -69,5 +34,4 @@
     queues = res.json()["sqs"]["Queue"]
     len(queues).should.equal(1)
     queue = queues[0]
-    queue["name"].should.equal("queue1")
->>>>>>> b8a1f852
+    queue["name"].should.equal("queue1")