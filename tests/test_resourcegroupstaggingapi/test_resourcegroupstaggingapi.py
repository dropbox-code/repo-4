--- conflicted
+++ resolved
@@ -1,290 +1,3 @@
-<<<<<<< HEAD
-from __future__ import unicode_literals
-
-import boto3
-import sure  # noqa
-from moto import mock_resourcegroupstaggingapi, mock_s3, mock_ec2, mock_elbv2
-
-
-@mock_s3
-@mock_resourcegroupstaggingapi
-def test_get_resources_s3():
-    # Tests pagination
-    s3_client = boto3.client('s3', region_name='eu-central-1')
-
-    # Will end up having key1,key2,key3,key4
-    response_keys = set()
-
-    # Create 4 buckets
-    for i in range(1, 5):
-        i_str = str(i)
-        s3_client.create_bucket(Bucket='test_bucket' + i_str)
-        s3_client.put_bucket_tagging(
-            Bucket='test_bucket' + i_str,
-            Tagging={'TagSet': [{'Key': 'key' + i_str, 'Value': 'value' + i_str}]}
-        )
-        response_keys.add('key' + i_str)
-
-    rtapi = boto3.client('resourcegroupstaggingapi', region_name='eu-central-1')
-    resp = rtapi.get_resources(ResourcesPerPage=2)
-    for resource in resp['ResourceTagMappingList']:
-        response_keys.remove(resource['Tags'][0]['Key'])
-
-    response_keys.should.have.length_of(2)
-
-    resp = rtapi.get_resources(
-        ResourcesPerPage=2,
-        PaginationToken=resp['PaginationToken']
-    )
-    for resource in resp['ResourceTagMappingList']:
-        response_keys.remove(resource['Tags'][0]['Key'])
-
-    response_keys.should.have.length_of(0)
-
-
-@mock_ec2
-@mock_resourcegroupstaggingapi
-def test_get_resources_ec2():
-    client = boto3.client('ec2', region_name='eu-central-1')
-
-    instances = client.run_instances(
-        ImageId='ami-123',
-        MinCount=1,
-        MaxCount=1,
-        InstanceType='t2.micro',
-        TagSpecifications=[
-            {
-                'ResourceType': 'instance',
-                'Tags': [
-                    {
-                        'Key': 'MY_TAG1',
-                        'Value': 'MY_VALUE1',
-                    },
-                    {
-                        'Key': 'MY_TAG2',
-                        'Value': 'MY_VALUE2',
-                    },
-                ],
-            },
-            {
-                'ResourceType': 'instance',
-                'Tags': [
-                    {
-                        'Key': 'MY_TAG3',
-                        'Value': 'MY_VALUE3',
-                    },
-                ]
-            },
-        ],
-    )
-    instance_id = instances['Instances'][0]['InstanceId']
-    image_id = client.create_image(Name='testami', InstanceId=instance_id)['ImageId']
-
-    client.create_tags(
-        Resources=[image_id],
-        Tags=[{'Key': 'ami', 'Value': 'test'}]
-    )
-
-    rtapi = boto3.client('resourcegroupstaggingapi', region_name='eu-central-1')
-    resp = rtapi.get_resources()
-    # Check we have 1 entry for Instance, 1 Entry for AMI
-    resp['ResourceTagMappingList'].should.have.length_of(2)
-
-    # 1 Entry for AMI
-    resp = rtapi.get_resources(ResourceTypeFilters=['ec2:image'])
-    resp['ResourceTagMappingList'].should.have.length_of(1)
-    resp['ResourceTagMappingList'][0]['ResourceARN'].should.contain('image/')
-
-    # As were iterating the same data, this rules out that the test above was a fluke
-    resp = rtapi.get_resources(ResourceTypeFilters=['ec2:instance'])
-    resp['ResourceTagMappingList'].should.have.length_of(1)
-    resp['ResourceTagMappingList'][0]['ResourceARN'].should.contain('instance/')
-
-    # Basic test of tag filters
-    resp = rtapi.get_resources(TagFilters=[{'Key': 'MY_TAG1', 'Values': ['MY_VALUE1', 'some_other_value']}])
-    resp['ResourceTagMappingList'].should.have.length_of(1)
-    resp['ResourceTagMappingList'][0]['ResourceARN'].should.contain('instance/')
-
-
-@mock_ec2
-@mock_resourcegroupstaggingapi
-def test_get_tag_keys_ec2():
-    client = boto3.client('ec2', region_name='eu-central-1')
-
-    client.run_instances(
-        ImageId='ami-123',
-        MinCount=1,
-        MaxCount=1,
-        InstanceType='t2.micro',
-        TagSpecifications=[
-            {
-                'ResourceType': 'instance',
-                'Tags': [
-                    {
-                        'Key': 'MY_TAG1',
-                        'Value': 'MY_VALUE1',
-                    },
-                    {
-                        'Key': 'MY_TAG2',
-                        'Value': 'MY_VALUE2',
-                    },
-                ],
-            },
-            {
-                'ResourceType': 'instance',
-                'Tags': [
-                    {
-                        'Key': 'MY_TAG3',
-                        'Value': 'MY_VALUE3',
-                    },
-                ]
-            },
-        ],
-    )
-
-    rtapi = boto3.client('resourcegroupstaggingapi', region_name='eu-central-1')
-    resp = rtapi.get_tag_keys()
-
-    resp['TagKeys'].should.contain('MY_TAG1')
-    resp['TagKeys'].should.contain('MY_TAG2')
-    resp['TagKeys'].should.contain('MY_TAG3')
-
-    # TODO test pagenation
-
-
-@mock_ec2
-@mock_resourcegroupstaggingapi
-def test_get_tag_values_ec2():
-    client = boto3.client('ec2', region_name='eu-central-1')
-
-    client.run_instances(
-        ImageId='ami-123',
-        MinCount=1,
-        MaxCount=1,
-        InstanceType='t2.micro',
-        TagSpecifications=[
-            {
-                'ResourceType': 'instance',
-                'Tags': [
-                    {
-                        'Key': 'MY_TAG1',
-                        'Value': 'MY_VALUE1',
-                    },
-                    {
-                        'Key': 'MY_TAG2',
-                        'Value': 'MY_VALUE2',
-                    },
-                ],
-            },
-            {
-                'ResourceType': 'instance',
-                'Tags': [
-                    {
-                        'Key': 'MY_TAG3',
-                        'Value': 'MY_VALUE3',
-                    },
-                ]
-            },
-        ],
-    )
-    client.run_instances(
-        ImageId='ami-123',
-        MinCount=1,
-        MaxCount=1,
-        InstanceType='t2.micro',
-        TagSpecifications=[
-            {
-                'ResourceType': 'instance',
-                'Tags': [
-                    {
-                        'Key': 'MY_TAG1',
-                        'Value': 'MY_VALUE4',
-                    },
-                    {
-                        'Key': 'MY_TAG2',
-                        'Value': 'MY_VALUE5',
-                    },
-                ],
-            },
-            {
-                'ResourceType': 'instance',
-                'Tags': [
-                    {
-                        'Key': 'MY_TAG3',
-                        'Value': 'MY_VALUE6',
-                    },
-                ]
-            },
-        ],
-    )
-
-    rtapi = boto3.client('resourcegroupstaggingapi', region_name='eu-central-1')
-    resp = rtapi.get_tag_values(Key='MY_TAG1')
-
-    resp['TagValues'].should.contain('MY_VALUE1')
-    resp['TagValues'].should.contain('MY_VALUE4')
-
-@mock_ec2
-@mock_elbv2
-@mock_resourcegroupstaggingapi
-def test_get_resources_elbv2():
-    conn = boto3.client('elbv2', region_name='us-east-1')
-    ec2 = boto3.resource('ec2', region_name='us-east-1')
-
-    security_group = ec2.create_security_group(
-        GroupName='a-security-group', Description='First One')
-    vpc = ec2.create_vpc(CidrBlock='172.28.7.0/24', InstanceTenancy='default')
-    subnet1 = ec2.create_subnet(
-        VpcId=vpc.id,
-        CidrBlock='172.28.7.192/26',
-        AvailabilityZone='us-east-1a')
-    subnet2 = ec2.create_subnet(
-        VpcId=vpc.id,
-        CidrBlock='172.28.7.192/26',
-        AvailabilityZone='us-east-1b')
-
-    conn.create_load_balancer(
-        Name='my-lb',
-        Subnets=[subnet1.id, subnet2.id],
-        SecurityGroups=[security_group.id],
-        Scheme='internal',
-        Tags=[
-            {
-                'Key': 'key_name', 
-                'Value': 'a_value'
-            },
-            {
-                'Key': 'key_2',
-                'Value': 'val2'
-            }
-            ]
-        )
-
-    conn.create_load_balancer(
-        Name='my-other-lb',
-        Subnets=[subnet1.id, subnet2.id],
-        SecurityGroups=[security_group.id],
-        Scheme='internal',
-        )
-
-    rtapi = boto3.client('resourcegroupstaggingapi', region_name='us-east-1')
-
-    resp = rtapi.get_resources(ResourceTypeFilters=['elasticloadbalancer:loadbalancer'])
-
-    resp['ResourceTagMappingList'].should.have.length_of(2)
-    resp['ResourceTagMappingList'][0]['ResourceARN'].should.contain('loadbalancer/')
-    resp = rtapi.get_resources(
-        ResourceTypeFilters=['elasticloadbalancer:loadbalancer'],
-        TagFilters=[{
-                'Key': 'key_name'
-            }]
-        )
-
-    resp['ResourceTagMappingList'].should.have.length_of(1)
-    resp['ResourceTagMappingList'][0]['Tags'].should.contain({'Key': 'key_name', 'Value': 'a_value'})
-
-    # TODO test pagenation
-=======
 from __future__ import unicode_literals
 
 import boto3
@@ -569,5 +282,4 @@
     resp['ResourceTagMappingList'].should.have.length_of(1)
     resp['ResourceTagMappingList'][0]['Tags'].should.contain({'Key': 'key_name', 'Value': 'a_value'})
 
-    # TODO test pagenation
->>>>>>> 21917c4b
+    # TODO test pagenation