--- conflicted
+++ resolved
@@ -20,13 +20,8 @@
 
   describe('language links', () => {
     test('lead to the same page in a different language', async () => {
-<<<<<<< HEAD
-      const $ = await getDOM('/en/github/administering-a-repository/enabling-required-status-checks')
-      expect($('#languages-selector a[href="/ja/github/administering-a-repository/enabling-required-status-checks"]').length).toBe(1)
-=======
       const $ = await getDOM('/github/administering-a-repository/managing-a-branch-protection-rule')
-      expect($(`#languages-selector a[href="/ja/${nonEnterpriseDefaultVersion}/github/administering-a-repository/managing-a-branch-protection-rule"]`).length).toBe(1)
->>>>>>> 77ee3137
+      expect($(`#languages-selector a[href="/ja/github/administering-a-repository/managing-a-branch-protection-rule"]`).length).toBe(1)
     })
 
     test('display the native name and the English name for each translated language', async () => {
