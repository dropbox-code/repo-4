<<<<<<< HEAD
from __future__ import unicode_literals
# Ensure 'assert_raises' context manager support for Python 2.6
import tests.backport_assert_raises
from nose.tools import assert_raises

import boto
import boto3
from boto.exception import EC2ResponseError
import sure  # noqa

from moto import mock_ec2_deprecated, mock_ec2


@mock_ec2_deprecated
def test_console_output():
    conn = boto.connect_ec2('the_key', 'the_secret')
    reservation = conn.run_instances('ami-1234abcd')
    instance_id = reservation.instances[0].id
    output = conn.get_console_output(instance_id)
    output.output.should_not.equal(None)


@mock_ec2_deprecated
def test_console_output_without_instance():
    conn = boto.connect_ec2('the_key', 'the_secret')

    with assert_raises(EC2ResponseError) as cm:
        conn.get_console_output('i-1234abcd')
    cm.exception.code.should.equal('InvalidInstanceID.NotFound')
    cm.exception.status.should.equal(400)
    cm.exception.request_id.should_not.be.none


@mock_ec2
def test_console_output_boto3():
    conn = boto3.resource('ec2', 'us-east-1')
    instances = conn.create_instances(ImageId='ami-1234abcd',
                                      MinCount=1,
                                      MaxCount=1)

    output = instances[0].console_output()
    output.get('Output').should_not.equal(None)
=======
from __future__ import unicode_literals

# Ensure 'assert_raises' context manager support for Python 2.6
import tests.backport_assert_raises
from nose.tools import assert_raises

import boto
import boto3
from boto.exception import EC2ResponseError
import sure  # noqa

from moto import mock_ec2_deprecated, mock_ec2


@mock_ec2_deprecated
def test_console_output():
    conn = boto.connect_ec2("the_key", "the_secret")
    reservation = conn.run_instances("ami-1234abcd")
    instance_id = reservation.instances[0].id
    output = conn.get_console_output(instance_id)
    output.output.should_not.equal(None)


@mock_ec2_deprecated
def test_console_output_without_instance():
    conn = boto.connect_ec2("the_key", "the_secret")

    with assert_raises(EC2ResponseError) as cm:
        conn.get_console_output("i-1234abcd")
    cm.exception.code.should.equal("InvalidInstanceID.NotFound")
    cm.exception.status.should.equal(400)
    cm.exception.request_id.should_not.be.none


@mock_ec2
def test_console_output_boto3():
    conn = boto3.resource("ec2", "us-east-1")
    instances = conn.create_instances(ImageId="ami-1234abcd", MinCount=1, MaxCount=1)

    output = instances[0].console_output()
    output.get("Output").should_not.equal(None)
>>>>>>> b8a1f852
<|MERGE_RESOLUTION|>--- conflicted
+++ resolved
@@ -1,47 +1,3 @@
-<<<<<<< HEAD
-from __future__ import unicode_literals
-# Ensure 'assert_raises' context manager support for Python 2.6
-import tests.backport_assert_raises
-from nose.tools import assert_raises
-
-import boto
-import boto3
-from boto.exception import EC2ResponseError
-import sure  # noqa
-
-from moto import mock_ec2_deprecated, mock_ec2
-
-
-@mock_ec2_deprecated
-def test_console_output():
-    conn = boto.connect_ec2('the_key', 'the_secret')
-    reservation = conn.run_instances('ami-1234abcd')
-    instance_id = reservation.instances[0].id
-    output = conn.get_console_output(instance_id)
-    output.output.should_not.equal(None)
-
-
-@mock_ec2_deprecated
-def test_console_output_without_instance():
-    conn = boto.connect_ec2('the_key', 'the_secret')
-
-    with assert_raises(EC2ResponseError) as cm:
-        conn.get_console_output('i-1234abcd')
-    cm.exception.code.should.equal('InvalidInstanceID.NotFound')
-    cm.exception.status.should.equal(400)
-    cm.exception.request_id.should_not.be.none
-
-
-@mock_ec2
-def test_console_output_boto3():
-    conn = boto3.resource('ec2', 'us-east-1')
-    instances = conn.create_instances(ImageId='ami-1234abcd',
-                                      MinCount=1,
-                                      MaxCount=1)
-
-    output = instances[0].console_output()
-    output.get('Output').should_not.equal(None)
-=======
 from __future__ import unicode_literals
 
 # Ensure 'assert_raises' context manager support for Python 2.6
@@ -82,5 +38,4 @@
     instances = conn.create_instances(ImageId="ami-1234abcd", MinCount=1, MaxCount=1)
 
     output = instances[0].console_output()
-    output.get("Output").should_not.equal(None)
->>>>>>> b8a1f852
+    output.get("Output").should_not.equal(None)