<<<<<<< HEAD
from __future__ import unicode_literals
# Ensure 'assert_raises' context manager support for Python 2.6
import tests.backport_assert_raises
from nose.tools import assert_raises

import boto
import six
import sure  # noqa

from boto.exception import EC2ResponseError
from moto import mock_ec2_deprecated


@mock_ec2_deprecated
def test_key_pairs_empty():
    conn = boto.connect_ec2('the_key', 'the_secret')
    assert len(conn.get_all_key_pairs()) == 0


@mock_ec2_deprecated
def test_key_pairs_invalid_id():
    conn = boto.connect_ec2('the_key', 'the_secret')

    with assert_raises(EC2ResponseError) as cm:
        conn.get_all_key_pairs('foo')
    cm.exception.code.should.equal('InvalidKeyPair.NotFound')
    cm.exception.status.should.equal(400)
    cm.exception.request_id.should_not.be.none


@mock_ec2_deprecated
def test_key_pairs_create():
    conn = boto.connect_ec2('the_key', 'the_secret')

    with assert_raises(EC2ResponseError) as ex:
        kp = conn.create_key_pair('foo', dry_run=True)
    ex.exception.error_code.should.equal('DryRunOperation')
    ex.exception.status.should.equal(400)
    ex.exception.message.should.equal(
        'An error occurred (DryRunOperation) when calling the CreateKeyPair operation: Request would have succeeded, but DryRun flag is set')

    kp = conn.create_key_pair('foo')
    assert kp.material.startswith('---- BEGIN RSA PRIVATE KEY ----')
    kps = conn.get_all_key_pairs()
    assert len(kps) == 1
    assert kps[0].name == 'foo'


@mock_ec2_deprecated
def test_key_pairs_create_two():
    conn = boto.connect_ec2('the_key', 'the_secret')
    kp = conn.create_key_pair('foo')
    kp = conn.create_key_pair('bar')
    assert kp.material.startswith('---- BEGIN RSA PRIVATE KEY ----')
    kps = conn.get_all_key_pairs()
    kps.should.have.length_of(2)
    [i.name for i in kps].should.contain('foo')
    [i.name for i in kps].should.contain('bar')
    kps = conn.get_all_key_pairs('foo')
    kps.should.have.length_of(1)
    kps[0].name.should.equal('foo')


@mock_ec2_deprecated
def test_key_pairs_create_exist():
    conn = boto.connect_ec2('the_key', 'the_secret')
    kp = conn.create_key_pair('foo')
    assert kp.material.startswith('---- BEGIN RSA PRIVATE KEY ----')
    assert len(conn.get_all_key_pairs()) == 1

    with assert_raises(EC2ResponseError) as cm:
        conn.create_key_pair('foo')
    cm.exception.code.should.equal('InvalidKeyPair.Duplicate')
    cm.exception.status.should.equal(400)
    cm.exception.request_id.should_not.be.none


@mock_ec2_deprecated
def test_key_pairs_delete_no_exist():
    conn = boto.connect_ec2('the_key', 'the_secret')
    assert len(conn.get_all_key_pairs()) == 0
    r = conn.delete_key_pair('foo')
    r.should.be.ok


@mock_ec2_deprecated
def test_key_pairs_delete_exist():
    conn = boto.connect_ec2('the_key', 'the_secret')
    conn.create_key_pair('foo')

    with assert_raises(EC2ResponseError) as ex:
        r = conn.delete_key_pair('foo', dry_run=True)
    ex.exception.error_code.should.equal('DryRunOperation')
    ex.exception.status.should.equal(400)
    ex.exception.message.should.equal(
        'An error occurred (DryRunOperation) when calling the DeleteKeyPair operation: Request would have succeeded, but DryRun flag is set')

    r = conn.delete_key_pair('foo')
    r.should.be.ok
    assert len(conn.get_all_key_pairs()) == 0


@mock_ec2_deprecated
def test_key_pairs_import():
    conn = boto.connect_ec2('the_key', 'the_secret')

    with assert_raises(EC2ResponseError) as ex:
        kp = conn.import_key_pair('foo', b'content', dry_run=True)
    ex.exception.error_code.should.equal('DryRunOperation')
    ex.exception.status.should.equal(400)
    ex.exception.message.should.equal(
        'An error occurred (DryRunOperation) when calling the ImportKeyPair operation: Request would have succeeded, but DryRun flag is set')

    kp = conn.import_key_pair('foo', b'content')
    assert kp.name == 'foo'
    kps = conn.get_all_key_pairs()
    assert len(kps) == 1
    assert kps[0].name == 'foo'


@mock_ec2_deprecated
def test_key_pairs_import_exist():
    conn = boto.connect_ec2('the_key', 'the_secret')
    kp = conn.import_key_pair('foo', b'content')
    assert kp.name == 'foo'
    assert len(conn.get_all_key_pairs()) == 1

    with assert_raises(EC2ResponseError) as cm:
        conn.create_key_pair('foo')
    cm.exception.code.should.equal('InvalidKeyPair.Duplicate')
    cm.exception.status.should.equal(400)
    cm.exception.request_id.should_not.be.none


@mock_ec2_deprecated
def test_key_pair_filters():
    conn = boto.connect_ec2('the_key', 'the_secret')

    _ = conn.create_key_pair('kpfltr1')
    kp2 = conn.create_key_pair('kpfltr2')
    kp3 = conn.create_key_pair('kpfltr3')

    kp_by_name = conn.get_all_key_pairs(
        filters={'key-name': 'kpfltr2'})
    set([kp.name for kp in kp_by_name]
        ).should.equal(set([kp2.name]))

    kp_by_name = conn.get_all_key_pairs(
        filters={'fingerprint': kp3.fingerprint})
    set([kp.name for kp in kp_by_name]
        ).should.equal(set([kp3.name]))
=======
from __future__ import unicode_literals
# Ensure 'assert_raises' context manager support for Python 2.6
import tests.backport_assert_raises
from nose.tools import assert_raises

import boto
import sure  # noqa

from boto.exception import EC2ResponseError
from moto import mock_ec2_deprecated

from .helpers import rsa_check_private_key


RSA_PUBLIC_KEY_OPENSSH = b"""\
ssh-rsa \
AAAAB3NzaC1yc2EAAAADAQABAAABAQDusXfgTE4eBP50NglSzCSEGnIL6+cr6m3H\
6cZANOQ+P1o/W4BdtcAL3sor4iGi7SOeJgo\8kweyMQrhrt6HaKGgromRiz37LQx\
4YIAcBi4Zd023mO/V7Rc2Chh18mWgLSmA6ng+j37ip6452zxtv0jHAz9pJolbKBp\
JzbZlPN45ZCTk9ck0fSVHRl6VRSSPQcpqi65XpRf+35zNOCGCc1mAOOTmw59Q2a6\
A3t8mL7r91aM5q6QOQm219lctFM8O7HRJnDgmhGpnjRwE1LyKktWTbgFZ4SNWU2X\
qusUO07jKuSxzPumXBeU+JEtx0J1tqZwJlpGt2R+0qN7nKnPl2+hx \
moto@github.com"""

RSA_PUBLIC_KEY_RFC4716 = b"""\
---- BEGIN SSH2 PUBLIC KEY ----
AAAAB3NzaC1yc2EAAAADAQABAAABAQDusXfgTE4eBP50NglSzCSEGnIL6+cr6m3H6cZANO
Q+P1o/W4BdtcAL3sor4iGi7SOeJgo8kweyMQrhrt6HaKGgromRiz37LQx4YIAcBi4Zd023
mO/V7Rc2Chh18mWgLSmA6ng+j37ip6452zxtv0jHAz9pJolbKBpJzbZlPN45ZCTk9ck0fS
VHRl6VRSSPQcpqi65XpRf+35zNOCGCc1mAOOTmw59Q2a6A3t8mL7r91aM5q6QOQm219lct
FM8O7HRJnDgmhGpnjRwE1LyKktWTbgFZ4SNWU2XqusUO07jKuSxzPumXBeU+JEtx0J1tqZ
wJlpGt2R+0qN7nKnPl2+hx
---- END SSH2 PUBLIC KEY ----
"""

RSA_PUBLIC_KEY_FINGERPRINT = "6a:49:07:1c:7e:bd:d2:bd:96:25:fe:b5:74:83:ae:fd"

DSA_PUBLIC_KEY_OPENSSH = b"""ssh-dss \
AAAAB3NzaC1kc3MAAACBAJ0aXctVwbN6VB81gpo8R7DUk8zXRjZvrkg8Y8vEGt63gklpNJNsLXtEUXkl5D4c0nD2FZO1rJNqFoe\
OQOCoGSfclHvt9w4yPl/lUEtb3Qtj1j80MInETHr19vaSunRk5R+M+8YH+LLcdYdz7MijuGey02mbi0H9K5nUIcuLMArVAAAAFQ\
D0RDvsObRWBlnaW8645obZBM86jwAAAIBNZwf3B4krIzAwVfkMHLDSdAvs7lOWE7o8SJLzr9t4a9HhYp9SLbMzJ815KWfidEYV2\
+s4ZaPCfcZ1GENFRbE8rixz5eMAjEUXEPMJkblDZTHzMsH96z2cOCQZ0vfOmgznsf18Uf725pqo9OqAioEsTJjX8jtI2qNPEBU0\
uhMSZQAAAIBBMGhDu5CWPUlS2QG7vzmzw81XasmHE/s2YPDRbolkriwlunpgwZhCscoQP8HFHY+DLUVvUb+GZwBmFt4l1uHl03b\
ffsm7UIHtCBYERr9Nx0u20ldfhkgB1lhaJb5o0ZJ3pmJ38KChfyHe5EUcqRdEFo89Mp72VI2Z6UHyL175RA== \
moto@github.com"""


@mock_ec2_deprecated
def test_key_pairs_empty():
    conn = boto.connect_ec2('the_key', 'the_secret')
    assert len(conn.get_all_key_pairs()) == 0


@mock_ec2_deprecated
def test_key_pairs_invalid_id():
    conn = boto.connect_ec2('the_key', 'the_secret')

    with assert_raises(EC2ResponseError) as cm:
        conn.get_all_key_pairs('foo')
    cm.exception.code.should.equal('InvalidKeyPair.NotFound')
    cm.exception.status.should.equal(400)
    cm.exception.request_id.should_not.be.none


@mock_ec2_deprecated
def test_key_pairs_create():
    conn = boto.connect_ec2('the_key', 'the_secret')

    with assert_raises(EC2ResponseError) as ex:
        conn.create_key_pair('foo', dry_run=True)
    ex.exception.error_code.should.equal('DryRunOperation')
    ex.exception.status.should.equal(400)
    ex.exception.message.should.equal(
        'An error occurred (DryRunOperation) when calling the CreateKeyPair operation: Request would have succeeded, but DryRun flag is set')

    kp = conn.create_key_pair('foo')
    rsa_check_private_key(kp.material)

    kps = conn.get_all_key_pairs()
    assert len(kps) == 1
    assert kps[0].name == 'foo'


@mock_ec2_deprecated
def test_key_pairs_create_two():
    conn = boto.connect_ec2('the_key', 'the_secret')

    kp1 = conn.create_key_pair('foo')
    rsa_check_private_key(kp1.material)

    kp2 = conn.create_key_pair('bar')
    rsa_check_private_key(kp2.material)

    assert kp1.material != kp2.material

    kps = conn.get_all_key_pairs()
    kps.should.have.length_of(2)
    assert {i.name for i in kps} == {'foo', 'bar'}

    kps = conn.get_all_key_pairs('foo')
    kps.should.have.length_of(1)
    kps[0].name.should.equal('foo')


@mock_ec2_deprecated
def test_key_pairs_create_exist():
    conn = boto.connect_ec2('the_key', 'the_secret')
    conn.create_key_pair('foo')
    assert len(conn.get_all_key_pairs()) == 1

    with assert_raises(EC2ResponseError) as cm:
        conn.create_key_pair('foo')
    cm.exception.code.should.equal('InvalidKeyPair.Duplicate')
    cm.exception.status.should.equal(400)
    cm.exception.request_id.should_not.be.none


@mock_ec2_deprecated
def test_key_pairs_delete_no_exist():
    conn = boto.connect_ec2('the_key', 'the_secret')
    assert len(conn.get_all_key_pairs()) == 0
    r = conn.delete_key_pair('foo')
    r.should.be.ok


@mock_ec2_deprecated
def test_key_pairs_delete_exist():
    conn = boto.connect_ec2('the_key', 'the_secret')
    conn.create_key_pair('foo')

    with assert_raises(EC2ResponseError) as ex:
        r = conn.delete_key_pair('foo', dry_run=True)
    ex.exception.error_code.should.equal('DryRunOperation')
    ex.exception.status.should.equal(400)
    ex.exception.message.should.equal(
        'An error occurred (DryRunOperation) when calling the DeleteKeyPair operation: Request would have succeeded, but DryRun flag is set')

    r = conn.delete_key_pair('foo')
    r.should.be.ok
    assert len(conn.get_all_key_pairs()) == 0


@mock_ec2_deprecated
def test_key_pairs_import():
    conn = boto.connect_ec2('the_key', 'the_secret')

    with assert_raises(EC2ResponseError) as ex:
        conn.import_key_pair('foo', RSA_PUBLIC_KEY_OPENSSH, dry_run=True)
    ex.exception.error_code.should.equal('DryRunOperation')
    ex.exception.status.should.equal(400)
    ex.exception.message.should.equal(
        'An error occurred (DryRunOperation) when calling the ImportKeyPair operation: Request would have succeeded, but DryRun flag is set')

    kp1 = conn.import_key_pair('foo', RSA_PUBLIC_KEY_OPENSSH)
    assert kp1.name == 'foo'
    assert kp1.fingerprint == RSA_PUBLIC_KEY_FINGERPRINT

    kp2 = conn.import_key_pair('foo2', RSA_PUBLIC_KEY_RFC4716)
    assert kp2.name == 'foo2'
    assert kp2.fingerprint == RSA_PUBLIC_KEY_FINGERPRINT

    kps = conn.get_all_key_pairs()
    assert len(kps) == 2
    assert kps[0].name == kp1.name
    assert kps[1].name == kp2.name


@mock_ec2_deprecated
def test_key_pairs_import_exist():
    conn = boto.connect_ec2('the_key', 'the_secret')
    kp = conn.import_key_pair('foo', RSA_PUBLIC_KEY_OPENSSH)
    assert kp.name == 'foo'
    assert len(conn.get_all_key_pairs()) == 1

    with assert_raises(EC2ResponseError) as cm:
        conn.create_key_pair('foo')
    cm.exception.code.should.equal('InvalidKeyPair.Duplicate')
    cm.exception.status.should.equal(400)
    cm.exception.request_id.should_not.be.none


@mock_ec2_deprecated
def test_key_pairs_invalid():
    conn = boto.connect_ec2('the_key', 'the_secret')

    with assert_raises(EC2ResponseError) as ex:
        conn.import_key_pair('foo', b'')
    ex.exception.error_code.should.equal('InvalidKeyPair.Format')
    ex.exception.status.should.equal(400)
    ex.exception.message.should.equal(
        'Key is not in valid OpenSSH public key format')

    with assert_raises(EC2ResponseError) as ex:
        conn.import_key_pair('foo', b'garbage')
    ex.exception.error_code.should.equal('InvalidKeyPair.Format')
    ex.exception.status.should.equal(400)
    ex.exception.message.should.equal(
        'Key is not in valid OpenSSH public key format')

    with assert_raises(EC2ResponseError) as ex:
        conn.import_key_pair('foo', DSA_PUBLIC_KEY_OPENSSH)
    ex.exception.error_code.should.equal('InvalidKeyPair.Format')
    ex.exception.status.should.equal(400)
    ex.exception.message.should.equal(
        'Key is not in valid OpenSSH public key format')


@mock_ec2_deprecated
def test_key_pair_filters():
    conn = boto.connect_ec2('the_key', 'the_secret')

    _ = conn.create_key_pair('kpfltr1')
    kp2 = conn.create_key_pair('kpfltr2')
    kp3 = conn.create_key_pair('kpfltr3')

    kp_by_name = conn.get_all_key_pairs(
        filters={'key-name': 'kpfltr2'})
    set([kp.name for kp in kp_by_name]
        ).should.equal(set([kp2.name]))

    kp_by_name = conn.get_all_key_pairs(
        filters={'fingerprint': kp3.fingerprint})
    set([kp.name for kp in kp_by_name]
        ).should.equal(set([kp3.name]))
>>>>>>> 21917c4b
<|MERGE_RESOLUTION|>--- conflicted
+++ resolved
@@ -1,156 +1,3 @@
-<<<<<<< HEAD
-from __future__ import unicode_literals
-# Ensure 'assert_raises' context manager support for Python 2.6
-import tests.backport_assert_raises
-from nose.tools import assert_raises
-
-import boto
-import six
-import sure  # noqa
-
-from boto.exception import EC2ResponseError
-from moto import mock_ec2_deprecated
-
-
-@mock_ec2_deprecated
-def test_key_pairs_empty():
-    conn = boto.connect_ec2('the_key', 'the_secret')
-    assert len(conn.get_all_key_pairs()) == 0
-
-
-@mock_ec2_deprecated
-def test_key_pairs_invalid_id():
-    conn = boto.connect_ec2('the_key', 'the_secret')
-
-    with assert_raises(EC2ResponseError) as cm:
-        conn.get_all_key_pairs('foo')
-    cm.exception.code.should.equal('InvalidKeyPair.NotFound')
-    cm.exception.status.should.equal(400)
-    cm.exception.request_id.should_not.be.none
-
-
-@mock_ec2_deprecated
-def test_key_pairs_create():
-    conn = boto.connect_ec2('the_key', 'the_secret')
-
-    with assert_raises(EC2ResponseError) as ex:
-        kp = conn.create_key_pair('foo', dry_run=True)
-    ex.exception.error_code.should.equal('DryRunOperation')
-    ex.exception.status.should.equal(400)
-    ex.exception.message.should.equal(
-        'An error occurred (DryRunOperation) when calling the CreateKeyPair operation: Request would have succeeded, but DryRun flag is set')
-
-    kp = conn.create_key_pair('foo')
-    assert kp.material.startswith('---- BEGIN RSA PRIVATE KEY ----')
-    kps = conn.get_all_key_pairs()
-    assert len(kps) == 1
-    assert kps[0].name == 'foo'
-
-
-@mock_ec2_deprecated
-def test_key_pairs_create_two():
-    conn = boto.connect_ec2('the_key', 'the_secret')
-    kp = conn.create_key_pair('foo')
-    kp = conn.create_key_pair('bar')
-    assert kp.material.startswith('---- BEGIN RSA PRIVATE KEY ----')
-    kps = conn.get_all_key_pairs()
-    kps.should.have.length_of(2)
-    [i.name for i in kps].should.contain('foo')
-    [i.name for i in kps].should.contain('bar')
-    kps = conn.get_all_key_pairs('foo')
-    kps.should.have.length_of(1)
-    kps[0].name.should.equal('foo')
-
-
-@mock_ec2_deprecated
-def test_key_pairs_create_exist():
-    conn = boto.connect_ec2('the_key', 'the_secret')
-    kp = conn.create_key_pair('foo')
-    assert kp.material.startswith('---- BEGIN RSA PRIVATE KEY ----')
-    assert len(conn.get_all_key_pairs()) == 1
-
-    with assert_raises(EC2ResponseError) as cm:
-        conn.create_key_pair('foo')
-    cm.exception.code.should.equal('InvalidKeyPair.Duplicate')
-    cm.exception.status.should.equal(400)
-    cm.exception.request_id.should_not.be.none
-
-
-@mock_ec2_deprecated
-def test_key_pairs_delete_no_exist():
-    conn = boto.connect_ec2('the_key', 'the_secret')
-    assert len(conn.get_all_key_pairs()) == 0
-    r = conn.delete_key_pair('foo')
-    r.should.be.ok
-
-
-@mock_ec2_deprecated
-def test_key_pairs_delete_exist():
-    conn = boto.connect_ec2('the_key', 'the_secret')
-    conn.create_key_pair('foo')
-
-    with assert_raises(EC2ResponseError) as ex:
-        r = conn.delete_key_pair('foo', dry_run=True)
-    ex.exception.error_code.should.equal('DryRunOperation')
-    ex.exception.status.should.equal(400)
-    ex.exception.message.should.equal(
-        'An error occurred (DryRunOperation) when calling the DeleteKeyPair operation: Request would have succeeded, but DryRun flag is set')
-
-    r = conn.delete_key_pair('foo')
-    r.should.be.ok
-    assert len(conn.get_all_key_pairs()) == 0
-
-
-@mock_ec2_deprecated
-def test_key_pairs_import():
-    conn = boto.connect_ec2('the_key', 'the_secret')
-
-    with assert_raises(EC2ResponseError) as ex:
-        kp = conn.import_key_pair('foo', b'content', dry_run=True)
-    ex.exception.error_code.should.equal('DryRunOperation')
-    ex.exception.status.should.equal(400)
-    ex.exception.message.should.equal(
-        'An error occurred (DryRunOperation) when calling the ImportKeyPair operation: Request would have succeeded, but DryRun flag is set')
-
-    kp = conn.import_key_pair('foo', b'content')
-    assert kp.name == 'foo'
-    kps = conn.get_all_key_pairs()
-    assert len(kps) == 1
-    assert kps[0].name == 'foo'
-
-
-@mock_ec2_deprecated
-def test_key_pairs_import_exist():
-    conn = boto.connect_ec2('the_key', 'the_secret')
-    kp = conn.import_key_pair('foo', b'content')
-    assert kp.name == 'foo'
-    assert len(conn.get_all_key_pairs()) == 1
-
-    with assert_raises(EC2ResponseError) as cm:
-        conn.create_key_pair('foo')
-    cm.exception.code.should.equal('InvalidKeyPair.Duplicate')
-    cm.exception.status.should.equal(400)
-    cm.exception.request_id.should_not.be.none
-
-
-@mock_ec2_deprecated
-def test_key_pair_filters():
-    conn = boto.connect_ec2('the_key', 'the_secret')
-
-    _ = conn.create_key_pair('kpfltr1')
-    kp2 = conn.create_key_pair('kpfltr2')
-    kp3 = conn.create_key_pair('kpfltr3')
-
-    kp_by_name = conn.get_all_key_pairs(
-        filters={'key-name': 'kpfltr2'})
-    set([kp.name for kp in kp_by_name]
-        ).should.equal(set([kp2.name]))
-
-    kp_by_name = conn.get_all_key_pairs(
-        filters={'fingerprint': kp3.fingerprint})
-    set([kp.name for kp in kp_by_name]
-        ).should.equal(set([kp3.name]))
-=======
 from __future__ import unicode_literals
 # Ensure 'assert_raises' context manager support for Python 2.6
 import tests.backport_assert_raises
@@ -374,5 +221,4 @@
     kp_by_name = conn.get_all_key_pairs(
         filters={'fingerprint': kp3.fingerprint})
     set([kp.name for kp in kp_by_name]
-        ).should.equal(set([kp3.name]))
->>>>>>> 21917c4b
+        ).should.equal(set([kp3.name]))