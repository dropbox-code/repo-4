--- conflicted
+++ resolved
@@ -585,8 +585,6 @@
     cname_record_detail['TTL'].should.equal(60)
     cname_record_detail['ResourceRecords'].should.equal([{'Value': '192.168.1.1'}])
 
-<<<<<<< HEAD
-=======
     # Update to add Alias.
     cname_alias_record_endpoint_payload = {
         'Comment': 'Update to Alias prod.redis.db',
@@ -620,7 +618,6 @@
     })
     cname_alias_record_detail.should_not.contain('ResourceRecords')
 
->>>>>>> 396cb396
     # Delete record with wrong type.
     delete_payload = {
         'Comment': 'delete prod.redis.db',
