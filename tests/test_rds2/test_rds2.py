--- conflicted
+++ resolved
@@ -1,4 +1,3 @@
-<<<<<<< HEAD
 from __future__ import unicode_literals
 
 from botocore.exceptions import ClientError, ParamValidationError
@@ -1046,9 +1045,9 @@
     vpc_conn = boto3.client('ec2', 'us-west-2')
     vpc = vpc_conn.create_vpc(CidrBlock='10.0.0.0/16')['Vpc']
     subnet1 = vpc_conn.create_subnet(
-        VpcId=vpc['VpcId'], CidrBlock='10.1.0.0/24')['Subnet']
+        VpcId=vpc['VpcId'], CidrBlock='10.0.1.0/24')['Subnet']
     subnet2 = vpc_conn.create_subnet(
-        VpcId=vpc['VpcId'], CidrBlock='10.1.0.0/26')['Subnet']
+        VpcId=vpc['VpcId'], CidrBlock='10.0.2.0/24')['Subnet']
 
     subnet_ids = [subnet1['SubnetId'], subnet2['SubnetId']]
     conn = boto3.client('rds', region_name='us-west-2')
@@ -1070,7 +1069,7 @@
     vpc_conn = boto3.client('ec2', 'us-west-2')
     vpc = vpc_conn.create_vpc(CidrBlock='10.0.0.0/16')['Vpc']
     subnet = vpc_conn.create_subnet(
-        VpcId=vpc['VpcId'], CidrBlock='10.1.0.0/24')['Subnet']
+        VpcId=vpc['VpcId'], CidrBlock='10.0.1.0/24')['Subnet']
 
     conn = boto3.client('rds', region_name='us-west-2')
     conn.create_db_subnet_group(DBSubnetGroupName='db_subnet1',
@@ -1095,7 +1094,7 @@
     vpc_conn = boto3.client('ec2', 'us-west-2')
     vpc = vpc_conn.create_vpc(CidrBlock='10.0.0.0/16')['Vpc']
     subnet = vpc_conn.create_subnet(
-        VpcId=vpc['VpcId'], CidrBlock='10.1.0.0/24')['Subnet']
+        VpcId=vpc['VpcId'], CidrBlock='10.0.1.0/24')['Subnet']
 
     conn = boto3.client('rds', region_name='us-west-2')
     conn.create_db_subnet_group(DBSubnetGroupName="db_subnet1",
@@ -1124,7 +1123,7 @@
     vpc_conn = boto3.client('ec2', 'us-west-2')
     vpc = vpc_conn.create_vpc(CidrBlock='10.0.0.0/16')['Vpc']
     subnet = vpc_conn.create_subnet(
-        VpcId=vpc['VpcId'], CidrBlock='10.1.0.0/24')['Subnet']
+        VpcId=vpc['VpcId'], CidrBlock='10.0.1.0/24')['Subnet']
 
     conn = boto3.client('rds', region_name='us-west-2')
     result = conn.describe_db_subnet_groups()
@@ -1150,7 +1149,7 @@
     vpc_conn = boto3.client('ec2', 'us-west-2')
     vpc = vpc_conn.create_vpc(CidrBlock='10.0.0.0/16')['Vpc']
     subnet = vpc_conn.create_subnet(
-        VpcId=vpc['VpcId'], CidrBlock='10.1.0.0/24')['Subnet']
+        VpcId=vpc['VpcId'], CidrBlock='10.0.1.0/24')['Subnet']
 
     conn = boto3.client('rds', region_name='us-west-2')
     result = conn.describe_db_subnet_groups()
@@ -1177,7 +1176,7 @@
     vpc_conn = boto3.client('ec2', 'us-west-2')
     vpc = vpc_conn.create_vpc(CidrBlock='10.0.0.0/16')['Vpc']
     subnet = vpc_conn.create_subnet(
-        VpcId=vpc['VpcId'], CidrBlock='10.1.0.0/24')['Subnet']
+        VpcId=vpc['VpcId'], CidrBlock='10.0.1.0/24')['Subnet']
 
     conn = boto3.client('rds', region_name='us-west-2')
     result = conn.describe_db_subnet_groups()
@@ -1208,7 +1207,7 @@
     vpc_conn = boto3.client('ec2', 'us-west-2')
     vpc = vpc_conn.create_vpc(CidrBlock='10.0.0.0/16')['Vpc']
     subnet = vpc_conn.create_subnet(
-        VpcId=vpc['VpcId'], CidrBlock='10.1.0.0/24')['Subnet']
+        VpcId=vpc['VpcId'], CidrBlock='10.0.1.0/24')['Subnet']
 
     conn = boto3.client('rds', region_name='us-west-2')
     result = conn.describe_db_subnet_groups()
@@ -1470,1478 +1469,4 @@
                                    }])
     result = conn.list_tags_for_resource(
         ResourceName='arn:aws:rds:us-west-2:1234567890:pg:test')
-    result['TagList'].should.equal([{'Value': 'bar', 'Key': 'foo'}])
-=======
-from __future__ import unicode_literals
-
-from botocore.exceptions import ClientError, ParamValidationError
-import boto3
-import sure  # noqa
-from moto import mock_ec2, mock_kms, mock_rds2
-
-
-@mock_rds2
-def test_create_database():
-    conn = boto3.client('rds', region_name='us-west-2')
-    database = conn.create_db_instance(DBInstanceIdentifier='db-master-1',
-                                       AllocatedStorage=10,
-                                       Engine='postgres',
-                                       DBName='staging-postgres',
-                                       DBInstanceClass='db.m1.small',
-                                       LicenseModel='license-included',
-                                       MasterUsername='root',
-                                       MasterUserPassword='hunter2',
-                                       Port=1234,
-                                       DBSecurityGroups=["my_sg"])
-    db_instance = database['DBInstance']
-    db_instance['AllocatedStorage'].should.equal(10)
-    db_instance['DBInstanceClass'].should.equal("db.m1.small")
-    db_instance['LicenseModel'].should.equal("license-included")
-    db_instance['MasterUsername'].should.equal("root")
-    db_instance['DBSecurityGroups'][0][
-        'DBSecurityGroupName'].should.equal('my_sg')
-    db_instance['DBInstanceArn'].should.equal(
-        'arn:aws:rds:us-west-2:1234567890:db:db-master-1')
-    db_instance['DBInstanceStatus'].should.equal('available')
-    db_instance['DBName'].should.equal('staging-postgres')
-    db_instance['DBInstanceIdentifier'].should.equal("db-master-1")
-    db_instance['IAMDatabaseAuthenticationEnabled'].should.equal(False)
-    db_instance['DbiResourceId'].should.contain("db-")
-    db_instance['CopyTagsToSnapshot'].should.equal(False)
-
-
-@mock_rds2
-def test_stop_database():
-    conn = boto3.client('rds', region_name='us-west-2')
-    database = conn.create_db_instance(DBInstanceIdentifier='db-master-1',
-                                       AllocatedStorage=10,
-                                       Engine='postgres',
-                                       DBName='staging-postgres',
-                                       DBInstanceClass='db.m1.small',
-                                       LicenseModel='license-included',
-                                       MasterUsername='root',
-                                       MasterUserPassword='hunter2',
-                                       Port=1234,
-                                       DBSecurityGroups=["my_sg"])
-    mydb = conn.describe_db_instances(DBInstanceIdentifier=database['DBInstance']['DBInstanceIdentifier'])['DBInstances'][0]
-    mydb['DBInstanceStatus'].should.equal('available')
-    # test stopping database should shutdown
-    response = conn.stop_db_instance(DBInstanceIdentifier=mydb['DBInstanceIdentifier'])
-    response['ResponseMetadata']['HTTPStatusCode'].should.equal(200)
-    response['DBInstance']['DBInstanceStatus'].should.equal('stopped')
-    # test rdsclient error when trying to stop an already stopped database
-    conn.stop_db_instance.when.called_with(DBInstanceIdentifier=mydb['DBInstanceIdentifier']).should.throw(ClientError)
-    # test stopping a stopped database with snapshot should error and no snapshot should exist for that call
-    conn.stop_db_instance.when.called_with(DBInstanceIdentifier=mydb['DBInstanceIdentifier'], DBSnapshotIdentifier='rocky4570-rds-snap').should.throw(ClientError)
-    response = conn.describe_db_snapshots()
-    response['DBSnapshots'].should.equal([])
-
-
-@mock_rds2
-def test_start_database():
-    conn = boto3.client('rds', region_name='us-west-2')
-    database = conn.create_db_instance(DBInstanceIdentifier='db-master-1',
-                                       AllocatedStorage=10,
-                                       Engine='postgres',
-                                       DBName='staging-postgres',
-                                       DBInstanceClass='db.m1.small',
-                                       LicenseModel='license-included',
-                                       MasterUsername='root',
-                                       MasterUserPassword='hunter2',
-                                       Port=1234,
-                                       DBSecurityGroups=["my_sg"])
-    mydb = conn.describe_db_instances(DBInstanceIdentifier=database['DBInstance']['DBInstanceIdentifier'])['DBInstances'][0]
-    mydb['DBInstanceStatus'].should.equal('available')
-    # test starting an already started database should error
-    conn.start_db_instance.when.called_with(DBInstanceIdentifier=mydb['DBInstanceIdentifier']).should.throw(ClientError)
-    # stop and test start - should go from stopped to available, create snapshot and check snapshot
-    response = conn.stop_db_instance(DBInstanceIdentifier=mydb['DBInstanceIdentifier'], DBSnapshotIdentifier='rocky4570-rds-snap')
-    response['ResponseMetadata']['HTTPStatusCode'].should.equal(200)
-    response['DBInstance']['DBInstanceStatus'].should.equal('stopped')
-    response = conn.describe_db_snapshots()
-    response['DBSnapshots'][0]['DBSnapshotIdentifier'].should.equal('rocky4570-rds-snap')
-    response = conn.start_db_instance(DBInstanceIdentifier=mydb['DBInstanceIdentifier'])
-    response['ResponseMetadata']['HTTPStatusCode'].should.equal(200)
-    response['DBInstance']['DBInstanceStatus'].should.equal('available')
-    # starting database should not remove snapshot
-    response = conn.describe_db_snapshots()
-    response['DBSnapshots'][0]['DBSnapshotIdentifier'].should.equal('rocky4570-rds-snap')
-    # test stopping database, create snapshot with existing snapshot already created should throw error
-    conn.stop_db_instance.when.called_with(DBInstanceIdentifier=mydb['DBInstanceIdentifier'], DBSnapshotIdentifier='rocky4570-rds-snap').should.throw(ClientError)
-    # test stopping database not invoking snapshot should succeed.
-    response = conn.stop_db_instance(DBInstanceIdentifier=mydb['DBInstanceIdentifier'])
-    response['ResponseMetadata']['HTTPStatusCode'].should.equal(200)
-    response['DBInstance']['DBInstanceStatus'].should.equal('stopped')
-
-
-@mock_rds2
-def test_fail_to_stop_multi_az():
-    conn = boto3.client('rds', region_name='us-west-2')
-    database = conn.create_db_instance(DBInstanceIdentifier='db-master-1',
-                                       AllocatedStorage=10,
-                                       Engine='postgres',
-                                       DBName='staging-postgres',
-                                       DBInstanceClass='db.m1.small',
-                                       LicenseModel='license-included',
-                                       MasterUsername='root',
-                                       MasterUserPassword='hunter2',
-                                       Port=1234,
-                                       DBSecurityGroups=["my_sg"],
-                                       MultiAZ=True)
-
-    mydb = conn.describe_db_instances(DBInstanceIdentifier=database['DBInstance']['DBInstanceIdentifier'])['DBInstances'][0]
-    mydb['DBInstanceStatus'].should.equal('available')
-    # multi-az databases arent allowed to be shutdown at this time.
-    conn.stop_db_instance.when.called_with(DBInstanceIdentifier=mydb['DBInstanceIdentifier']).should.throw(ClientError)
-    # multi-az databases arent allowed to be started up at this time.
-    conn.start_db_instance.when.called_with(DBInstanceIdentifier=mydb['DBInstanceIdentifier']).should.throw(ClientError)
-
-
-@mock_rds2
-def test_fail_to_stop_readreplica():
-    conn = boto3.client('rds', region_name='us-west-2')
-    database = conn.create_db_instance(DBInstanceIdentifier='db-master-1',
-                                       AllocatedStorage=10,
-                                       Engine='postgres',
-                                       DBName='staging-postgres',
-                                       DBInstanceClass='db.m1.small',
-                                       LicenseModel='license-included',
-                                       MasterUsername='root',
-                                       MasterUserPassword='hunter2',
-                                       Port=1234,
-                                       DBSecurityGroups=["my_sg"])
-
-    replica = conn.create_db_instance_read_replica(DBInstanceIdentifier="db-replica-1",
-                                                   SourceDBInstanceIdentifier="db-master-1",
-                                                   DBInstanceClass="db.m1.small")
-
-    mydb = conn.describe_db_instances(DBInstanceIdentifier=replica['DBInstance']['DBInstanceIdentifier'])['DBInstances'][0]
-    mydb['DBInstanceStatus'].should.equal('available')
-    # read-replicas are not allowed to be stopped at this time.
-    conn.stop_db_instance.when.called_with(DBInstanceIdentifier=mydb['DBInstanceIdentifier']).should.throw(ClientError)
-    # read-replicas are not allowed to be started at this time.
-    conn.start_db_instance.when.called_with(DBInstanceIdentifier=mydb['DBInstanceIdentifier']).should.throw(ClientError)
-
-
-@mock_rds2
-def test_get_databases():
-    conn = boto3.client('rds', region_name='us-west-2')
-
-    instances = conn.describe_db_instances()
-    list(instances['DBInstances']).should.have.length_of(0)
-
-    conn.create_db_instance(DBInstanceIdentifier='db-master-1',
-                            AllocatedStorage=10,
-                            DBInstanceClass='postgres',
-                            Engine='db.m1.small',
-                            MasterUsername='root',
-                            MasterUserPassword='hunter2',
-                            Port=1234,
-                            DBSecurityGroups=['my_sg'])
-    conn.create_db_instance(DBInstanceIdentifier='db-master-2',
-                            AllocatedStorage=10,
-                            DBInstanceClass='postgres',
-                            Engine='db.m1.small',
-                            MasterUsername='root',
-                            MasterUserPassword='hunter2',
-                            Port=1234,
-                            DBSecurityGroups=['my_sg'])
-    instances = conn.describe_db_instances()
-    list(instances['DBInstances']).should.have.length_of(2)
-
-    instances = conn.describe_db_instances(DBInstanceIdentifier="db-master-1")
-    list(instances['DBInstances']).should.have.length_of(1)
-    instances['DBInstances'][0][
-        'DBInstanceIdentifier'].should.equal("db-master-1")
-    instances['DBInstances'][0]['DBInstanceArn'].should.equal(
-        'arn:aws:rds:us-west-2:1234567890:db:db-master-1')
-
-
-@mock_rds2
-def test_get_databases_paginated():
-    conn = boto3.client('rds', region_name="us-west-2")
-
-    for i in range(51):
-        conn.create_db_instance(AllocatedStorage=5,
-                                Port=5432,
-                                DBInstanceIdentifier='rds%d' % i,
-                                DBInstanceClass='db.t1.micro',
-                                Engine='postgres')
-
-    resp = conn.describe_db_instances()
-    resp["DBInstances"].should.have.length_of(50)
-    resp["Marker"].should.equal(resp["DBInstances"][-1]['DBInstanceIdentifier'])
-
-    resp2 = conn.describe_db_instances(Marker=resp["Marker"])
-    resp2["DBInstances"].should.have.length_of(1)
-
-    resp3 = conn.describe_db_instances(MaxRecords=100)
-    resp3["DBInstances"].should.have.length_of(51)
-
-@mock_rds2
-def test_describe_non_existant_database():
-    conn = boto3.client('rds', region_name='us-west-2')
-    conn.describe_db_instances.when.called_with(
-        DBInstanceIdentifier="not-a-db").should.throw(ClientError)
-
-
-@mock_rds2
-def test_modify_db_instance():
-    conn = boto3.client('rds', region_name='us-west-2')
-    database = conn.create_db_instance(DBInstanceIdentifier='db-master-1',
-                                       AllocatedStorage=10,
-                                       DBInstanceClass='postgres',
-                                       Engine='db.m1.small',
-                                       MasterUsername='root',
-                                       MasterUserPassword='hunter2',
-                                       Port=1234,
-                                       DBSecurityGroups=['my_sg'])
-    instances = conn.describe_db_instances(DBInstanceIdentifier='db-master-1')
-    instances['DBInstances'][0]['AllocatedStorage'].should.equal(10)
-    conn.modify_db_instance(DBInstanceIdentifier='db-master-1',
-                            AllocatedStorage=20,
-                            ApplyImmediately=True)
-    instances = conn.describe_db_instances(DBInstanceIdentifier='db-master-1')
-    instances['DBInstances'][0]['AllocatedStorage'].should.equal(20)
-
-
-@mock_rds2
-def test_rename_db_instance():
-    conn = boto3.client('rds', region_name='us-west-2')
-    database = conn.create_db_instance(DBInstanceIdentifier='db-master-1',
-                                       AllocatedStorage=10,
-                                       DBInstanceClass='postgres',
-                                       Engine='db.m1.small',
-                                       MasterUsername='root',
-                                       MasterUserPassword='hunter2',
-                                       Port=1234,
-                                       DBSecurityGroups=['my_sg'])
-    instances = conn.describe_db_instances(DBInstanceIdentifier="db-master-1")
-    list(instances['DBInstances']).should.have.length_of(1)
-    conn.describe_db_instances.when.called_with(DBInstanceIdentifier="db-master-2").should.throw(ClientError)
-    conn.modify_db_instance(DBInstanceIdentifier='db-master-1',
-                            NewDBInstanceIdentifier='db-master-2',
-                            ApplyImmediately=True)
-    conn.describe_db_instances.when.called_with(DBInstanceIdentifier="db-master-1").should.throw(ClientError)
-    instances = conn.describe_db_instances(DBInstanceIdentifier="db-master-2")
-    list(instances['DBInstances']).should.have.length_of(1)
-
-
-@mock_rds2
-def test_modify_non_existant_database():
-    conn = boto3.client('rds', region_name='us-west-2')
-    conn.modify_db_instance.when.called_with(DBInstanceIdentifier='not-a-db',
-                                             AllocatedStorage=20,
-                                             ApplyImmediately=True).should.throw(ClientError)
-
-
-@mock_rds2
-def test_reboot_db_instance():
-    conn = boto3.client('rds', region_name='us-west-2')
-    conn.create_db_instance(DBInstanceIdentifier='db-master-1',
-                            AllocatedStorage=10,
-                            DBInstanceClass='postgres',
-                            Engine='db.m1.small',
-                            MasterUsername='root',
-                            MasterUserPassword='hunter2',
-                            Port=1234,
-                            DBSecurityGroups=['my_sg'])
-    database = conn.reboot_db_instance(DBInstanceIdentifier='db-master-1')
-    database['DBInstance']['DBInstanceIdentifier'].should.equal("db-master-1")
-
-
-@mock_rds2
-def test_reboot_non_existant_database():
-    conn = boto3.client('rds', region_name='us-west-2')
-    conn.reboot_db_instance.when.called_with(
-        DBInstanceIdentifier="not-a-db").should.throw(ClientError)
-
-
-@mock_rds2
-def test_delete_database():
-    conn = boto3.client('rds', region_name='us-west-2')
-    instances = conn.describe_db_instances()
-    list(instances['DBInstances']).should.have.length_of(0)
-    conn.create_db_instance(DBInstanceIdentifier='db-primary-1',
-                            AllocatedStorage=10,
-                            Engine='postgres',
-                            DBInstanceClass='db.m1.small',
-                            MasterUsername='root',
-                            MasterUserPassword='hunter2',
-                            Port=1234,
-                            DBSecurityGroups=['my_sg'])
-    instances = conn.describe_db_instances()
-    list(instances['DBInstances']).should.have.length_of(1)
-
-    conn.delete_db_instance(DBInstanceIdentifier="db-primary-1",
-                            FinalDBSnapshotIdentifier='primary-1-snapshot')
-
-    instances = conn.describe_db_instances()
-    list(instances['DBInstances']).should.have.length_of(0)
-
-    # Saved the snapshot
-    snapshots = conn.describe_db_snapshots(DBInstanceIdentifier="db-primary-1").get('DBSnapshots')
-    snapshots[0].get('Engine').should.equal('postgres')
-
-
-@mock_rds2
-def test_delete_non_existant_database():
-    conn = boto3.client('rds2', region_name="us-west-2")
-    conn.delete_db_instance.when.called_with(
-        DBInstanceIdentifier="not-a-db").should.throw(ClientError)
-
-
-@mock_rds2
-def test_create_db_snapshots():
-    conn = boto3.client('rds', region_name='us-west-2')
-    conn.create_db_snapshot.when.called_with(
-        DBInstanceIdentifier='db-primary-1',
-        DBSnapshotIdentifier='snapshot-1').should.throw(ClientError)
-
-    conn.create_db_instance(DBInstanceIdentifier='db-primary-1',
-                            AllocatedStorage=10,
-                            Engine='postgres',
-                            DBName='staging-postgres',
-                            DBInstanceClass='db.m1.small',
-                            MasterUsername='root',
-                            MasterUserPassword='hunter2',
-                            Port=1234,
-                            DBSecurityGroups=["my_sg"])
-
-    snapshot = conn.create_db_snapshot(DBInstanceIdentifier='db-primary-1',
-                                       DBSnapshotIdentifier='g-1').get('DBSnapshot')
-
-    snapshot.get('Engine').should.equal('postgres')
-    snapshot.get('DBInstanceIdentifier').should.equal('db-primary-1')
-    snapshot.get('DBSnapshotIdentifier').should.equal('g-1')
-    result = conn.list_tags_for_resource(ResourceName=snapshot['DBSnapshotArn'])
-    result['TagList'].should.equal([])
-
-
-@mock_rds2
-def test_create_db_snapshots_copy_tags():
-    conn = boto3.client('rds', region_name='us-west-2')
-    conn.create_db_snapshot.when.called_with(
-        DBInstanceIdentifier='db-primary-1',
-        DBSnapshotIdentifier='snapshot-1').should.throw(ClientError)
-
-    conn.create_db_instance(DBInstanceIdentifier='db-primary-1',
-                            AllocatedStorage=10,
-                            Engine='postgres',
-                            DBName='staging-postgres',
-                            DBInstanceClass='db.m1.small',
-                            MasterUsername='root',
-                            MasterUserPassword='hunter2',
-                            Port=1234,
-                            DBSecurityGroups=["my_sg"],
-                            CopyTagsToSnapshot=True,
-                            Tags=[
-                                {
-                                    'Key': 'foo',
-                                    'Value': 'bar',
-                                },
-                                {
-                                    'Key': 'foo1',
-                                    'Value': 'bar1',
-                                },
-                            ])
-
-    snapshot = conn.create_db_snapshot(DBInstanceIdentifier='db-primary-1',
-                                       DBSnapshotIdentifier='g-1').get('DBSnapshot')
-
-    snapshot.get('Engine').should.equal('postgres')
-    snapshot.get('DBInstanceIdentifier').should.equal('db-primary-1')
-    snapshot.get('DBSnapshotIdentifier').should.equal('g-1')
-    result = conn.list_tags_for_resource(ResourceName=snapshot['DBSnapshotArn'])
-    result['TagList'].should.equal([{'Value': 'bar',
-                                     'Key': 'foo'},
-                                    {'Value': 'bar1',
-                                     'Key': 'foo1'}])
-
-
-@mock_rds2
-def test_describe_db_snapshots():
-    conn = boto3.client('rds', region_name='us-west-2')
-    conn.create_db_instance(DBInstanceIdentifier='db-primary-1',
-                            AllocatedStorage=10,
-                            Engine='postgres',
-                            DBName='staging-postgres',
-                            DBInstanceClass='db.m1.small',
-                            MasterUsername='root',
-                            MasterUserPassword='hunter2',
-                            Port=1234,
-                            DBSecurityGroups=["my_sg"])
-
-    created = conn.create_db_snapshot(DBInstanceIdentifier='db-primary-1',
-                                      DBSnapshotIdentifier='snapshot-1').get('DBSnapshot')
-
-    created.get('Engine').should.equal('postgres')
-
-    by_database_id = conn.describe_db_snapshots(DBInstanceIdentifier='db-primary-1').get('DBSnapshots')
-    by_snapshot_id = conn.describe_db_snapshots(DBSnapshotIdentifier='snapshot-1').get('DBSnapshots')
-    by_snapshot_id.should.equal(by_database_id)
-
-    snapshot = by_snapshot_id[0]
-    snapshot.should.equal(created)
-    snapshot.get('Engine').should.equal('postgres')
-
-    conn.create_db_snapshot(DBInstanceIdentifier='db-primary-1',
-                            DBSnapshotIdentifier='snapshot-2')
-    snapshots = conn.describe_db_snapshots(DBInstanceIdentifier='db-primary-1').get('DBSnapshots')
-    snapshots.should.have.length_of(2)
-
-
-@mock_rds2
-def test_delete_db_snapshot():
-    conn = boto3.client('rds', region_name='us-west-2')
-    conn.create_db_instance(DBInstanceIdentifier='db-primary-1',
-                            AllocatedStorage=10,
-                            Engine='postgres',
-                            DBName='staging-postgres',
-                            DBInstanceClass='db.m1.small',
-                            MasterUsername='root',
-                            MasterUserPassword='hunter2',
-                            Port=1234,
-                            DBSecurityGroups=["my_sg"])
-    conn.create_db_snapshot(DBInstanceIdentifier='db-primary-1',
-                            DBSnapshotIdentifier='snapshot-1')
-
-    conn.describe_db_snapshots(DBSnapshotIdentifier='snapshot-1').get('DBSnapshots')[0]
-    conn.delete_db_snapshot(DBSnapshotIdentifier='snapshot-1')
-    conn.describe_db_snapshots.when.called_with(
-        DBSnapshotIdentifier='snapshot-1').should.throw(ClientError)
-
-
-@mock_rds2
-def test_create_option_group():
-    conn = boto3.client('rds', region_name='us-west-2')
-    option_group = conn.create_option_group(OptionGroupName='test',
-                                            EngineName='mysql',
-                                            MajorEngineVersion='5.6',
-                                            OptionGroupDescription='test option group')
-    option_group['OptionGroup']['OptionGroupName'].should.equal('test')
-    option_group['OptionGroup']['EngineName'].should.equal('mysql')
-    option_group['OptionGroup'][
-        'OptionGroupDescription'].should.equal('test option group')
-    option_group['OptionGroup']['MajorEngineVersion'].should.equal('5.6')
-
-
-@mock_rds2
-def test_create_option_group_bad_engine_name():
-    conn = boto3.client('rds', region_name='us-west-2')
-    conn.create_option_group.when.called_with(OptionGroupName='test',
-                                              EngineName='invalid_engine',
-                                              MajorEngineVersion='5.6',
-                                              OptionGroupDescription='test invalid engine').should.throw(ClientError)
-
-
-@mock_rds2
-def test_create_option_group_bad_engine_major_version():
-    conn = boto3.client('rds', region_name='us-west-2')
-    conn.create_option_group.when.called_with(OptionGroupName='test',
-                                              EngineName='mysql',
-                                              MajorEngineVersion='6.6.6',
-                                              OptionGroupDescription='test invalid engine version').should.throw(ClientError)
-
-
-@mock_rds2
-def test_create_option_group_empty_description():
-    conn = boto3.client('rds', region_name='us-west-2')
-    conn.create_option_group.when.called_with(OptionGroupName='test',
-                                              EngineName='mysql',
-                                              MajorEngineVersion='5.6',
-                                              OptionGroupDescription='').should.throw(ClientError)
-
-
-@mock_rds2
-def test_create_option_group_duplicate():
-    conn = boto3.client('rds', region_name='us-west-2')
-    conn.create_option_group(OptionGroupName='test',
-                             EngineName='mysql',
-                             MajorEngineVersion='5.6',
-                             OptionGroupDescription='test option group')
-    conn.create_option_group.when.called_with(OptionGroupName='test',
-                                              EngineName='mysql',
-                                              MajorEngineVersion='5.6',
-                                              OptionGroupDescription='test option group').should.throw(ClientError)
-
-
-@mock_rds2
-def test_describe_option_group():
-    conn = boto3.client('rds', region_name='us-west-2')
-    conn.create_option_group(OptionGroupName='test',
-                             EngineName='mysql',
-                             MajorEngineVersion='5.6',
-                             OptionGroupDescription='test option group')
-    option_groups = conn.describe_option_groups(OptionGroupName='test')
-    option_groups['OptionGroupsList'][0][
-        'OptionGroupName'].should.equal('test')
-
-
-@mock_rds2
-def test_describe_non_existant_option_group():
-    conn = boto3.client('rds', region_name='us-west-2')
-    conn.describe_option_groups.when.called_with(
-        OptionGroupName="not-a-option-group").should.throw(ClientError)
-
-
-@mock_rds2
-def test_delete_option_group():
-    conn = boto3.client('rds', region_name='us-west-2')
-    conn.create_option_group(OptionGroupName='test',
-                             EngineName='mysql',
-                             MajorEngineVersion='5.6',
-                             OptionGroupDescription='test option group')
-    option_groups = conn.describe_option_groups(OptionGroupName='test')
-    option_groups['OptionGroupsList'][0][
-        'OptionGroupName'].should.equal('test')
-    conn.delete_option_group(OptionGroupName='test')
-    conn.describe_option_groups.when.called_with(
-        OptionGroupName='test').should.throw(ClientError)
-
-
-@mock_rds2
-def test_delete_non_existant_option_group():
-    conn = boto3.client('rds', region_name='us-west-2')
-    conn.delete_option_group.when.called_with(
-        OptionGroupName='non-existant').should.throw(ClientError)
-
-
-@mock_rds2
-def test_describe_option_group_options():
-    conn = boto3.client('rds', region_name='us-west-2')
-    option_group_options = conn.describe_option_group_options(
-        EngineName='sqlserver-ee')
-    len(option_group_options['OptionGroupOptions']).should.equal(4)
-    option_group_options = conn.describe_option_group_options(
-        EngineName='sqlserver-ee', MajorEngineVersion='11.00')
-    len(option_group_options['OptionGroupOptions']).should.equal(2)
-    option_group_options = conn.describe_option_group_options(
-        EngineName='mysql', MajorEngineVersion='5.6')
-    len(option_group_options['OptionGroupOptions']).should.equal(1)
-    conn.describe_option_group_options.when.called_with(
-        EngineName='non-existent').should.throw(ClientError)
-    conn.describe_option_group_options.when.called_with(
-        EngineName='mysql', MajorEngineVersion='non-existent').should.throw(ClientError)
-
-
-@mock_rds2
-def test_modify_option_group():
-    conn = boto3.client('rds', region_name='us-west-2')
-    conn.create_option_group(OptionGroupName='test', EngineName='mysql',
-                             MajorEngineVersion='5.6', OptionGroupDescription='test option group')
-    # TODO: create option and validate before deleting.
-    # if Someone can tell me how the hell to use this function
-    # to add options to an option_group, I can finish coding this.
-    result = conn.modify_option_group(OptionGroupName='test', OptionsToInclude=[
-    ], OptionsToRemove=['MEMCACHED'], ApplyImmediately=True)
-    result['OptionGroup']['EngineName'].should.equal('mysql')
-    result['OptionGroup']['Options'].should.equal([])
-    result['OptionGroup']['OptionGroupName'].should.equal('test')
-
-
-@mock_rds2
-def test_modify_option_group_no_options():
-    conn = boto3.client('rds', region_name='us-west-2')
-    conn.create_option_group(OptionGroupName='test', EngineName='mysql',
-                             MajorEngineVersion='5.6', OptionGroupDescription='test option group')
-    conn.modify_option_group.when.called_with(
-        OptionGroupName='test').should.throw(ClientError)
-
-
-@mock_rds2
-def test_modify_non_existant_option_group():
-    conn = boto3.client('rds', region_name='us-west-2')
-    conn.modify_option_group.when.called_with(OptionGroupName='non-existant', OptionsToInclude=[(
-        'OptionName', 'Port', 'DBSecurityGroupMemberships', 'VpcSecurityGroupMemberships', 'OptionSettings')]).should.throw(ParamValidationError)
-
-
-@mock_rds2
-def test_delete_non_existant_database():
-    conn = boto3.client('rds', region_name='us-west-2')
-    conn.delete_db_instance.when.called_with(
-        DBInstanceIdentifier="not-a-db").should.throw(ClientError)
-
-
-@mock_rds2
-def test_list_tags_invalid_arn():
-    conn = boto3.client('rds', region_name='us-west-2')
-    conn.list_tags_for_resource.when.called_with(
-        ResourceName='arn:aws:rds:bad-arn').should.throw(ClientError)
-
-
-@mock_rds2
-def test_list_tags_db():
-    conn = boto3.client('rds', region_name='us-west-2')
-    result = conn.list_tags_for_resource(
-        ResourceName='arn:aws:rds:us-west-2:1234567890:db:foo')
-    result['TagList'].should.equal([])
-    test_instance = conn.create_db_instance(
-        DBInstanceIdentifier='db-with-tags',
-        AllocatedStorage=10,
-        DBInstanceClass='postgres',
-        Engine='db.m1.small',
-        MasterUsername='root',
-        MasterUserPassword='hunter2',
-        Port=1234,
-        DBSecurityGroups=['my_sg'],
-        Tags=[
-            {
-                'Key': 'foo',
-                'Value': 'bar',
-            },
-            {
-                'Key': 'foo1',
-                'Value': 'bar1',
-            },
-        ])
-    result = conn.list_tags_for_resource(
-        ResourceName=test_instance['DBInstance']['DBInstanceArn'])
-    result['TagList'].should.equal([{'Value': 'bar',
-                                     'Key': 'foo'},
-                                    {'Value': 'bar1',
-                                     'Key': 'foo1'}])
-
-
-@mock_rds2
-def test_add_tags_db():
-    conn = boto3.client('rds', region_name='us-west-2')
-    conn.create_db_instance(DBInstanceIdentifier='db-without-tags',
-                            AllocatedStorage=10,
-                            DBInstanceClass='postgres',
-                            Engine='db.m1.small',
-                            MasterUsername='root',
-                            MasterUserPassword='hunter2',
-                            Port=1234,
-                            DBSecurityGroups=['my_sg'],
-                            Tags=[
-                                {
-                                    'Key': 'foo',
-                                    'Value': 'bar',
-                                },
-                                {
-                                    'Key': 'foo1',
-                                    'Value': 'bar1',
-                                },
-                            ])
-    result = conn.list_tags_for_resource(
-        ResourceName='arn:aws:rds:us-west-2:1234567890:db:db-without-tags')
-    list(result['TagList']).should.have.length_of(2)
-    conn.add_tags_to_resource(ResourceName='arn:aws:rds:us-west-2:1234567890:db:db-without-tags',
-                              Tags=[
-                                  {
-                                      'Key': 'foo',
-                                      'Value': 'fish',
-                                  },
-                                  {
-                                      'Key': 'foo2',
-                                      'Value': 'bar2',
-                                  },
-                              ])
-    result = conn.list_tags_for_resource(
-        ResourceName='arn:aws:rds:us-west-2:1234567890:db:db-without-tags')
-    list(result['TagList']).should.have.length_of(3)
-
-
-@mock_rds2
-def test_remove_tags_db():
-    conn = boto3.client('rds', region_name='us-west-2')
-    conn.create_db_instance(DBInstanceIdentifier='db-with-tags',
-                            AllocatedStorage=10,
-                            DBInstanceClass='postgres',
-                            Engine='db.m1.small',
-                            MasterUsername='root',
-                            MasterUserPassword='hunter2',
-                            Port=1234,
-                            DBSecurityGroups=['my_sg'],
-                            Tags=[
-                                {
-                                    'Key': 'foo',
-                                    'Value': 'bar',
-                                },
-                                {
-                                    'Key': 'foo1',
-                                    'Value': 'bar1',
-                                },
-                            ])
-    result = conn.list_tags_for_resource(
-        ResourceName='arn:aws:rds:us-west-2:1234567890:db:db-with-tags')
-    list(result['TagList']).should.have.length_of(2)
-    conn.remove_tags_from_resource(
-        ResourceName='arn:aws:rds:us-west-2:1234567890:db:db-with-tags', TagKeys=['foo'])
-    result = conn.list_tags_for_resource(
-        ResourceName='arn:aws:rds:us-west-2:1234567890:db:db-with-tags')
-    len(result['TagList']).should.equal(1)
-
-
-@mock_rds2
-def test_list_tags_snapshot():
-    conn = boto3.client('rds', region_name='us-west-2')
-    result = conn.list_tags_for_resource(
-        ResourceName='arn:aws:rds:us-west-2:1234567890:snapshot:foo')
-    result['TagList'].should.equal([])
-    conn.create_db_instance(DBInstanceIdentifier='db-primary-1',
-                            AllocatedStorage=10,
-                            Engine='postgres',
-                            DBName='staging-postgres',
-                            DBInstanceClass='db.m1.small',
-                            MasterUsername='root',
-                            MasterUserPassword='hunter2',
-                            Port=1234,
-                            DBSecurityGroups=["my_sg"])
-    snapshot = conn.create_db_snapshot(DBInstanceIdentifier='db-primary-1',
-                                       DBSnapshotIdentifier='snapshot-with-tags',
-                                       Tags=[
-                                           {
-                                               'Key': 'foo',
-                                               'Value': 'bar',
-                                           },
-                                           {
-                                               'Key': 'foo1',
-                                               'Value': 'bar1',
-                                           },
-                                       ])
-    result = conn.list_tags_for_resource(ResourceName=snapshot['DBSnapshot']['DBSnapshotArn'])
-    result['TagList'].should.equal([{'Value': 'bar',
-                                     'Key': 'foo'},
-                                    {'Value': 'bar1',
-                                     'Key': 'foo1'}])
-
-
-@mock_rds2
-def test_add_tags_snapshot():
-    conn = boto3.client('rds', region_name='us-west-2')
-    conn.create_db_instance(DBInstanceIdentifier='db-primary-1',
-                            AllocatedStorage=10,
-                            Engine='postgres',
-                            DBName='staging-postgres',
-                            DBInstanceClass='db.m1.small',
-                            MasterUsername='root',
-                            MasterUserPassword='hunter2',
-                            Port=1234,
-                            DBSecurityGroups=["my_sg"])
-    snapshot = conn.create_db_snapshot(DBInstanceIdentifier='db-primary-1',
-                                       DBSnapshotIdentifier='snapshot-without-tags',
-                                       Tags=[
-                                           {
-                                               'Key': 'foo',
-                                               'Value': 'bar',
-                                           },
-                                           {
-                                               'Key': 'foo1',
-                                               'Value': 'bar1',
-                                           },
-                                       ])
-    result = conn.list_tags_for_resource(
-        ResourceName='arn:aws:rds:us-west-2:1234567890:snapshot:snapshot-without-tags')
-    list(result['TagList']).should.have.length_of(2)
-    conn.add_tags_to_resource(ResourceName='arn:aws:rds:us-west-2:1234567890:snapshot:snapshot-without-tags',
-                              Tags=[
-                                  {
-                                      'Key': 'foo',
-                                      'Value': 'fish',
-                                  },
-                                  {
-                                      'Key': 'foo2',
-                                      'Value': 'bar2',
-                                  },
-                              ])
-    result = conn.list_tags_for_resource(
-        ResourceName='arn:aws:rds:us-west-2:1234567890:snapshot:snapshot-without-tags')
-    list(result['TagList']).should.have.length_of(3)
-
-
-@mock_rds2
-def test_remove_tags_snapshot():
-    conn = boto3.client('rds', region_name='us-west-2')
-    conn.create_db_instance(DBInstanceIdentifier='db-primary-1',
-                            AllocatedStorage=10,
-                            Engine='postgres',
-                            DBName='staging-postgres',
-                            DBInstanceClass='db.m1.small',
-                            MasterUsername='root',
-                            MasterUserPassword='hunter2',
-                            Port=1234,
-                            DBSecurityGroups=["my_sg"])
-    snapshot = conn.create_db_snapshot(DBInstanceIdentifier='db-primary-1',
-                                       DBSnapshotIdentifier='snapshot-with-tags',
-                                       Tags=[
-                                           {
-                                               'Key': 'foo',
-                                               'Value': 'bar',
-                                           },
-                                           {
-                                               'Key': 'foo1',
-                                               'Value': 'bar1',
-                                           },
-                                       ])
-    result = conn.list_tags_for_resource(
-        ResourceName='arn:aws:rds:us-west-2:1234567890:snapshot:snapshot-with-tags')
-    list(result['TagList']).should.have.length_of(2)
-    conn.remove_tags_from_resource(
-        ResourceName='arn:aws:rds:us-west-2:1234567890:snapshot:snapshot-with-tags', TagKeys=['foo'])
-    result = conn.list_tags_for_resource(
-        ResourceName='arn:aws:rds:us-west-2:1234567890:snapshot:snapshot-with-tags')
-    len(result['TagList']).should.equal(1)
-
-
-@mock_rds2
-def test_add_tags_option_group():
-    conn = boto3.client('rds', region_name='us-west-2')
-    conn.create_option_group(OptionGroupName='test',
-                             EngineName='mysql',
-                             MajorEngineVersion='5.6',
-                             OptionGroupDescription='test option group')
-    result = conn.list_tags_for_resource(
-        ResourceName='arn:aws:rds:us-west-2:1234567890:og:test')
-    list(result['TagList']).should.have.length_of(0)
-    conn.add_tags_to_resource(ResourceName='arn:aws:rds:us-west-2:1234567890:og:test',
-                              Tags=[
-                                  {
-                                      'Key': 'foo',
-                                      'Value': 'fish',
-                                  },
-                                  {
-                                      'Key': 'foo2',
-                                      'Value': 'bar2',
-                                  }])
-    result = conn.list_tags_for_resource(
-        ResourceName='arn:aws:rds:us-west-2:1234567890:og:test')
-    list(result['TagList']).should.have.length_of(2)
-
-
-@mock_rds2
-def test_remove_tags_option_group():
-    conn = boto3.client('rds', region_name='us-west-2')
-    conn.create_option_group(OptionGroupName='test',
-                             EngineName='mysql',
-                             MajorEngineVersion='5.6',
-                             OptionGroupDescription='test option group')
-    result = conn.list_tags_for_resource(
-        ResourceName='arn:aws:rds:us-west-2:1234567890:og:test')
-    conn.add_tags_to_resource(ResourceName='arn:aws:rds:us-west-2:1234567890:og:test',
-                              Tags=[
-                                  {
-                                      'Key': 'foo',
-                                      'Value': 'fish',
-                                  },
-                                  {
-                                      'Key': 'foo2',
-                                      'Value': 'bar2',
-                                  }])
-    result = conn.list_tags_for_resource(
-        ResourceName='arn:aws:rds:us-west-2:1234567890:og:test')
-    list(result['TagList']).should.have.length_of(2)
-    conn.remove_tags_from_resource(ResourceName='arn:aws:rds:us-west-2:1234567890:og:test',
-                                   TagKeys=['foo'])
-    result = conn.list_tags_for_resource(
-        ResourceName='arn:aws:rds:us-west-2:1234567890:og:test')
-    list(result['TagList']).should.have.length_of(1)
-
-
-@mock_rds2
-def test_create_database_security_group():
-    conn = boto3.client('rds', region_name='us-west-2')
-
-    result = conn.create_db_security_group(
-        DBSecurityGroupName='db_sg', DBSecurityGroupDescription='DB Security Group')
-    result['DBSecurityGroup']['DBSecurityGroupName'].should.equal("db_sg")
-    result['DBSecurityGroup'][
-        'DBSecurityGroupDescription'].should.equal("DB Security Group")
-    result['DBSecurityGroup']['IPRanges'].should.equal([])
-
-
-@mock_rds2
-def test_get_security_groups():
-    conn = boto3.client('rds', region_name='us-west-2')
-
-    result = conn.describe_db_security_groups()
-    result['DBSecurityGroups'].should.have.length_of(0)
-
-    conn.create_db_security_group(
-        DBSecurityGroupName='db_sg1', DBSecurityGroupDescription='DB Security Group')
-    conn.create_db_security_group(
-        DBSecurityGroupName='db_sg2', DBSecurityGroupDescription='DB Security Group')
-
-    result = conn.describe_db_security_groups()
-    result['DBSecurityGroups'].should.have.length_of(2)
-
-    result = conn.describe_db_security_groups(DBSecurityGroupName="db_sg1")
-    result['DBSecurityGroups'].should.have.length_of(1)
-    result['DBSecurityGroups'][0]['DBSecurityGroupName'].should.equal("db_sg1")
-
-
-@mock_rds2
-def test_get_non_existant_security_group():
-    conn = boto3.client('rds', region_name='us-west-2')
-    conn.describe_db_security_groups.when.called_with(
-        DBSecurityGroupName="not-a-sg").should.throw(ClientError)
-
-
-@mock_rds2
-def test_delete_database_security_group():
-    conn = boto3.client('rds', region_name='us-west-2')
-    conn.create_db_security_group(
-        DBSecurityGroupName='db_sg', DBSecurityGroupDescription='DB Security Group')
-
-    result = conn.describe_db_security_groups()
-    result['DBSecurityGroups'].should.have.length_of(1)
-
-    conn.delete_db_security_group(DBSecurityGroupName="db_sg")
-    result = conn.describe_db_security_groups()
-    result['DBSecurityGroups'].should.have.length_of(0)
-
-
-@mock_rds2
-def test_delete_non_existant_security_group():
-    conn = boto3.client('rds', region_name='us-west-2')
-    conn.delete_db_security_group.when.called_with(
-        DBSecurityGroupName="not-a-db").should.throw(ClientError)
-
-
-@mock_rds2
-def test_security_group_authorize():
-    conn = boto3.client('rds', region_name='us-west-2')
-    security_group = conn.create_db_security_group(DBSecurityGroupName='db_sg',
-                                                   DBSecurityGroupDescription='DB Security Group')
-    security_group['DBSecurityGroup']['IPRanges'].should.equal([])
-
-    conn.authorize_db_security_group_ingress(DBSecurityGroupName='db_sg',
-                                             CIDRIP='10.3.2.45/32')
-
-    result = conn.describe_db_security_groups(DBSecurityGroupName="db_sg")
-    result['DBSecurityGroups'][0]['IPRanges'].should.have.length_of(1)
-    result['DBSecurityGroups'][0]['IPRanges'].should.equal(
-        [{'Status': 'authorized', 'CIDRIP': '10.3.2.45/32'}])
-
-    conn.authorize_db_security_group_ingress(DBSecurityGroupName='db_sg',
-                                             CIDRIP='10.3.2.46/32')
-    result = conn.describe_db_security_groups(DBSecurityGroupName="db_sg")
-    result['DBSecurityGroups'][0]['IPRanges'].should.have.length_of(2)
-    result['DBSecurityGroups'][0]['IPRanges'].should.equal([
-        {'Status': 'authorized', 'CIDRIP': '10.3.2.45/32'},
-        {'Status': 'authorized', 'CIDRIP': '10.3.2.46/32'},
-    ])
-
-
-@mock_rds2
-def test_add_security_group_to_database():
-    conn = boto3.client('rds', region_name='us-west-2')
-
-    conn.create_db_instance(DBInstanceIdentifier='db-master-1',
-                            AllocatedStorage=10,
-                            DBInstanceClass='postgres',
-                            Engine='db.m1.small',
-                            MasterUsername='root',
-                            MasterUserPassword='hunter2',
-                            Port=1234)
-
-    result = conn.describe_db_instances()
-    result['DBInstances'][0]['DBSecurityGroups'].should.equal([])
-    conn.create_db_security_group(DBSecurityGroupName='db_sg',
-                                  DBSecurityGroupDescription='DB Security Group')
-    conn.modify_db_instance(DBInstanceIdentifier='db-master-1',
-                            DBSecurityGroups=['db_sg'])
-    result = conn.describe_db_instances()
-    result['DBInstances'][0]['DBSecurityGroups'][0][
-        'DBSecurityGroupName'].should.equal('db_sg')
-
-
-@mock_rds2
-def test_list_tags_security_group():
-    conn = boto3.client('rds', region_name='us-west-2')
-    result = conn.describe_db_subnet_groups()
-    result['DBSubnetGroups'].should.have.length_of(0)
-
-    security_group = conn.create_db_security_group(DBSecurityGroupName="db_sg",
-                                                   DBSecurityGroupDescription='DB Security Group',
-                                                   Tags=[{'Value': 'bar',
-                                                          'Key': 'foo'},
-                                                         {'Value': 'bar1',
-                                                          'Key': 'foo1'}])['DBSecurityGroup']['DBSecurityGroupName']
-    resource = 'arn:aws:rds:us-west-2:1234567890:secgrp:{0}'.format(
-        security_group)
-    result = conn.list_tags_for_resource(ResourceName=resource)
-    result['TagList'].should.equal([{'Value': 'bar',
-                                     'Key': 'foo'},
-                                    {'Value': 'bar1',
-                                     'Key': 'foo1'}])
-
-
-@mock_rds2
-def test_add_tags_security_group():
-    conn = boto3.client('rds', region_name='us-west-2')
-    result = conn.describe_db_subnet_groups()
-    result['DBSubnetGroups'].should.have.length_of(0)
-
-    security_group = conn.create_db_security_group(DBSecurityGroupName="db_sg",
-                                                   DBSecurityGroupDescription='DB Security Group')['DBSecurityGroup']['DBSecurityGroupName']
-
-    resource = 'arn:aws:rds:us-west-2:1234567890:secgrp:{0}'.format(
-        security_group)
-    conn.add_tags_to_resource(ResourceName=resource,
-                              Tags=[{'Value': 'bar',
-                                     'Key': 'foo'},
-                                    {'Value': 'bar1',
-                                     'Key': 'foo1'}])
-
-    result = conn.list_tags_for_resource(ResourceName=resource)
-    result['TagList'].should.equal([{'Value': 'bar',
-                                     'Key': 'foo'},
-                                    {'Value': 'bar1',
-                                     'Key': 'foo1'}])
-
-
-@mock_rds2
-def test_remove_tags_security_group():
-    conn = boto3.client('rds', region_name='us-west-2')
-    result = conn.describe_db_subnet_groups()
-    result['DBSubnetGroups'].should.have.length_of(0)
-
-    security_group = conn.create_db_security_group(DBSecurityGroupName="db_sg",
-                                                   DBSecurityGroupDescription='DB Security Group',
-                                                   Tags=[{'Value': 'bar',
-                                                          'Key': 'foo'},
-                                                         {'Value': 'bar1',
-                                                          'Key': 'foo1'}])['DBSecurityGroup']['DBSecurityGroupName']
-
-    resource = 'arn:aws:rds:us-west-2:1234567890:secgrp:{0}'.format(
-        security_group)
-    conn.remove_tags_from_resource(ResourceName=resource, TagKeys=['foo'])
-
-    result = conn.list_tags_for_resource(ResourceName=resource)
-    result['TagList'].should.equal([{'Value': 'bar1', 'Key': 'foo1'}])
-
-
-@mock_ec2
-@mock_rds2
-def test_create_database_subnet_group():
-    vpc_conn = boto3.client('ec2', 'us-west-2')
-    vpc = vpc_conn.create_vpc(CidrBlock='10.0.0.0/16')['Vpc']
-    subnet1 = vpc_conn.create_subnet(
-        VpcId=vpc['VpcId'], CidrBlock='10.0.1.0/24')['Subnet']
-    subnet2 = vpc_conn.create_subnet(
-        VpcId=vpc['VpcId'], CidrBlock='10.0.2.0/24')['Subnet']
-
-    subnet_ids = [subnet1['SubnetId'], subnet2['SubnetId']]
-    conn = boto3.client('rds', region_name='us-west-2')
-    result = conn.create_db_subnet_group(DBSubnetGroupName='db_subnet',
-                                         DBSubnetGroupDescription='my db subnet',
-                                         SubnetIds=subnet_ids)
-    result['DBSubnetGroup']['DBSubnetGroupName'].should.equal("db_subnet")
-    result['DBSubnetGroup'][
-        'DBSubnetGroupDescription'].should.equal("my db subnet")
-    subnets = result['DBSubnetGroup']['Subnets']
-    subnet_group_ids = [subnets[0]['SubnetIdentifier'],
-                        subnets[1]['SubnetIdentifier']]
-    list(subnet_group_ids).should.equal(subnet_ids)
-
-
-@mock_ec2
-@mock_rds2
-def test_create_database_in_subnet_group():
-    vpc_conn = boto3.client('ec2', 'us-west-2')
-    vpc = vpc_conn.create_vpc(CidrBlock='10.0.0.0/16')['Vpc']
-    subnet = vpc_conn.create_subnet(
-        VpcId=vpc['VpcId'], CidrBlock='10.0.1.0/24')['Subnet']
-
-    conn = boto3.client('rds', region_name='us-west-2')
-    conn.create_db_subnet_group(DBSubnetGroupName='db_subnet1',
-                                DBSubnetGroupDescription='my db subnet',
-                                SubnetIds=[subnet['SubnetId']])
-    conn.create_db_instance(DBInstanceIdentifier='db-master-1',
-                            AllocatedStorage=10,
-                            Engine='postgres',
-                            DBInstanceClass='db.m1.small',
-                            MasterUsername='root',
-                            MasterUserPassword='hunter2',
-                            Port=1234,
-                            DBSubnetGroupName='db_subnet1')
-    result = conn.describe_db_instances(DBInstanceIdentifier='db-master-1')
-    result['DBInstances'][0]['DBSubnetGroup'][
-        'DBSubnetGroupName'].should.equal('db_subnet1')
-
-
-@mock_ec2
-@mock_rds2
-def test_describe_database_subnet_group():
-    vpc_conn = boto3.client('ec2', 'us-west-2')
-    vpc = vpc_conn.create_vpc(CidrBlock='10.0.0.0/16')['Vpc']
-    subnet = vpc_conn.create_subnet(
-        VpcId=vpc['VpcId'], CidrBlock='10.0.1.0/24')['Subnet']
-
-    conn = boto3.client('rds', region_name='us-west-2')
-    conn.create_db_subnet_group(DBSubnetGroupName="db_subnet1",
-                                DBSubnetGroupDescription='my db subnet',
-                                SubnetIds=[subnet['SubnetId']])
-    conn.create_db_subnet_group(DBSubnetGroupName='db_subnet2',
-                                DBSubnetGroupDescription='my db subnet',
-                                SubnetIds=[subnet['SubnetId']])
-
-    resp = conn.describe_db_subnet_groups()
-    resp['DBSubnetGroups'].should.have.length_of(2)
-
-    subnets = resp['DBSubnetGroups'][0]['Subnets']
-    subnets.should.have.length_of(1)
-
-    list(conn.describe_db_subnet_groups(DBSubnetGroupName="db_subnet1")
-         ['DBSubnetGroups']).should.have.length_of(1)
-
-    conn.describe_db_subnet_groups.when.called_with(
-        DBSubnetGroupName="not-a-subnet").should.throw(ClientError)
-
-
-@mock_ec2
-@mock_rds2
-def test_delete_database_subnet_group():
-    vpc_conn = boto3.client('ec2', 'us-west-2')
-    vpc = vpc_conn.create_vpc(CidrBlock='10.0.0.0/16')['Vpc']
-    subnet = vpc_conn.create_subnet(
-        VpcId=vpc['VpcId'], CidrBlock='10.0.1.0/24')['Subnet']
-
-    conn = boto3.client('rds', region_name='us-west-2')
-    result = conn.describe_db_subnet_groups()
-    result['DBSubnetGroups'].should.have.length_of(0)
-
-    conn.create_db_subnet_group(DBSubnetGroupName="db_subnet1",
-                                DBSubnetGroupDescription='my db subnet',
-                                SubnetIds=[subnet['SubnetId']])
-    result = conn.describe_db_subnet_groups()
-    result['DBSubnetGroups'].should.have.length_of(1)
-
-    conn.delete_db_subnet_group(DBSubnetGroupName="db_subnet1")
-    result = conn.describe_db_subnet_groups()
-    result['DBSubnetGroups'].should.have.length_of(0)
-
-    conn.delete_db_subnet_group.when.called_with(
-        DBSubnetGroupName="db_subnet1").should.throw(ClientError)
-
-
-@mock_ec2
-@mock_rds2
-def test_list_tags_database_subnet_group():
-    vpc_conn = boto3.client('ec2', 'us-west-2')
-    vpc = vpc_conn.create_vpc(CidrBlock='10.0.0.0/16')['Vpc']
-    subnet = vpc_conn.create_subnet(
-        VpcId=vpc['VpcId'], CidrBlock='10.0.1.0/24')['Subnet']
-
-    conn = boto3.client('rds', region_name='us-west-2')
-    result = conn.describe_db_subnet_groups()
-    result['DBSubnetGroups'].should.have.length_of(0)
-
-    subnet = conn.create_db_subnet_group(DBSubnetGroupName="db_subnet1",
-                                         DBSubnetGroupDescription='my db subnet',
-                                         SubnetIds=[subnet['SubnetId']],
-                                         Tags=[{'Value': 'bar',
-                                                'Key': 'foo'},
-                                               {'Value': 'bar1',
-                                                'Key': 'foo1'}])['DBSubnetGroup']['DBSubnetGroupName']
-    result = conn.list_tags_for_resource(
-        ResourceName='arn:aws:rds:us-west-2:1234567890:subgrp:{0}'.format(subnet))
-    result['TagList'].should.equal([{'Value': 'bar',
-                                     'Key': 'foo'},
-                                    {'Value': 'bar1',
-                                     'Key': 'foo1'}])
-
-
-@mock_ec2
-@mock_rds2
-def test_add_tags_database_subnet_group():
-    vpc_conn = boto3.client('ec2', 'us-west-2')
-    vpc = vpc_conn.create_vpc(CidrBlock='10.0.0.0/16')['Vpc']
-    subnet = vpc_conn.create_subnet(
-        VpcId=vpc['VpcId'], CidrBlock='10.0.1.0/24')['Subnet']
-
-    conn = boto3.client('rds', region_name='us-west-2')
-    result = conn.describe_db_subnet_groups()
-    result['DBSubnetGroups'].should.have.length_of(0)
-
-    subnet = conn.create_db_subnet_group(DBSubnetGroupName="db_subnet1",
-                                         DBSubnetGroupDescription='my db subnet',
-                                         SubnetIds=[subnet['SubnetId']],
-                                         Tags=[])['DBSubnetGroup']['DBSubnetGroupName']
-    resource = 'arn:aws:rds:us-west-2:1234567890:subgrp:{0}'.format(subnet)
-
-    conn.add_tags_to_resource(ResourceName=resource,
-                              Tags=[{'Value': 'bar',
-                                     'Key': 'foo'},
-                                    {'Value': 'bar1',
-                                     'Key': 'foo1'}])
-
-    result = conn.list_tags_for_resource(ResourceName=resource)
-    result['TagList'].should.equal([{'Value': 'bar',
-                                     'Key': 'foo'},
-                                    {'Value': 'bar1',
-                                     'Key': 'foo1'}])
-
-
-@mock_ec2
-@mock_rds2
-def test_remove_tags_database_subnet_group():
-    vpc_conn = boto3.client('ec2', 'us-west-2')
-    vpc = vpc_conn.create_vpc(CidrBlock='10.0.0.0/16')['Vpc']
-    subnet = vpc_conn.create_subnet(
-        VpcId=vpc['VpcId'], CidrBlock='10.0.1.0/24')['Subnet']
-
-    conn = boto3.client('rds', region_name='us-west-2')
-    result = conn.describe_db_subnet_groups()
-    result['DBSubnetGroups'].should.have.length_of(0)
-
-    subnet = conn.create_db_subnet_group(DBSubnetGroupName="db_subnet1",
-                                         DBSubnetGroupDescription='my db subnet',
-                                         SubnetIds=[subnet['SubnetId']],
-                                         Tags=[{'Value': 'bar',
-                                                'Key': 'foo'},
-                                               {'Value': 'bar1',
-                                                'Key': 'foo1'}])['DBSubnetGroup']['DBSubnetGroupName']
-    resource = 'arn:aws:rds:us-west-2:1234567890:subgrp:{0}'.format(subnet)
-
-    conn.remove_tags_from_resource(ResourceName=resource, TagKeys=['foo'])
-
-    result = conn.list_tags_for_resource(ResourceName=resource)
-    result['TagList'].should.equal([{'Value': 'bar1', 'Key': 'foo1'}])
-
-
-@mock_rds2
-def test_create_database_replica():
-    conn = boto3.client('rds', region_name='us-west-2')
-
-    database = conn.create_db_instance(DBInstanceIdentifier='db-master-1',
-                                       AllocatedStorage=10,
-                                       Engine='postgres',
-                                       DBInstanceClass='db.m1.small',
-                                       MasterUsername='root',
-                                       MasterUserPassword='hunter2',
-                                       Port=1234,
-                                       DBSecurityGroups=["my_sg"])
-
-    replica = conn.create_db_instance_read_replica(DBInstanceIdentifier="db-replica-1",
-                                                   SourceDBInstanceIdentifier="db-master-1",
-                                                   DBInstanceClass="db.m1.small")
-    replica['DBInstance'][
-        'ReadReplicaSourceDBInstanceIdentifier'].should.equal('db-master-1')
-    replica['DBInstance']['DBInstanceClass'].should.equal('db.m1.small')
-    replica['DBInstance']['DBInstanceIdentifier'].should.equal('db-replica-1')
-
-    master = conn.describe_db_instances(DBInstanceIdentifier="db-master-1")
-    master['DBInstances'][0]['ReadReplicaDBInstanceIdentifiers'].should.equal([
-                                                                              'db-replica-1'])
-
-    conn.delete_db_instance(
-        DBInstanceIdentifier="db-replica-1", SkipFinalSnapshot=True)
-
-    master = conn.describe_db_instances(DBInstanceIdentifier="db-master-1")
-    master['DBInstances'][0][
-        'ReadReplicaDBInstanceIdentifiers'].should.equal([])
-
-
-@mock_rds2
-@mock_kms
-def test_create_database_with_encrypted_storage():
-    kms_conn = boto3.client('kms', region_name='us-west-2')
-    key = kms_conn.create_key(Policy='my RDS encryption policy',
-                              Description='RDS encryption key',
-                              KeyUsage='ENCRYPT_DECRYPT')
-
-    conn = boto3.client('rds', region_name='us-west-2')
-    database = conn.create_db_instance(DBInstanceIdentifier='db-master-1',
-                                       AllocatedStorage=10,
-                                       Engine='postgres',
-                                       DBInstanceClass='db.m1.small',
-                                       MasterUsername='root',
-                                       MasterUserPassword='hunter2',
-                                       Port=1234,
-                                       DBSecurityGroups=["my_sg"],
-                                       StorageEncrypted=True,
-                                       KmsKeyId=key['KeyMetadata']['KeyId'])
-
-    database['DBInstance']['StorageEncrypted'].should.equal(True)
-    database['DBInstance']['KmsKeyId'].should.equal(
-        key['KeyMetadata']['KeyId'])
-
-
-@mock_rds2
-def test_create_db_parameter_group():
-    conn = boto3.client('rds', region_name='us-west-2')
-    db_parameter_group = conn.create_db_parameter_group(DBParameterGroupName='test',
-                                                        DBParameterGroupFamily='mysql5.6',
-                                                        Description='test parameter group')
-
-    db_parameter_group['DBParameterGroup'][
-        'DBParameterGroupName'].should.equal('test')
-    db_parameter_group['DBParameterGroup'][
-        'DBParameterGroupFamily'].should.equal('mysql5.6')
-    db_parameter_group['DBParameterGroup'][
-        'Description'].should.equal('test parameter group')
-
-
-@mock_rds2
-def test_create_db_instance_with_parameter_group():
-    conn = boto3.client('rds', region_name='us-west-2')
-    db_parameter_group = conn.create_db_parameter_group(DBParameterGroupName='test',
-                                                        DBParameterGroupFamily='mysql5.6',
-                                                        Description='test parameter group')
-
-    database = conn.create_db_instance(DBInstanceIdentifier='db-master-1',
-                                       AllocatedStorage=10,
-                                       Engine='mysql',
-                                       DBInstanceClass='db.m1.small',
-                                       DBParameterGroupName='test',
-                                       MasterUsername='root',
-                                       MasterUserPassword='hunter2',
-                                       Port=1234)
-
-    len(database['DBInstance']['DBParameterGroups']).should.equal(1)
-    database['DBInstance']['DBParameterGroups'][0][
-        'DBParameterGroupName'].should.equal('test')
-    database['DBInstance']['DBParameterGroups'][0][
-        'ParameterApplyStatus'].should.equal('in-sync')
-
-
-@mock_rds2
-def test_create_database_with_default_port():
-    conn = boto3.client('rds', region_name='us-west-2')
-    database = conn.create_db_instance(DBInstanceIdentifier='db-master-1',
-                                       AllocatedStorage=10,
-                                       Engine='postgres',
-                                       DBInstanceClass='db.m1.small',
-                                       MasterUsername='root',
-                                       MasterUserPassword='hunter2',
-                                       DBSecurityGroups=["my_sg"])
-    database['DBInstance']['Endpoint']['Port'].should.equal(5432)
-
-
-@mock_rds2
-def test_modify_db_instance_with_parameter_group():
-    conn = boto3.client('rds', region_name='us-west-2')
-    database = conn.create_db_instance(DBInstanceIdentifier='db-master-1',
-                                       AllocatedStorage=10,
-                                       Engine='mysql',
-                                       DBInstanceClass='db.m1.small',
-                                       MasterUsername='root',
-                                       MasterUserPassword='hunter2',
-                                       Port=1234)
-
-    len(database['DBInstance']['DBParameterGroups']).should.equal(1)
-    database['DBInstance']['DBParameterGroups'][0][
-        'DBParameterGroupName'].should.equal('default.mysql5.6')
-    database['DBInstance']['DBParameterGroups'][0][
-        'ParameterApplyStatus'].should.equal('in-sync')
-
-    db_parameter_group = conn.create_db_parameter_group(DBParameterGroupName='test',
-                                                        DBParameterGroupFamily='mysql5.6',
-                                                        Description='test parameter group')
-    conn.modify_db_instance(DBInstanceIdentifier='db-master-1',
-                            DBParameterGroupName='test',
-                            ApplyImmediately=True)
-
-    database = conn.describe_db_instances(
-        DBInstanceIdentifier='db-master-1')['DBInstances'][0]
-    len(database['DBParameterGroups']).should.equal(1)
-    database['DBParameterGroups'][0][
-        'DBParameterGroupName'].should.equal('test')
-    database['DBParameterGroups'][0][
-        'ParameterApplyStatus'].should.equal('in-sync')
-
-
-@mock_rds2
-def test_create_db_parameter_group_empty_description():
-    conn = boto3.client('rds', region_name='us-west-2')
-    conn.create_db_parameter_group.when.called_with(DBParameterGroupName='test',
-                                                    DBParameterGroupFamily='mysql5.6',
-                                                    Description='').should.throw(ClientError)
-
-
-@mock_rds2
-def test_create_db_parameter_group_duplicate():
-    conn = boto3.client('rds', region_name='us-west-2')
-    conn.create_db_parameter_group(DBParameterGroupName='test',
-                                   DBParameterGroupFamily='mysql5.6',
-                                   Description='test parameter group')
-    conn.create_db_parameter_group.when.called_with(DBParameterGroupName='test',
-                                                    DBParameterGroupFamily='mysql5.6',
-                                                    Description='test parameter group').should.throw(ClientError)
-
-
-@mock_rds2
-def test_describe_db_parameter_group():
-    conn = boto3.client('rds', region_name='us-west-2')
-    conn.create_db_parameter_group(DBParameterGroupName='test',
-                                   DBParameterGroupFamily='mysql5.6',
-                                   Description='test parameter group')
-    db_parameter_groups = conn.describe_db_parameter_groups(
-        DBParameterGroupName='test')
-    db_parameter_groups['DBParameterGroups'][0][
-        'DBParameterGroupName'].should.equal('test')
-
-
-@mock_rds2
-def test_describe_non_existant_db_parameter_group():
-    conn = boto3.client('rds', region_name='us-west-2')
-    db_parameter_groups = conn.describe_db_parameter_groups(
-        DBParameterGroupName='test')
-    len(db_parameter_groups['DBParameterGroups']).should.equal(0)
-
-
-@mock_rds2
-def test_delete_db_parameter_group():
-    conn = boto3.client('rds', region_name='us-west-2')
-    conn.create_db_parameter_group(DBParameterGroupName='test',
-                                   DBParameterGroupFamily='mysql5.6',
-                                   Description='test parameter group')
-    db_parameter_groups = conn.describe_db_parameter_groups(
-        DBParameterGroupName='test')
-    db_parameter_groups['DBParameterGroups'][0][
-        'DBParameterGroupName'].should.equal('test')
-    conn.delete_db_parameter_group(DBParameterGroupName='test')
-    db_parameter_groups = conn.describe_db_parameter_groups(
-        DBParameterGroupName='test')
-    len(db_parameter_groups['DBParameterGroups']).should.equal(0)
-
-
-@mock_rds2
-def test_modify_db_parameter_group():
-    conn = boto3.client('rds', region_name='us-west-2')
-    conn.create_db_parameter_group(DBParameterGroupName='test',
-                                   DBParameterGroupFamily='mysql5.6',
-                                   Description='test parameter group')
-
-    modify_result = conn.modify_db_parameter_group(DBParameterGroupName='test',
-                                                   Parameters=[{
-                                                       'ParameterName': 'foo',
-                                                       'ParameterValue': 'foo_val',
-                                                       'Description': 'test param',
-                                                       'ApplyMethod': 'immediate'
-                                                   }]
-                                                   )
-
-    modify_result['DBParameterGroupName'].should.equal('test')
-
-    db_parameters = conn.describe_db_parameters(DBParameterGroupName='test')
-    db_parameters['Parameters'][0]['ParameterName'].should.equal('foo')
-    db_parameters['Parameters'][0]['ParameterValue'].should.equal('foo_val')
-    db_parameters['Parameters'][0]['Description'].should.equal('test param')
-    db_parameters['Parameters'][0]['ApplyMethod'].should.equal('immediate')
-
-
-@mock_rds2
-def test_delete_non_existant_db_parameter_group():
-    conn = boto3.client('rds', region_name='us-west-2')
-    conn.delete_db_parameter_group.when.called_with(
-        DBParameterGroupName='non-existant').should.throw(ClientError)
-
-
-@mock_rds2
-def test_create_parameter_group_with_tags():
-    conn = boto3.client('rds', region_name='us-west-2')
-    conn.create_db_parameter_group(DBParameterGroupName='test',
-                                   DBParameterGroupFamily='mysql5.6',
-                                   Description='test parameter group',
-                                   Tags=[{
-                                       'Key': 'foo',
-                                       'Value': 'bar',
-                                   }])
-    result = conn.list_tags_for_resource(
-        ResourceName='arn:aws:rds:us-west-2:1234567890:pg:test')
-    result['TagList'].should.equal([{'Value': 'bar', 'Key': 'foo'}])
->>>>>>> 21917c4b
+    result['TagList'].should.equal([{'Value': 'bar', 'Key': 'foo'}])