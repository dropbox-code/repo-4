#!/usr/bin/env node

const fs = require('fs')
const path = require('path')
const mkdirp = require('mkdirp').sync
const yaml = require('js-yaml')
const { execSync } = require('child_process')
const graphqlDataDir = path.join(process.cwd(), 'data/graphql')
const graphqlStaticDir = path.join(process.cwd(), 'lib/graphql/static')
const { getContents, listMatchingRefs } = require('../../lib/git-utils')
const dataFilenames = require('./utils/data-filenames')
const allVersions = require('../../lib/all-versions')
const processPreviews = require('./utils/process-previews')
const processUpcomingChanges = require('./utils/process-upcoming-changes')
const processSchemas = require('./utils/process-schemas')
const prerenderObjects = require('./utils/prerender-objects')
const { prependDatedEntry, createChangelogEntry } = require('./build-changelog')

// check for required PAT
if (!process.env.GITHUB_TOKEN) {
  console.error('Error! You must have a GITHUB_TOKEN set in an .env file to run this script.')
  process.exit(1)
}

// check for required Ruby gems (see note below about why this is needed)
try {
  execSync('gem which graphql')
} catch (err) {
  console.error('\nYou need to run: bundle install')
  process.exit(1)
}

// TODO this step is only required as long as we support GHE versions *OLDER THAN* 2.21
// as soon as 2.20 is deprecated on 2021-02-11, we can remove all graphql-ruby filtering
const removeHiddenMembersScript = path.join(__dirname, './utils/remove-hidden-schema-members.rb')

const versionsToBuild = Object.keys(allVersions)

main()

async function main () {
  const previewsJson = {}
  const upcomingChangesJson = {}
  const prerenderedObjects = {}

  for (const version of versionsToBuild) {
    // Get the relevant GraphQL name  for the current version
    // For example, free-pro-team@latest corresponds to dotcom,
    // enterprise-server@2.22 corresponds to ghes-2.22,
    // and github-ae@latest corresponds to ghae
    const graphqlVersion = allVersions[version].miscVersionName

    // 1. UPDATE PREVIEWS
    const previewsPath = getDataFilepath('previews', graphqlVersion)
    const safeForPublicPreviews = yaml.safeLoad(await getRemoteRawContent(previewsPath, graphqlVersion))
    updateFile(previewsPath, yaml.safeDump(safeForPublicPreviews))
    previewsJson[graphqlVersion] = processPreviews(safeForPublicPreviews)

    // 2. UPDATE UPCOMING CHANGES
    const upcomingChangesPath = getDataFilepath('upcomingChanges', graphqlVersion)
    const previousUpcomingChanges = yaml.safeLoad(fs.readFileSync(upcomingChangesPath, 'utf8'))
    const safeForPublicChanges = await getRemoteRawContent(upcomingChangesPath, graphqlVersion)
    updateFile(upcomingChangesPath, safeForPublicChanges)
    upcomingChangesJson[graphqlVersion] = await processUpcomingChanges(safeForPublicChanges)

    // 3. UPDATE SCHEMAS
    // note: schemas live in separate files per version
    const schemaPath = getDataFilepath('schemas', graphqlVersion)
    const previousSchemaString = fs.readFileSync(schemaPath, 'utf8')
    const latestSchema = await getRemoteRawContent(schemaPath, graphqlVersion)
    const safeForPublicSchema = removeHiddenMembers(schemaPath, latestSchema)
    updateFile(schemaPath, safeForPublicSchema)
    const schemaJsonPerVersion = await processSchemas(safeForPublicSchema, safeForPublicPreviews)
    updateStaticFile(schemaJsonPerVersion, path.join(graphqlStaticDir, `schema-${graphqlVersion}.json`))

    // 4. PRERENDER OBJECTS HTML
    // because the objects page is too big to render on page load
<<<<<<< HEAD
    prerenderedObjects[graphqlVersion] = await prerenderObjects(schemaJsonPerVersion)

    // 5. UPDATE CHANGELOG
    if (allVersions[version].nonEnterpriseDefault) {
      // The Changelog is only build for free-pro-team@latest
      const changelogEntry = await createChangelogEntry(
        previousSchemaString,
        safeForPublicSchema,
        safeForPublicPreviews,
        previousUpcomingChanges.upcoming_changes,
        yaml.safeLoad(safeForPublicChanges).upcoming_changes
      )
      if (changelogEntry) {
        prependDatedEntry(changelogEntry, path.join(process.cwd(), 'lib/graphql/static/changelog.json'))
      }
    }
=======
    prerenderedObjects[graphqlVersion] = await prerenderObjects(schemaJsonPerVersion, version)
>>>>>>> c1379026
  }

  updateStaticFile(previewsJson, path.join(graphqlStaticDir, 'previews.json'))
  updateStaticFile(upcomingChangesJson, path.join(graphqlStaticDir, 'upcoming-changes.json'))
  updateStaticFile(prerenderedObjects, path.join(graphqlStaticDir, 'prerendered-objects.json'))

  // Ensure the YAML linter runs before checkinging in files
  execSync('npx prettier -w "**/*.{yml,yaml}"')
}

// get latest from github/github
async function getRemoteRawContent (filepath, graphqlVersion) {
  const options = {
    owner: 'github',
    repo: 'github'
  }

  // find the relevant branch in github/github and set it as options.ref
  await setBranchAsRef(options, graphqlVersion)

  // add the filepath to the options so we can get the contents of the file
  options.path = `config/${path.basename(filepath)}`

  return getContents(...Object.values(options))
}

// find the relevant filepath in script/graphql/utils/data-filenames.json
function getDataFilepath (id, graphqlVersion) {
  const versionType = getVersionType(graphqlVersion)

  // for example, dataFilenames['schema']['ghes'] = schema.docs-enterprise.graphql
  const filename = dataFilenames[id][versionType]

  // dotcom files live at the root of data/graphql
  // non-dotcom files live in data/graphql/<version_subdir>
  const dataSubdir = graphqlVersion === 'dotcom' ? '' : graphqlVersion

  return path.join(graphqlDataDir, dataSubdir, filename)
}

async function setBranchAsRef (options, graphqlVersion, branch = false) {
  const versionType = getVersionType(graphqlVersion)
  const defaultBranch = 'master'

  const branches = {
    dotcom: defaultBranch,
    ghes: `enterprise-${graphqlVersion.replace('ghes-', '')}-release`,
    // TODO confirm the below is accurate after the release branch is created
    ghae: 'github-ae-release'
  }

  // the first time this runs, it uses the branch found for the version above
  if (!branch) branch = branches[versionType]

  // set the branch as the ref
  options.ref = `heads/${branch}`

  // check whether the branch can be found in github/github
  const foundRefs = await listMatchingRefs(...Object.values(options))

  // if foundRefs array is empty, the branch cannot be found, so try a fallback
  if (!foundRefs.length) {
    const fallbackBranch = defaultBranch
    await setBranchAsRef(options, graphqlVersion, fallbackBranch)
  }
}

// given a GraphQL version like `ghes-2.22`, return `ghes`;
// given a GraphQL version like `ghae` or `dotcom`, return as is
function getVersionType (graphqlVersion) {
  return graphqlVersion.split('-')[0]
}

function updateFile (filepath, content) {
  console.log(`fetching latest data to ${filepath}`)
  mkdirp(path.dirname(filepath))
  fs.writeFileSync(filepath, content, 'utf8')
}

function updateStaticFile (json, filepath) {
  const jsonString = JSON.stringify(json, null, 2)
  updateFile(filepath, jsonString)
}

// run Ruby script to remove featureFlagged directives and other hidden members
function removeHiddenMembers (schemaPath, latestSchema) {
  // have to write a temp file because the schema is too big to store in memory
  const tempSchemaFilePath = `${schemaPath}-TEMP`
  fs.writeFileSync(tempSchemaFilePath, latestSchema)
  const remoteClean = execSync(`${removeHiddenMembersScript} ${tempSchemaFilePath}`).toString()
  fs.unlinkSync(tempSchemaFilePath)

  return remoteClean
}<|MERGE_RESOLUTION|>--- conflicted
+++ resolved
@@ -75,8 +75,7 @@
 
     // 4. PRERENDER OBJECTS HTML
     // because the objects page is too big to render on page load
-<<<<<<< HEAD
-    prerenderedObjects[graphqlVersion] = await prerenderObjects(schemaJsonPerVersion)
+    prerenderedObjects[graphqlVersion] = await prerenderObjects(schemaJsonPerVersion, version)
 
     // 5. UPDATE CHANGELOG
     if (allVersions[version].nonEnterpriseDefault) {
@@ -92,9 +91,6 @@
         prependDatedEntry(changelogEntry, path.join(process.cwd(), 'lib/graphql/static/changelog.json'))
       }
     }
-=======
-    prerenderedObjects[graphqlVersion] = await prerenderObjects(schemaJsonPerVersion, version)
->>>>>>> c1379026
   }
 
   updateStaticFile(previewsJson, path.join(graphqlStaticDir, 'previews.json'))
