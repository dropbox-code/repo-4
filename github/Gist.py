# -*- coding: utf-8 -*-

# Copyright 2012 Vincent Jacques
# vincent@vincent-jacques.net

# This file is part of PyGithub. http://vincent-jacques.net/PyGithub

# PyGithub is free software: you can redistribute it and/or modify it under the terms of the GNU Lesser General Public License
# as published by the Free Software Foundation, either version 3 of the License, or (at your option) any later version.

# PyGithub is distributed in the hope that it will be useful, but WITHOUT ANY WARRANTY; without even the implied warranty of
# MERCHANTABILITY or FITNESS FOR A PARTICULAR PURPOSE.  See the GNU Lesser General Public License for more details.

# You should have received a copy of the GNU Lesser General Public License along with PyGithub.  If not, see <http://www.gnu.org/licenses/>.

import github.GithubObject
import github.PaginatedList

import github.GistComment
import github.NamedUser
import github.GistFile
import github.GistHistoryState


class Gist(github.GithubObject.GithubObject):
    """
    This class represents Gists as returned for example by http://developer.github.com/v3/todo
    """

    @property
    def comments(self):
        """
        :type: integer
        """
        self._completeIfNotSet(self._comments)
        return self._NoneIfNotSet(self._comments)

    @property
    def created_at(self):
        """
        :type: datetime.datetime
        """
        self._completeIfNotSet(self._created_at)
        return self._NoneIfNotSet(self._created_at)

    @property
    def description(self):
        """
        :type: string
        """
        self._completeIfNotSet(self._description)
        return self._NoneIfNotSet(self._description)

    @property
    def files(self):
        """
        :type: dict of string to :class:`github.GistFile.GistFile`
        """
        self._completeIfNotSet(self._files)
        return self._NoneIfNotSet(self._files)

    @property
    def fork_of(self):
        """
        :type: :class:`github.Gist.Gist`
        """
        self._completeIfNotSet(self._fork_of)
        return self._NoneIfNotSet(self._fork_of)

    @property
    def forks(self):
        """
        :type: list of :class:`github.Gist.Gist`
        """
        self._completeIfNotSet(self._forks)
        return self._NoneIfNotSet(self._forks)

    @property
    def git_pull_url(self):
        """
        :type: string
        """
        self._completeIfNotSet(self._git_pull_url)
        return self._NoneIfNotSet(self._git_pull_url)

    @property
    def git_push_url(self):
        """
        :type: string
        """
        self._completeIfNotSet(self._git_push_url)
        return self._NoneIfNotSet(self._git_push_url)

    @property
    def history(self):
        """
        :type: list of :class:`github.GistHistoryState.GistHistoryState`
        """
        self._completeIfNotSet(self._history)
        return self._NoneIfNotSet(self._history)

    @property
    def html_url(self):
        """
        :type: string
        """
        self._completeIfNotSet(self._html_url)
        return self._NoneIfNotSet(self._html_url)

    @property
    def id(self):
        """
        :type: string
        """
        self._completeIfNotSet(self._id)
        return self._NoneIfNotSet(self._id)

    @property
    def public(self):
        """
        :type: bool
        """
        self._completeIfNotSet(self._public)
        return self._NoneIfNotSet(self._public)

    @property
    def updated_at(self):
        """
        :type: datetime.datetime
        """
        self._completeIfNotSet(self._updated_at)
        return self._NoneIfNotSet(self._updated_at)

    @property
    def url(self):
        """
        :type: string
        """
        self._completeIfNotSet(self._url)
        return self._NoneIfNotSet(self._url)

    @property
    def user(self):
        """
        :type: :class:`github.NamedUser.NamedUser`
        """
        self._completeIfNotSet(self._user)
        return self._NoneIfNotSet(self._user)

    def create_comment(self, body):
        """
        :calls: `POST /gists/:id/comments <http://developer.github.com/v3/todo>`_
        :param body: string
        :rtype: :class:`github.GistComment.GistComment`
        """
        assert isinstance(body, (str, unicode)), body
        post_parameters = {
            "body": body,
        }
        headers, data = self._requester.requestJsonAndCheck(
            "POST",
            self.url + "/comments",
            None,
            post_parameters
        )
        return github.GistComment.GistComment(self._requester, data, completed=True)

    def create_fork(self):
<<<<<<< HEAD
        """
        :calls: `POST /gists/:id/fork <http://developer.github.com/v3/todo>`_
        :rtype: :class:`github.Gist.Gist`
        """
        headers, data = self._requester.requestAndCheck(
=======
        headers, data = self._requester.requestJsonAndCheck(
>>>>>>> 04adab12
            "POST",
            self.url + "/fork",
            None,
            None
        )
        return Gist(self._requester, data, completed=True)

    def delete(self):
<<<<<<< HEAD
        """
        :calls: `DELETE /gists/:id <http://developer.github.com/v3/todo>`_
        :rtype: None
        """
        headers, data = self._requester.requestAndCheck(
=======
        headers, data = self._requester.requestJsonAndCheck(
>>>>>>> 04adab12
            "DELETE",
            self.url,
            None,
            None
        )

    def edit(self, description=github.GithubObject.NotSet, files=github.GithubObject.NotSet):
        """
        :calls: `PATCH /gists/:id <http://developer.github.com/v3/todo>`_
        :param description: string
        :param files: dict of string to :class:`github.InputFileContent.InputFileContent`
        :rtype: None
        """
        assert description is github.GithubObject.NotSet or isinstance(description, (str, unicode)), description
        assert files is github.GithubObject.NotSet or all(isinstance(element, github.InputFileContent) for element in files.itervalues()), files
        post_parameters = dict()
        if description is not github.GithubObject.NotSet:
            post_parameters["description"] = description
        if files is not github.GithubObject.NotSet:
            post_parameters["files"] = dict((key, value._identity) for key, value in files.iteritems())
        headers, data = self._requester.requestJsonAndCheck(
            "PATCH",
            self.url,
            None,
            post_parameters
        )
        self._useAttributes(data)

    def get_comment(self, id):
        """
        :calls: `GET /gists/comments/:id <http://developer.github.com/v3/todo>`_
        :param id: integer
        :rtype: :class:`github.GistComment.GistComment`
        """
        assert isinstance(id, (int, long)), id
        headers, data = self._requester.requestJsonAndCheck(
            "GET",
            self.url + "/comments/" + str(id),
            None,
            None
        )
        return github.GistComment.GistComment(self._requester, data, completed=True)

    def get_comments(self):
        """
        :calls: `GET /gists/:id/comments <http://developer.github.com/v3/todo>`_
        :rtype: :class:`github.PaginatedList.PaginatedList` of :class:`github.GistComment.GistComment`
        """
        return github.PaginatedList.PaginatedList(
            github.GistComment.GistComment,
            self._requester,
            self.url + "/comments",
            None
        )

    def is_starred(self):
<<<<<<< HEAD
        """
        :calls: `GET /gists/:id/star <http://developer.github.com/v3/todo>`_
        :rtype: bool
        """
        status, headers, data = self._requester.requestRaw(
=======
        status, headers, data = self._requester.requestJson(
>>>>>>> 04adab12
            "GET",
            self.url + "/star",
            None,
            None
        )
        return status == 204

    def reset_starred(self):
<<<<<<< HEAD
        """
        :calls: `DELETE /gists/:id/star <http://developer.github.com/v3/todo>`_
        :rtype: None
        """
        headers, data = self._requester.requestAndCheck(
=======
        headers, data = self._requester.requestJsonAndCheck(
>>>>>>> 04adab12
            "DELETE",
            self.url + "/star",
            None,
            None
        )

    def set_starred(self):
<<<<<<< HEAD
        """
        :calls: `PUT /gists/:id/star <http://developer.github.com/v3/todo>`_
        :rtype: None
        """
        headers, data = self._requester.requestAndCheck(
=======
        headers, data = self._requester.requestJsonAndCheck(
>>>>>>> 04adab12
            "PUT",
            self.url + "/star",
            None,
            None
        )

    def _initAttributes(self):
        self._comments = github.GithubObject.NotSet
        self._created_at = github.GithubObject.NotSet
        self._description = github.GithubObject.NotSet
        self._files = github.GithubObject.NotSet
        self._fork_of = github.GithubObject.NotSet
        self._forks = github.GithubObject.NotSet
        self._git_pull_url = github.GithubObject.NotSet
        self._git_push_url = github.GithubObject.NotSet
        self._history = github.GithubObject.NotSet
        self._html_url = github.GithubObject.NotSet
        self._id = github.GithubObject.NotSet
        self._public = github.GithubObject.NotSet
        self._updated_at = github.GithubObject.NotSet
        self._url = github.GithubObject.NotSet
        self._user = github.GithubObject.NotSet

    def _useAttributes(self, attributes):
        if "comments" in attributes:  # pragma no branch
            assert attributes["comments"] is None or isinstance(attributes["comments"], (int, long)), attributes["comments"]
            self._comments = attributes["comments"]
        if "created_at" in attributes:  # pragma no branch
            assert attributes["created_at"] is None or isinstance(attributes["created_at"], (str, unicode)), attributes["created_at"]
            self._created_at = self._parseDatetime(attributes["created_at"])
        if "description" in attributes:  # pragma no branch
            assert attributes["description"] is None or isinstance(attributes["description"], (str, unicode)), attributes["description"]
            self._description = attributes["description"]
        if "files" in attributes:  # pragma no branch
            assert attributes["files"] is None or all(isinstance(element, dict) for element in attributes["files"].itervalues()), attributes["files"]
            self._files = None if attributes["files"] is None else dict(
                (key, github.GistFile.GistFile(self._requester, element, completed=False))
                for key, element in attributes["files"].iteritems()
            )
        if "fork_of" in attributes:  # pragma no branch
            assert attributes["fork_of"] is None or isinstance(attributes["fork_of"], dict), attributes["fork_of"]
            self._fork_of = None if attributes["fork_of"] is None else Gist(self._requester, attributes["fork_of"], completed=False)
        if "forks" in attributes:  # pragma no branch
            assert attributes["forks"] is None or all(isinstance(element, dict) for element in attributes["forks"]), attributes["forks"]
            self._forks = None if attributes["forks"] is None else [
                Gist(self._requester, element, completed=False)
                for element in attributes["forks"]
            ]
        if "git_pull_url" in attributes:  # pragma no branch
            assert attributes["git_pull_url"] is None or isinstance(attributes["git_pull_url"], (str, unicode)), attributes["git_pull_url"]
            self._git_pull_url = attributes["git_pull_url"]
        if "git_push_url" in attributes:  # pragma no branch
            assert attributes["git_push_url"] is None or isinstance(attributes["git_push_url"], (str, unicode)), attributes["git_push_url"]
            self._git_push_url = attributes["git_push_url"]
        if "history" in attributes:  # pragma no branch
            assert attributes["history"] is None or all(isinstance(element, dict) for element in attributes["history"]), attributes["history"]
            self._history = None if attributes["history"] is None else [
                github.GistHistoryState.GistHistoryState(self._requester, element, completed=False)
                for element in attributes["history"]
            ]
        if "html_url" in attributes:  # pragma no branch
            assert attributes["html_url"] is None or isinstance(attributes["html_url"], (str, unicode)), attributes["html_url"]
            self._html_url = attributes["html_url"]
        if "id" in attributes:  # pragma no branch
            assert attributes["id"] is None or isinstance(attributes["id"], (str, unicode)), attributes["id"]
            self._id = attributes["id"]
        if "public" in attributes:  # pragma no branch
            assert attributes["public"] is None or isinstance(attributes["public"], bool), attributes["public"]
            self._public = attributes["public"]
        if "updated_at" in attributes:  # pragma no branch
            assert attributes["updated_at"] is None or isinstance(attributes["updated_at"], (str, unicode)), attributes["updated_at"]
            self._updated_at = self._parseDatetime(attributes["updated_at"])
        if "url" in attributes:  # pragma no branch
            assert attributes["url"] is None or isinstance(attributes["url"], (str, unicode)), attributes["url"]
            self._url = attributes["url"]
        if "user" in attributes:  # pragma no branch
            assert attributes["user"] is None or isinstance(attributes["user"], dict), attributes["user"]
            self._user = None if attributes["user"] is None else github.NamedUser.NamedUser(self._requester, attributes["user"], completed=False)<|MERGE_RESOLUTION|>--- conflicted
+++ resolved
@@ -166,15 +166,11 @@
         return github.GistComment.GistComment(self._requester, data, completed=True)
 
     def create_fork(self):
-<<<<<<< HEAD
         """
         :calls: `POST /gists/:id/fork <http://developer.github.com/v3/todo>`_
         :rtype: :class:`github.Gist.Gist`
         """
-        headers, data = self._requester.requestAndCheck(
-=======
-        headers, data = self._requester.requestJsonAndCheck(
->>>>>>> 04adab12
+        headers, data = self._requester.requestJsonAndCheck(
             "POST",
             self.url + "/fork",
             None,
@@ -183,15 +179,11 @@
         return Gist(self._requester, data, completed=True)
 
     def delete(self):
-<<<<<<< HEAD
         """
         :calls: `DELETE /gists/:id <http://developer.github.com/v3/todo>`_
         :rtype: None
         """
-        headers, data = self._requester.requestAndCheck(
-=======
-        headers, data = self._requester.requestJsonAndCheck(
->>>>>>> 04adab12
+        headers, data = self._requester.requestJsonAndCheck(
             "DELETE",
             self.url,
             None,
@@ -248,15 +240,11 @@
         )
 
     def is_starred(self):
-<<<<<<< HEAD
         """
         :calls: `GET /gists/:id/star <http://developer.github.com/v3/todo>`_
         :rtype: bool
         """
-        status, headers, data = self._requester.requestRaw(
-=======
         status, headers, data = self._requester.requestJson(
->>>>>>> 04adab12
             "GET",
             self.url + "/star",
             None,
@@ -265,15 +253,11 @@
         return status == 204
 
     def reset_starred(self):
-<<<<<<< HEAD
         """
         :calls: `DELETE /gists/:id/star <http://developer.github.com/v3/todo>`_
         :rtype: None
         """
-        headers, data = self._requester.requestAndCheck(
-=======
-        headers, data = self._requester.requestJsonAndCheck(
->>>>>>> 04adab12
+        headers, data = self._requester.requestJsonAndCheck(
             "DELETE",
             self.url + "/star",
             None,
@@ -281,15 +265,11 @@
         )
 
     def set_starred(self):
-<<<<<<< HEAD
         """
         :calls: `PUT /gists/:id/star <http://developer.github.com/v3/todo>`_
         :rtype: None
         """
-        headers, data = self._requester.requestAndCheck(
-=======
-        headers, data = self._requester.requestJsonAndCheck(
->>>>>>> 04adab12
+        headers, data = self._requester.requestJsonAndCheck(
             "PUT",
             self.url + "/star",
             None,
