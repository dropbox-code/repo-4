# -*- coding: utf-8 -*-

# Copyright 2012 Vincent Jacques
# vincent@vincent-jacques.net

# This file is part of PyGithub. http://vincent-jacques.net/PyGithub

# PyGithub is free software: you can redistribute it and/or modify it under the terms of the GNU Lesser General Public License
# as published by the Free Software Foundation, either version 3 of the License, or (at your option) any later version.

# PyGithub is distributed in the hope that it will be useful, but WITHOUT ANY WARRANTY; without even the implied warranty of
# MERCHANTABILITY or FITNESS FOR A PARTICULAR PURPOSE.  See the GNU Lesser General Public License for more details.

# You should have received a copy of the GNU Lesser General Public License along with PyGithub.  If not, see <http://www.gnu.org/licenses/>.

import github.GithubObject


class RepositoryKey(github.GithubObject.GithubObject):
    """
    This class represents RepositoryKeys as returned for example by http://developer.github.com/v3/todo
    """

    def __init__(self, requester, attributes, completed, repoUrl):
        github.GithubObject.GithubObject.__init__(self, requester, attributes, completed)
        self.__repoUrl = repoUrl

    @property
    def __customUrl(self):
        return self.__repoUrl + "/keys/" + str(self.id)

    @property
    def id(self):
        """
        :type: integer
        """
        self._completeIfNotSet(self._id)
        return self._NoneIfNotSet(self._id)

    @property
    def key(self):
        """
        :type: string
        """
        self._completeIfNotSet(self._key)
        return self._NoneIfNotSet(self._key)

    @property
    def title(self):
        """
        :type: string
        """
        self._completeIfNotSet(self._title)
        return self._NoneIfNotSet(self._title)

    @property
    def url(self):
        """
        :type: string
        """
        self._completeIfNotSet(self._url)
        return self._NoneIfNotSet(self._url)

    @property
    def verified(self):
        """
        :type: bool
        """
        self._completeIfNotSet(self._verified)
        return self._NoneIfNotSet(self._verified)

    def delete(self):
<<<<<<< HEAD
        """
        :calls: `DELETE /repos/:user/:repo/keys/:id <http://developer.github.com/v3/todo>`_
        :rtype: None
        """
        headers, data = self._requester.requestAndCheck(
=======
        headers, data = self._requester.requestJsonAndCheck(
>>>>>>> 04adab12
            "DELETE",
            self.__customUrl,
            None,
            None
        )

    def edit(self, title=github.GithubObject.NotSet, key=github.GithubObject.NotSet):
        """
        :calls: `PATCH /repos/:user/:repo/keys/:id <http://developer.github.com/v3/todo>`_
        :param title: string
        :param key: string
        :rtype: None
        """
        assert title is github.GithubObject.NotSet or isinstance(title, (str, unicode)), title
        assert key is github.GithubObject.NotSet or isinstance(key, (str, unicode)), key
        post_parameters = dict()
        if title is not github.GithubObject.NotSet:
            post_parameters["title"] = title
        if key is not github.GithubObject.NotSet:
            post_parameters["key"] = key
        headers, data = self._requester.requestJsonAndCheck(
            "PATCH",
            self.__customUrl,
            None,
            post_parameters
        )
        self._useAttributes(data)

    def _initAttributes(self):
        self._id = github.GithubObject.NotSet
        self._key = github.GithubObject.NotSet
        self._title = github.GithubObject.NotSet
        self._url = github.GithubObject.NotSet
        self._verified = github.GithubObject.NotSet

    def _useAttributes(self, attributes):
        if "id" in attributes:  # pragma no branch
            assert attributes["id"] is None or isinstance(attributes["id"], (int, long)), attributes["id"]
            self._id = attributes["id"]
        if "key" in attributes:  # pragma no branch
            assert attributes["key"] is None or isinstance(attributes["key"], (str, unicode)), attributes["key"]
            self._key = attributes["key"]
        if "title" in attributes:  # pragma no branch
            assert attributes["title"] is None or isinstance(attributes["title"], (str, unicode)), attributes["title"]
            self._title = attributes["title"]
        if "url" in attributes:  # pragma no branch
            assert attributes["url"] is None or isinstance(attributes["url"], (str, unicode)), attributes["url"]
            self._url = attributes["url"]
        if "verified" in attributes:  # pragma no branch
            assert attributes["verified"] is None or isinstance(attributes["verified"], bool), attributes["verified"]
            self._verified = attributes["verified"]<|MERGE_RESOLUTION|>--- conflicted
+++ resolved
@@ -70,15 +70,11 @@
         return self._NoneIfNotSet(self._verified)
 
     def delete(self):
-<<<<<<< HEAD
         """
         :calls: `DELETE /repos/:user/:repo/keys/:id <http://developer.github.com/v3/todo>`_
         :rtype: None
         """
-        headers, data = self._requester.requestAndCheck(
-=======
         headers, data = self._requester.requestJsonAndCheck(
->>>>>>> 04adab12
             "DELETE",
             self.__customUrl,
             None,
