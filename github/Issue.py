--- conflicted
+++ resolved
@@ -208,15 +208,11 @@
         return github.IssueComment.IssueComment(self._requester, data, completed=True)
 
     def delete_labels(self):
-<<<<<<< HEAD
         """
         :calls: `DELETE /repos/:user/:repo/issues/:number/labels <http://developer.github.com/v3/todo>`_
         :rtype: None
         """
-        headers, data = self._requester.requestAndCheck(
-=======
-        headers, data = self._requester.requestJsonAndCheck(
->>>>>>> 04adab12
+        headers, data = self._requester.requestJsonAndCheck(
             "DELETE",
             self.url + "/labels",
             None,
