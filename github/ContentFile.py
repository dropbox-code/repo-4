# -*- coding: utf-8 -*-

# Copyright 2012 Vincent Jacques
# vincent@vincent-jacques.net

# This file is part of PyGithub. http://vincent-jacques.net/PyGithub

# PyGithub is free software: you can redistribute it and/or modify it under the terms of the GNU Lesser General Public License
# as published by the Free Software Foundation, either version 3 of the License, or (at your option) any later version.

# PyGithub is distributed in the hope that it will be useful, but WITHOUT ANY WARRANTY; without even the implied warranty of
# MERCHANTABILITY or FITNESS FOR A PARTICULAR PURPOSE.  See the GNU Lesser General Public License for more details.

# You should have received a copy of the GNU Lesser General Public License along with PyGithub.  If not, see <http://www.gnu.org/licenses/>.

import github.GithubObject


<<<<<<< HEAD
class ContentFile(github.GithubObject.BasicGithubObject):
    """
    This class represents ContentFiles as returned for example by http://developer.github.com/v3/todo
    """

    @property
    def content(self):
        """
        :type: string
        """
=======
class ContentFile(github.GithubObject.GithubObject):
    @property
    def content(self):
        self._completeIfNotSet(self._content)
>>>>>>> 04adab12
        return self._NoneIfNotSet(self._content)

    @property
    def encoding(self):
<<<<<<< HEAD
        """
        :type: string
        """
=======
        self._completeIfNotSet(self._encoding)
>>>>>>> 04adab12
        return self._NoneIfNotSet(self._encoding)

    @property
    def name(self):
<<<<<<< HEAD
        """
        :type: string
        """
=======
        self._completeIfNotSet(self._name)
>>>>>>> 04adab12
        return self._NoneIfNotSet(self._name)

    @property
    def path(self):
<<<<<<< HEAD
        """
        :type: string
        """
=======
        self._completeIfNotSet(self._path)
>>>>>>> 04adab12
        return self._NoneIfNotSet(self._path)

    @property
    def sha(self):
<<<<<<< HEAD
        """
        :type: string
        """
=======
        self._completeIfNotSet(self._sha)
>>>>>>> 04adab12
        return self._NoneIfNotSet(self._sha)

    @property
    def size(self):
<<<<<<< HEAD
        """
        :type: integer
        """
=======
        self._completeIfNotSet(self._size)
>>>>>>> 04adab12
        return self._NoneIfNotSet(self._size)

    @property
    def type(self):
<<<<<<< HEAD
        """
        :type: string
        """
=======
        self._completeIfNotSet(self._type)
>>>>>>> 04adab12
        return self._NoneIfNotSet(self._type)

    @property
    def url(self):
        self._completeIfNotSet(self._url)
        return self._NoneIfNotSet(self._url)

    def _initAttributes(self):
        self._content = github.GithubObject.NotSet
        self._encoding = github.GithubObject.NotSet
        self._name = github.GithubObject.NotSet
        self._path = github.GithubObject.NotSet
        self._sha = github.GithubObject.NotSet
        self._size = github.GithubObject.NotSet
        self._type = github.GithubObject.NotSet

    def _useAttributes(self, attributes):
        if "content" in attributes:  # pragma no branch
            assert attributes["content"] is None or isinstance(attributes["content"], (str, unicode)), attributes["content"]
            self._content = attributes["content"]
        if "encoding" in attributes:  # pragma no branch
            assert attributes["encoding"] is None or isinstance(attributes["encoding"], (str, unicode)), attributes["encoding"]
            self._encoding = attributes["encoding"]
        if "name" in attributes:  # pragma no branch
            assert attributes["name"] is None or isinstance(attributes["name"], (str, unicode)), attributes["name"]
            self._name = attributes["name"]
        if "path" in attributes:  # pragma no branch
            assert attributes["path"] is None or isinstance(attributes["path"], (str, unicode)), attributes["path"]
            self._path = attributes["path"]
        if "sha" in attributes:  # pragma no branch
            assert attributes["sha"] is None or isinstance(attributes["sha"], (str, unicode)), attributes["sha"]
            self._sha = attributes["sha"]
        if "size" in attributes:  # pragma no branch
            assert attributes["size"] is None or isinstance(attributes["size"], (int, long)), attributes["size"]
            self._size = attributes["size"]
        if "type" in attributes:  # pragma no branch
            assert attributes["type"] is None or isinstance(attributes["type"], (str, unicode)), attributes["type"]
            self._type = attributes["type"]
        if "url" in attributes:  # pragma no branch
            assert attributes["url"] is None or isinstance(attributes["url"], (str, unicode)), attributes["url"]
            self._url = attributes["url"]<|MERGE_RESOLUTION|>--- conflicted
+++ resolved
@@ -16,8 +16,7 @@
 import github.GithubObject
 
 
-<<<<<<< HEAD
-class ContentFile(github.GithubObject.BasicGithubObject):
+class ContentFile(github.GithubObject.GithubObject):
     """
     This class represents ContentFiles as returned for example by http://developer.github.com/v3/todo
     """
@@ -27,82 +26,62 @@
         """
         :type: string
         """
-=======
-class ContentFile(github.GithubObject.GithubObject):
-    @property
-    def content(self):
         self._completeIfNotSet(self._content)
->>>>>>> 04adab12
         return self._NoneIfNotSet(self._content)
 
     @property
     def encoding(self):
-<<<<<<< HEAD
         """
         :type: string
         """
-=======
         self._completeIfNotSet(self._encoding)
->>>>>>> 04adab12
         return self._NoneIfNotSet(self._encoding)
 
     @property
     def name(self):
-<<<<<<< HEAD
         """
         :type: string
         """
-=======
         self._completeIfNotSet(self._name)
->>>>>>> 04adab12
         return self._NoneIfNotSet(self._name)
 
     @property
     def path(self):
-<<<<<<< HEAD
         """
         :type: string
         """
-=======
         self._completeIfNotSet(self._path)
->>>>>>> 04adab12
         return self._NoneIfNotSet(self._path)
 
     @property
     def sha(self):
-<<<<<<< HEAD
         """
         :type: string
         """
-=======
         self._completeIfNotSet(self._sha)
->>>>>>> 04adab12
         return self._NoneIfNotSet(self._sha)
 
     @property
     def size(self):
-<<<<<<< HEAD
         """
         :type: integer
         """
-=======
         self._completeIfNotSet(self._size)
->>>>>>> 04adab12
         return self._NoneIfNotSet(self._size)
 
     @property
     def type(self):
-<<<<<<< HEAD
         """
         :type: string
         """
-=======
         self._completeIfNotSet(self._type)
->>>>>>> 04adab12
         return self._NoneIfNotSet(self._type)
 
     @property
     def url(self):
+        """
+        :type: string
+        """
         self._completeIfNotSet(self._url)
         return self._NoneIfNotSet(self._url)
 
