--- conflicted
+++ resolved
@@ -1410,11 +1410,6 @@
     * `datadog_dashboard_list`
 *   `downtime`
     * `datadog_downtime`
-<<<<<<< HEAD
-*   `metric_metadata`
-    * `datadog_metric_metadata`
-        * **_NOTE:_** Importing resource requires resource ID's to be passed via [Filter](#filtering) option
-=======
 *   `logs_archive`
     * `datadog_logs_archive`
 *   `logs_archive_order`
@@ -1441,7 +1436,9 @@
 *   `integration_gcp`
     * `datadog_integration_gcp`
         * **_NOTE:_** Sensitive fields `private_key, private_key_id, client_id` is not generated and needs to be manually set
->>>>>>> 785be17c
+*   `metric_metadata`
+    * `datadog_metric_metadata`
+        * **_NOTE:_** Importing resource requires resource ID's to be passed via [Filter](#filtering) option
 *   `monitor`
     * `datadog_monitor`
 *   `role`
