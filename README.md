--- conflicted
+++ resolved
@@ -349,13 +349,10 @@
     * `aws_elasticache_parameter_group`
     * `aws_elasticache_subnet_group`
     * `aws_elasticache_replication_group`
-<<<<<<< HEAD
 *   `cloudfront`
     * `aws_cloudfront_distribution`
-=======
 *   `ec2_instance`
     * `aws_instance`
->>>>>>> f9abe035
 
 ### Use with OpenStack
 
