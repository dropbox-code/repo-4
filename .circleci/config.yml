--- conflicted
+++ resolved
@@ -21,17 +21,12 @@
           paths:
             - node_modules
             - packages/three-vrm/node_modules
-<<<<<<< HEAD
             - packages/three-vrm-core/node_modules
             - packages/three-vrm-constraints/node_modules
             - packages/three-vrm-materials-mtoon/node_modules
+            - packages/three-vrm-springbone/node_modules
             - packages/types-vrm-0.0/node_modules
             - packages/types-vrmc-constraints-1.0/node_modules
-=======
-            - packages/three-vrm-springbone/node_modules
-            - packages/types-vrm-0.0/node_modules
-            - packages/types-vrmc-constraints/node_modules
->>>>>>> a1365ea9
             - packages/types-vrmc-materals-mtoon-1.0/node_modules
             - packages/types-vrmc-node-collider-1.0/node_modules
             - packages/types-vrmc-springbone-1.0/node_modules
@@ -56,11 +51,9 @@
           paths:
             - packages/three-vrm/lib
             - packages/three-vrm/types
-<<<<<<< HEAD
             - packages/three-vrm-constraints/lib
             - packages/three-vrm-constraints/types
             - packages/types-vrmc-constraints-1.0/types
-=======
             - packages/three-vrm-springbone/lib
             - packages/three-vrm-springbone/types
             - packages/types-vrm-0.0/types
@@ -68,7 +61,6 @@
             - packages/types-vrmc-node-collider-1.0/types
             - packages/types-vrmc-springbone-1.0/types
             - packages/types-vrmc-vrm-1.0/types
->>>>>>> a1365ea9
 
   test:
     docker: *docker
