--- conflicted
+++ resolved
@@ -21,21 +21,14 @@
           paths:
             - node_modules
             - packages/three-vrm/node_modules
-<<<<<<< HEAD
-            - packages/three-vrm-constraints/node_modules
-            - packages/types-vrm-0.0/node_modules
-            - packages/types-vrmc-constraints-1.0/node_modules
-            - packages/types-vrmc-materals-mtoon-1.0/node_modules
-            - packages/types-vrmc-node-collider-1.0/node_modules
-=======
             - packages/three-vrm-core/node_modules
             - packages/three-vrm-materials-mtoon/node_modules
+            - packages/three-vrm-node-constraint/node_modules
             - packages/three-vrm-springbone/node_modules
             - packages/types-vrm-0.0/node_modules
             - packages/types-vrmc-materials-mtoon-1.0/node_modules
             - packages/types-vrmc-materials-hdr-emissive-multiplier-1.0/node_modules
             - packages/types-vrmc-node-constraint-1.0/node_modules
->>>>>>> 0195c72c
             - packages/types-vrmc-springbone-1.0/node_modules
             - packages/types-vrmc-vrm-1.0/node_modules
 
@@ -56,13 +49,6 @@
       - persist_to_workspace:
           root: '.'
           paths:
-<<<<<<< HEAD
-            - packages/three-vrm/lib
-            - packages/three-vrm/types
-            - packages/three-vrm-constraints/lib
-            - packages/three-vrm-constraints/types
-            - packages/types-vrmc-constraints-1.0/types
-=======
             - node_modules
             - packages/three-vrm/lib
             - packages/three-vrm/types
@@ -70,6 +56,8 @@
             - packages/three-vrm-core/types
             - packages/three-vrm-materials-mtoon/lib
             - packages/three-vrm-materials-mtoon/types
+            - packages/three-vrm-node-constraint/lib
+            - packages/three-vrm-node-constraint/types
             - packages/three-vrm-springbone/lib
             - packages/three-vrm-springbone/types
             - packages/types-vrm-0.0/types
@@ -78,7 +66,6 @@
             - packages/types-vrmc-node-constraint-1.0/types
             - packages/types-vrmc-springbone-1.0/types
             - packages/types-vrmc-vrm-1.0/types
->>>>>>> 0195c72c
 
   test:
     docker: *docker
