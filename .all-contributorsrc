{
  "files": [
    "README.md"
  ],
  "imageSize": 64,
  "commit": false,
  "badgeTemplate": "",
  "contributors": [
    {
      "login": "alebourne",
      "name": "Alexandra Bourne",
      "avatar_url": "https://avatars1.githubusercontent.com/u/24581915?v=4",
      "profile": "https://github.com/alebourne",
      "contributions": [
        "content",
        "bug"
      ]
    },
    {
      "login": "crichID",
      "name": "Cynthia Rich",
      "avatar_url": "https://avatars0.githubusercontent.com/u/9950121?v=4",
      "profile": "http://cynthiarich.me/",
      "contributions": [
        "content",
        "bug"
      ]
    },
    {
      "login": "emilyistoofunky",
      "name": "Emily Gould",
      "avatar_url": "https://avatars1.githubusercontent.com/u/4822039?v=4",
      "profile": "https://github.com/emilyistoofunky",
      "contributions": [
        "content",
        "bug"
      ]
    },
    {
      "login": "felicitymay",
      "name": "Felicity Chapman",
      "avatar_url": "https://avatars1.githubusercontent.com/u/1877141?v=4",
      "profile": "https://github.com/felicitymay",
      "contributions": [
        "content",
        "bug"
      ]
    },
    {
      "login": "heiskr",
      "name": "Kevin Heis",
      "avatar_url": "https://avatars2.githubusercontent.com/u/1221423?v=4",
      "profile": "https://heiskr.com/",
      "contributions": [
        "bug",
        "code"
      ]
    },
    {
      "login": "hubwriter",
      "name": "Alistair Christie",
      "avatar_url": "https://avatars1.githubusercontent.com/u/54933897?v=4",
      "profile": "https://github.com/hubwriter",
      "contributions": [
        "content",
        "bug"
      ]
    },
    {
      "login": "JamesMGreene",
      "name": "James M. Greene",
      "avatar_url": "https://avatars2.githubusercontent.com/u/417751?v=4",
      "profile": "https://jamesmgreene.github.io/",
      "contributions": [
        "bug",
        "code"
      ]
    },
    {
      "login": "janiceilene",
      "name": "Janice",
      "avatar_url": "https://avatars3.githubusercontent.com/u/9817819?v=4",
      "profile": "https://github.com/janiceilene",
      "contributions": [
        "content",
        "bug"
      ]
    },
    {
      "login": "jasonetco",
      "name": "Jason Etcovitch",
      "avatar_url": "https://avatars1.githubusercontent.com/u/10660468?v=4",
      "profile": "https://jasonet.co",
      "contributions": [
        "bug",
        "code"
      ]
    },
    {
      "login": "jf205",
      "name": "James Fletcher",
      "avatar_url": "https://avatars2.githubusercontent.com/u/42464962?v=4",
      "profile": "https://github.com/jf205",
      "contributions": [
        "content",
        "bug"
      ]
    },
    {
      "login": "jleaver",
      "name": "Jenn Leaver",
      "avatar_url": "https://avatars2.githubusercontent.com/u/4453117?v=4",
      "profile": "https://github.com/jleaver",
      "contributions": [
        "content",
        "bug"
      ]
    },
    {
      "login": "jmarlena",
      "name": "jmarlena",
      "avatar_url": "https://avatars3.githubusercontent.com/u/6732600?v=4",
      "profile": "https://github.com/jmarlena",
      "contributions": [
        "content",
        "bug"
      ]
    },
    {
      "login": "jwargo",
      "name": "John M. Wargo",
      "avatar_url": "https://avatars0.githubusercontent.com/u/30843404?v=4",
      "profile": "https://johnwargo.com/",
      "contributions": [
        "content",
        "bug"
      ]
    },
    {
      "login": "lecoursen",
      "name": "Laura Coursen",
      "avatar_url": "https://avatars3.githubusercontent.com/u/14935376?v=4",
      "profile": "https://github.com/lecoursen",
      "contributions": [
        "content",
        "bug"
      ]
    },
    {
      "login": "lucascosti",
      "name": "Lucas Costi",
      "avatar_url": "https://avatars3.githubusercontent.com/u/4434330?v=4",
      "profile": "https://lucascosti.com/",
      "contributions": [
        "content",
        "bug"
      ]
    },
    {
      "login": "martin389",
      "name": "Martin Lopes",
      "avatar_url": "https://avatars3.githubusercontent.com/u/54248166?v=4",
      "profile": "https://github.com/martin389",
      "contributions": [
        "content",
        "bug"
      ]
    },
    {
      "login": "mattpollard",
      "name": "Matt Pollard",
      "avatar_url": "https://avatars0.githubusercontent.com/u/1894408?v=4",
      "profile": "https://github.com/mattpollard",
      "contributions": [
        "content",
        "bug"
      ]
    },
    {
      "login": "mchammer01",
      "name": "mc",
      "avatar_url": "https://avatars3.githubusercontent.com/u/42146119?v=4",
      "profile": "https://github.com/mchammer01",
      "contributions": [
        "content",
        "bug"
      ]
    },
    {
      "login": "megbird",
      "name": "Meg Bird",
      "avatar_url": "https://avatars2.githubusercontent.com/u/5658046?v=4",
      "profile": "http://meaganbird.com/",
      "contributions": [
        "content",
        "bug"
      ]
    },
    {
      "login": "myarb",
      "name": "Melanie Yarbrough",
      "avatar_url": "https://avatars2.githubusercontent.com/u/11952755?v=4",
      "profile": "https://github.com/myarb",
      "contributions": [
        "content",
        "bug"
      ]
    },
    {
      "login": "rachmari",
      "name": "Rachael Sewell",
      "avatar_url": "https://avatars2.githubusercontent.com/u/9831992?v=4",
      "profile": "https://github.com/rachmari",
      "contributions": [
        "content",
        "bug"
      ]
    },
    {
      "login": "runleonarun",
      "name": "Leona B. Campbell",
      "avatar_url": "https://avatars1.githubusercontent.com/u/3880403?v=4",
      "profile": "https://github.com/runleonarun",
      "contributions": [
        "content",
        "bug"
      ]
    },
    {
      "login": "sarahs",
      "name": "Sarah Schneider",
      "avatar_url": "https://avatars3.githubusercontent.com/u/821071?v=4",
      "profile": "https://github.com/sarahs",
      "contributions": [
        "bug",
        "code"
      ]
    },
    {
      "login": "shati-patel",
      "name": "Shati Patel",
      "avatar_url": "https://avatars3.githubusercontent.com/u/42641846?v=4",
      "profile": "https://github.com/shati-patel",
      "contributions": [
        "content",
        "bug"
      ]
    },
    {
      "login": "simpsoka",
      "name": "Kathy Korevec",
      "avatar_url": "https://avatars3.githubusercontent.com/u/704152?v=4",
      "profile": "http://kathy.pm/",
      "contributions": [
        "content",
        "bug"
      ]
    },
    {
      "login": "timeyoutakeit",
      "name": "Amy Burns",
      "avatar_url": "https://avatars3.githubusercontent.com/u/5012825?v=4",
      "profile": "https://github.com/timeyoutakeit",
      "contributions": [
        "content",
        "bug"
      ]
    },
    {
      "login": "vanessayuenn",
      "name": "Vanessa Yuen",
      "avatar_url": "https://avatars3.githubusercontent.com/u/6842965?v=4",
      "profile": "https://github.com/vanessayuenn",
      "contributions": [
        "bug",
        "code"
      ]
    },
    {
      "login": "zeke",
      "name": "Zeke Sikelianos",
      "avatar_url": "https://avatars1.githubusercontent.com/u/2289?v=4",
      "profile": "http://zeke.sikelianos.com/",
      "contributions": [
        "bug",
        "code"
      ]
    },
    {
      "login": "BenJam",
      "name": "Benjamin Nickolls",
      "avatar_url": "https://avatars2.githubusercontent.com/u/158833?v=4",
      "profile": "https://github.com/BenJam",
      "contributions": [
        "doc"
      ]
    },
    {
      "login": "jeffmcaffer",
      "name": "Jeff McAffer",
      "avatar_url": "https://avatars2.githubusercontent.com/u/10070956?v=4",
      "profile": "https://mcaffer.com",
      "contributions": [
        "doc"
      ]
    },
    {
      "login": "tjenkinson",
      "name": "Tom Jenkinson",
      "avatar_url": "https://avatars0.githubusercontent.com/u/3259993?v=4",
      "profile": "https://tjenkinson.me",
      "contributions": [
        "code"
      ]
    },
    {
      "login": "casals",
      "name": "Arthur Casals",
      "avatar_url": "https://avatars0.githubusercontent.com/u/785860?v=4",
      "profile": "https://github.com/casals",
      "contributions": [
        "content",
        "doc"
      ]
    },
    {
<<<<<<< HEAD
      "login": "Ruth",
      "name": "Ruth",
      "avatar_url": "https://avatars0.githubusercontent.com/u/85029?v=4",
      "profile": "https://github.com/ruth",
      "contributions": [
        "content"
=======
      "login": "wi5nia",
      "name": "Tomasz Wisniewski",
      "avatar_url": "https://avatars2.githubusercontent.com/u/12593852?v=4",
      "profile": "http://tomaszwisniewski.com",
      "contributions": [
        "doc"
>>>>>>> 4660e3a5
      ]
    }
  ],
  "contributorsPerLine": 7,
  "projectName": "docs",
  "projectOwner": "github",
  "repoType": "github",
  "repoHost": "https://github.com",
  "skipCi": true,
  "commitConvention": "none"
}<|MERGE_RESOLUTION|>--- conflicted
+++ resolved
@@ -324,21 +324,21 @@
       ]
     },
     {
-<<<<<<< HEAD
       "login": "Ruth",
       "name": "Ruth",
       "avatar_url": "https://avatars0.githubusercontent.com/u/85029?v=4",
       "profile": "https://github.com/ruth",
       "contributions": [
         "content"
-=======
+      ]
+    },
+    {
       "login": "wi5nia",
       "name": "Tomasz Wisniewski",
       "avatar_url": "https://avatars2.githubusercontent.com/u/12593852?v=4",
       "profile": "http://tomaszwisniewski.com",
       "contributions": [
         "doc"
->>>>>>> 4660e3a5
       ]
     }
   ],
