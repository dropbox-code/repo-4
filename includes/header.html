<div class="border-bottom border-gray-light no-print">
<<<<<<< HEAD

  {% if currentLanguage != 'en' and page.relativePath contains '/site-policy/' %}
    {% assign header_notification_type = "translation_policy" %}
    {% assign header_notification = site.data.reusables.policies.translation %}

  {% elsif site.data.ui.header.notices.flags.localization_complete == true %}
    {% assign header_notification_type = "localization_complete" %}
    {% assign header_notification = site.data.ui.header.notices.localization_complete %}

  {% elsif site.data.ui.header.notices.flags.localization_in_progress == true %}
    {% assign header_notification_type = "localization_in_progress" %}
    {% assign header_notification = site.data.ui.header.notices.localization_in_progress %}

  {% elsif currentLanguage == 'en' and site.data.ui.header.notices.flags.product_in_progress == true %}
    {% assign header_notification_type = "product_in_progress" %}
    {% assign header_notification = site.data.ui.header.notices.product_in_progress %}

  {% elsif page.hidden %}
    {% assign header_notification_type = "early_access" %}
    {% assign header_notification = site.data.ui.header.notices.early_access %}
  {% endif %}

=======
>>>>>>> 714ca026
  {% include header-notification %}

  <header class="container-xl px-3 px-md-6 pt-3 pb-2 position-relative d-flex flex-justify-between width-full {% if error == '404' %} d-md-none {% endif %}">

    <div class="d-flex flex-items-center d-lg-none" style="z-index: 3;" id="github-logo-mobile">
      <a href="/{{ currentLanguage }}" aria-hidden="true">
        {% octicon "mark-github" height="32" class="text-black" %}
      </a>
      <a href="/{{ currentLanguage }}" class="h4-mktg text-gray-dark no-underline no-wrap pl-2">{% data ui.header.github_docs %}</a>
    </div>

    <div class="width-full">
      <div class="d-inline-block width-full d-md-flex" style="z-index: 1;">
        <button class="nav-mobile-burgerIcon float-right mt-1 border-0 d-md-none" type="button" aria-label="Toggle navigation">
          <!-- Hamburger icon added with css -->
        </button>
        <div style="z-index: 2;" class="nav-mobile-dropdown width-full">
          <div class="d-md-flex flex-justify-between flex-items-center">
            <div class="py-2 py-md-0 d-md-inline-block">
              <h4 class="text-mono f5 text-normal text-gray d-md-none">{% data ui.homepage.explore_by_product %}</h4>
              <details class="dropdown-withArrow position-relative details details-reset d-md-none close-when-clicked-outside">
                <summary class="nav-desktop-productDropdownButton text-blue-mktg py-2" role="button" aria-label="Toggle products list">
                  <div id="current-product" class="d-flex flex-items-center flex-justify-between" style="padding-top: 2px;">
                    <!-- Product switcher - GitHub.com, Enterprise Server, etc -->
                    <!-- 404 and 500 error layouts are not real pages so we need to hardcode the name for those -->
                    {{ allProducts[currentProduct].name }}
                    <svg class="arrow ml-md-1" width="14px" height="8px" viewBox="0 0 14 8" xml:space="preserve" fill="none" stroke="#1277eb"><path d="M1,1l6.2,6L13,1"></path></svg>
                  </div>
                </summary>
                <!-- Mobile-only product dropdown -->
                <div id="homepages" class="position-md-absolute nav-desktop-productDropdown p-md-4 left-md-n4 top-md-6" style="z-index: 6;">
                  {% for product in activeProducts %}
                  <a href="{% unless product.external %}/{{ currentLanguage }}{% endunless %}{{ product.href }}"
                      class="d-block py-2
                      {% if product.id == currentProduct %}text-blue-mktg text-underline active{% elsif product.id == currentProduct.id %}text-blue-mktg text-underline active{% else %}link-gray-dark no-underline{% endif %}">
                      {{ product.name }}
                      {% if product.external %}
                      <span class="ml-1"><svg width="9" height="10" viewBox="0 0 9 10" fill="none" xmlns="http://www.w3.org/2000/svg"><path stroke="#24292e" d="M.646 8.789l8-8M8.5 9V1M1 .643h8"/></svg></span>
                      {% endif %}
                  </a>
                  {% endfor %}
                </div>
              </details>
            </div>

            <!-- Versions picker that only appears in the header on homepage/versioned homepages -->
            {% include homepage-version-switcher %}

            <div class="d-md-inline-block">

              <!-- Language picker - 'English', 'Japanese', etc -->
              {% unless error == '404' or !page.hidden %}
                <div class="border-top border-md-top-0 py-2 py-md-0 d-md-inline-block">
                  <details class="dropdown-withArrow position-relative details details-reset mr-md-3 close-when-clicked-outside">
                    <summary class="py-2 text-gray-dark" role="button" aria-label="Toggle languages list">
                      <div class="d-flex flex-items-center flex-justify-between">
                        {% if languages[page.languageCode].nativeName %}
                          {{ languages[page.languageCode].nativeName }} ({{ languages[page.languageCode].name }})
                        {% else %}
                          {{ languages[page.languageCode].name }}
                        {% endif %}
                        <svg class="arrow ml-md-1" width="14px" height="8px" viewBox="0 0 14 8" xml:space="preserve" fill="none" stroke="#1B1F23"><path d="M1,1l6.2,6L13,1"></path></svg>
                      </div>
                    </summary>
                    <div id="languages-selector" class="position-md-absolute nav-desktop-langDropdown p-md-4 right-md-n4 top-md-6" style="z-index: 6;">
                    {% for languageVariant in page.languageVariants %}
                      {% unless languages[languageVariant.code].wip %}
                        <a
                          href="{{ languageVariant.href }}"
                          class="d-block py-2 no-underline {% if currentPath == languageVariant.href %}active link-gray{% else %}link-gray-dark{% endif %}"
                          style="white-space: nowrap"
                        >
                          {% if languages[languageVariant.code].nativeName %}
                            {{ languages[languageVariant.code].nativeName }} ({{ languageVariant.name }})
                          {% else %}
                            {{ languageVariant.name }}
                          {% endif %}
                        </a>
                      {% endunless %}
                    {% endfor %}
                    </div>
                  </details>
                </div>
              {% endunless %}

              <!-- GitHub.com homepage and 404 page has a stylized search; Enterprise homepages do not -->
              {% if page.relativePath != 'index.md' and error != '404' %}
              <div class="pt-3 pt-md-0 d-md-inline-block ml-md-3 border-top border-md-top-0">
                {% include search-form %}
                <div id="search-results-container"></div>
                <div class="search-overlay-desktop"></div>
              </div>
              {% endif %}

            </div>
          </div>
        </div>
      </div>
    </div>
  </header>
</div><|MERGE_RESOLUTION|>--- conflicted
+++ resolved
@@ -1,29 +1,4 @@
 <div class="border-bottom border-gray-light no-print">
-<<<<<<< HEAD
-
-  {% if currentLanguage != 'en' and page.relativePath contains '/site-policy/' %}
-    {% assign header_notification_type = "translation_policy" %}
-    {% assign header_notification = site.data.reusables.policies.translation %}
-
-  {% elsif site.data.ui.header.notices.flags.localization_complete == true %}
-    {% assign header_notification_type = "localization_complete" %}
-    {% assign header_notification = site.data.ui.header.notices.localization_complete %}
-
-  {% elsif site.data.ui.header.notices.flags.localization_in_progress == true %}
-    {% assign header_notification_type = "localization_in_progress" %}
-    {% assign header_notification = site.data.ui.header.notices.localization_in_progress %}
-
-  {% elsif currentLanguage == 'en' and site.data.ui.header.notices.flags.product_in_progress == true %}
-    {% assign header_notification_type = "product_in_progress" %}
-    {% assign header_notification = site.data.ui.header.notices.product_in_progress %}
-
-  {% elsif page.hidden %}
-    {% assign header_notification_type = "early_access" %}
-    {% assign header_notification = site.data.ui.header.notices.early_access %}
-  {% endif %}
-
-=======
->>>>>>> 714ca026
   {% include header-notification %}
 
   <header class="container-xl px-3 px-md-6 pt-3 pb-2 position-relative d-flex flex-justify-between width-full {% if error == '404' %} d-md-none {% endif %}">
