{
  "name": "three-vrm",
  "version": "0.0.1",
  "description": "VRM file loader for three.js.",
  "license": "MIT",
  "author": "pixiv",
  "files": [
    "lib",
    "LICENSE"
  ],
  "main": "lib/index.module.js",
  "types": "lib/index.d.ts",
  "repository": {
    "type": "git",
    "url": "https://github.com/pixiv/three-vrm.git"
  },
  "scripts": {
    "version": "yarn all",
    "postpublish": "yarn gh-pages",
    "all": "yarn clean && yarn build && yarn docs",
    "dev": "webpack-dev-server --mode development",
    "clean": "rimraf docs lib",
    "build": "yarn build-dev && yarn build-prod && yarn build-types",
    "build-dev": "webpack --mode development",
    "build-prod": "webpack --mode production",
    "build-types": "tsc --emitDeclarationOnly",
    "docs": "typedoc --out docs --mode file --excludeNotExported",
<<<<<<< HEAD
    "gh-pages": "node ./bin/gh-pages.js"
=======
    "typedefgen": "node ./bin/typedefgen.js"
>>>>>>> 69320c91
  },
  "husky": {
    "hooks": {
      "pre-commit": "lint-staged"
    }
  },
  "lint-staged": {
    "src/**/*.{ts,tsx}": [
      "tslint --fix",
      "prettier --write",
      "git add"
    ]
  },
  "prettier": {
    "singleQuote": true,
    "arrowParens": "always",
    "trailingComma": "all",
    "printWidth": 120
  },
  "dependencies": {},
  "devDependencies": {
    "@types/jpeg-js": "^0.3.0",
    "@types/ua-parser-js": "^0.7.32",
    "@types/upng-js": "^2.1.1",
    "@types/webpack": "^4.4.19",
    "@types/webpack-dev-server": "^3.1.7",
    "@types/webpack-merge": "^4.1.5",
    "ansi-colors": "^3.2.1",
    "fork-ts-checker-webpack-plugin": "^0.5.0",
    "gh-pages": "^2.1.1",
    "husky": "^1.2.0",
    "imagemin-lint-staged": "^0.3.0",
    "imports-loader": "^0.8.0",
    "jsonlint": "^1.6.3",
    "lint-staged": "8.1.0",
    "prettier": "^1.15.2",
    "quicktype": "^15.0.199",
    "raw-loader": "^0.5.1",
    "rimraf": "^2.6.3",
    "simple-git": "^1.107.0",
    "thread-loader": "^1.2.0",
    "three": "^0.103.0",
    "ts-loader": "^5.3.0",
    "ts-node": "^7.0.1",
    "tslint": "^5.11.0",
    "tslint-config-prettier": "^1.17.0",
    "tslint-loader": "^3.5.4",
    "tslint-plugin-prettier": "^2.0.1",
    "typedoc": "^0.14.2",
    "typedoc-webpack-plugin": "^1.1.4",
    "typescript": "^3.1.6",
    "ua-parser-js": "^0.7.19",
    "webpack": "^4.29.6",
    "webpack-cli": "^3.3.0",
    "webpack-dev-server": "^3.2.1",
    "webpack-merge": "^4.2.1",
    "worker-loader": "^2.0.0"
  },
  "peerDependencies": {
    "three": "^0.103.0"
  }
}<|MERGE_RESOLUTION|>--- conflicted
+++ resolved
@@ -25,11 +25,8 @@
     "build-prod": "webpack --mode production",
     "build-types": "tsc --emitDeclarationOnly",
     "docs": "typedoc --out docs --mode file --excludeNotExported",
-<<<<<<< HEAD
-    "gh-pages": "node ./bin/gh-pages.js"
-=======
+    "gh-pages": "node ./bin/gh-pages.js",
     "typedefgen": "node ./bin/typedefgen.js"
->>>>>>> 69320c91
   },
   "husky": {
     "hooks": {
