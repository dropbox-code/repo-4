const notes = [
    {
        model: 'V3-BTZB',
        note: `
### Pairing
If pairing failed, try the followings:
- Pairing it closer to the coordinator
- Connecting the CC2531 via an USB extension cable (to avoid interference)
- Replacing the batteries of the danalock.

### App
This device also come with an iOS app (Android as well but not tested). It is recommended to do the setups via the app for better control of the lock.
`,
    },
    {
        model: 'DL15S-1BZ',
        note: `
### Pairing
To pair this device, hold the ON for few seconds until the red light is blinking. After that, simple tap once on the ON again to start the pairing process.

Note: This device doesn't support Zigbee channels 25 & 26.
`,
    },
    {
        model: '3RSS008Z',
        note: `
<<<<<<< HEAD
### Pairing mode
=======
### Pairing
>>>>>>> 69b83af4
To put the device in pairing mode, hold the switch's button for 30 seconds until LED starts blinking fast (2 blinks per second)
`,
    },
    {
        model: 'HGZB-41',
        note: `
### Pairing
Reset of device is done by holding button for 20 secs until it starts to flash green. It will now automatically pair.
`,
    },
    {
        model: 'E1766',
        note: `
### Pairing
Open the back cover of the remote and find the pairing button.
Reset the remote with 4 short pushes on the pairing button on the back (within 5 seconds) and a red light will shine steadily on the remote.

Now keep the CC2531 USB sniffer very close to the remote for pairing (red light will stop shinning when done).
`,
    },
    {
        model: ['E1757', 'E1926'],
        note: `
### Pairing
It's recommend to first pair the included TRADFRI signal repeater in the room where you want to put the blinds.
Now press both buttons on the blind (next to battery lid) for 5 seconds until a white light between both buttons is turned on.
The device is now awake and ready to pair for 2 minutes.
After that pair the blind by holding the blind battery lid very close to the TRADFRI signal repeater until the white light is turned off (this should mean the pairing is successful).
`,
    },
    {
        model: 'ZNLDP12LM',
        note: `
### Pairing
Switch the lamp on five times until the bulb blinks several times.
`,
    },
    {
        model: 'E1525/E1745',
        note: `
### Pairing
Pair the sensor to Zigbee2mqtt by pressing the pair button 4 times in a row.
The red light on the front side should flash a few times and the turn off.
After a few seconds it turns back on and pulsate. When connected, the light turns off.
`,
    },
    {
        model: 'E1743',
        note: `
### Pairing
Pair the switch to Zigbee2mqtt by pressing the pair button (found under the back cover next to the battery)
4 times in a row. The red light on the front side should flash a few times and the turn off
(it's more visible to see the light from the back). After a few seconds it turns back on and pulsate.
When connected, the light turns off.
`,
    },
    {
        model: 'E1743',
        note: `
### Binding
The E1743 can be bound to groups using [binding](../information/binding).
It can only be bound to 1 group at a time and cannot be bound to a device.

By default this remote is bound to the default bind group which you first have to unbind it from.
This can be done by sending to \`zigbee2mqtt/bridge/unbind/[DEVICE_FRIENDLY_NAME]]\` payload \`default_bind_group\`.
`,
    },
    {
        model: 'ZYCT-202',
        note: `
### Pairing
Factory reset the remote by holding the 0 (off) button for +-20 seconds.
To establish a connection keep the remote within 2 meters from the hub.
Press and hold the smart group button (button with two bulbs) and wait until the lights, below the channels, flash.
`,
    },
    {
        model: 'ZCTS-808',
        note: `
### Pairing
When pairing the sensor with Zigbee2MQTT,
keep opening and closing the sensor (pull/insert the sensor parts next to each other) for 10 seconds,
otherwise device will fall asleep before it gets fully configured and will not send state changes.
`,
    },
    {
        model: 'PP-WHT-US',
        note: `
### Pairing
Additional steps are required because the Peanut Smart Plug does not provide a \`modelId\` in its database entry,
and thus zigbee2mqtt cannot identify the product or how to handle it.

Reset the device and initiate pairing mode by holding the pairing button
(the small button next to the on/off button) for ten seconds, releasing the button,
and unplugging the device.
When plugged back in, the front LED will be blinking red and ready to receive a pairing request.
When paired successfully, the red LED on the plug will stop blinking.

After pairing, you must stop zigbee2mqtt and manually edit the zigbee2mqtt \`database.db\` file with a
text editor (note that the file may be owned by root).
Find each line where the Peanut Smart Plug is listed (look for "SecuriFi Ltd." in the \`ManufName\` field)
and **add** \`"modelId":"PP-WHT-US",\` between two existing fields.

*For example,* change \`..."manufId":4098,"manufName":"Securifi Ltd....\`
to \`..."manufId":4098,"modelId":"PP-WHT-US","manufName":"Securifi Ltd....\`
on each line for the device.

Save the file and restart zigbee2mqtt.
`,
    },
    {
        vendor: 'Gledopto',
        note: `
### Pairing
1. Switch on your device.
2. Now switch off and on within 2 seconds.
3. Repeat off/on four times.
4. Reset is done when the device is switched on in the fifth time and the light stays on after blinking 4 times
`,
    },
    {
        model: 'Z809A',
        note: `
### Pairing
Factory reset by:
- Press and hold the Binding Key for 15 seconds. The network indicator will flash green 3 times
(at the 3rd, the 10th, and the 15th second).
- After releasing the Binding Key, press the Switch Key within 2 seconds. The network indicator
will rapidly flash green.
- After fast flashes, Z809A will reboot, and the restore is completed. The socket will automatically connect now.
`,
    },
    {
        model: '4713407',
        note: `
### Pairing
1. Turn bulb on.
2. Turn power off for 2 seconds.
3. Turn power on for 1 second.
4. Repeat turning off and turning on six times.
5. Bulb will flash and is now reset.
`,
    },
    {
        model: 'PLUG EDP RE:DY',
        note: `
### Pairing
Factory reset the plug (hold the switch button for >10sec). After resetting the switch will automatically connect.
`,
    },
    {
        model: 'AC0251100NJ/AC0251700NJ',
        note: `
### Pairing
For the OSRAM Smart+ Switch Mini (AC0251100NJ/AC0251700NJ) hold the Middle and Arrow Down Buttons for 10 Seconds
to Reset the Device. Hold the Middle and Arrow Up Buttons for 3 Seconds to connect.
If the Switch is connected hold Middle and Arrow Up Buttons for 3 Seconds to disconnect.
`,
    },
    {
        model: 'AB3257001NJ',
        note: `
### Pairing
For the OSRAM Smart+ plug (AB3257001NJ) hold the on/off button until your hear a click (+- 10 seconds).
`,
    },
    {
        model: ['ZLED-2709'],
        note: `
### Pairing
After a factory reset the bulb will automatically connect.

Power on and off the bulb 5 times (screw/unscrew the bulb if you don't have a physical switch)
to perform a factory reset.
As a reset confirmation the bulb will blink 4 times.
`,
    },
    {
        model: [
            '4058075816718', 'AA69697', 'AC03645', 'AC03642', 'AA70155', 'AA68199', 'AB32840', '4058075816794',
            'AC03641', '4052899926158', 'AB401130055', 'AB35996', 'AC08562', 'AC03648',
        ],
        /* eslint-disable */
        note: `
### Pairing
Follow instruction from [Manual reset](http://belkin.force.com/Articles/articles/en_US/Troubleshooting_and_Tutorials/Resetting-the-OSRAM-LIGHTIFY-Tunable-White-60-Bulb#a).
After resetting the bulb will automatically connect.
`,
        /* eslint-enable */
    },
    {
        model: ['HALIGHTDIMWWE27', 'HALIGHTDIMWWB22'],
        /* eslint-disable */
        note: `
### Pairing
Follow instructions from
[How do I reset my Hive Active Light?](https://www.hivehome.com/ca/support/Help_installing_Hive/HIH_Hive_Active_Light/How-do-I-reset-my-Hive-Active-Light). After resetting the bulb will automatically connect.
`,
        /* eslint-enable */
    },
    {
        model: ['7199960PH', '7299760PH'],
        note: `
### Pairing
Philips LivingColors IRIS and Philips LivingColors Bloom Devices that comes with
Philips (HUE) Remote Gen 2 (Touch Wheel) or Gen 3 (Round Click Wheel) can be paired via Zigbee.
Devices with Gen 1 Remote don't use Zigbee and can not be paired.
The Philips LivingColors Remote can not be paired via Zigbee because it only support ZigBee Light Link (ZLL).

To Pair hold Button ON and Bottom Left Key (Favorite 1) on the Remote in Front of the Device until
the Device Light blinks and lights Orange. If connection was successful the Device Light will light Green.

**WARNING**: If you pair your Device to a Zigbee Network which is not using a ZLL Channel
you can't reset the Device with the Philips LivingColors Remote Gen 3.
The Gen 3 Remote will only try ZLL Channels to find the Device! Maybe it's possible to reset
the Device with a Philips LivingColors Remote Gen 2 as it should try all Zigbee Channels to find the Device.

[Philips LivingColors Bloom Manual](https://www.download.p4c.philips.com/files/7/7099760pu/7099760pu_dfu_eng.pdf)

[Philips LivingColors Iris Manual](https://www.download.p4c.philips.com/files/7/7099930ph/7099930ph_dfu_eng.pdf)
`,
    },
    {
        vendor: 'Philips',
        notModel: ['324131092621'],
        supports: ['brightness'],
        note: `
### Pairing
Factory resetting a Hue bulb can be accomplished in 4 ways.
After resetting the bulb will automatically connect.

#### Touchlink factory reset
See [Touchlink](../information/touchlink)

#### Hue bridge
When the bulb is still connected to the Hue bridge, you can simply factory reset the bulb
by removing it from the bridge via the Hue app.

#### Hue dimmer switch
[VIDEO: Factory reset a Hue bulb with Hue dimmer switch](https://www.youtube.com/watch?v=qvlEAELiJKs).

#### TRADFRI remote control
This may also be possible with the
[Tradfri Remote Control](https://www.ikea.com/us/en/images/products/tradfri-remote-control__0489469_PE623665_S4.JPG)
by pressing and holding the reset button on the bottom of the remote (next to the battery).
[This may not always work](https://github.com/Koenkk/zigbee2mqtt/issues/296#issuecomment-416923751).
`,
    },
    {
        vendor: 'Philips',
        notModel: ['324131092621'],
        supports: ['brightness', 'on/off'],
        note: `
### Power-on behavior
Allows to set the power-on behavior of the plug/bulb.
Note that this requires at least November/December '18 firmware update of the device.
\`\`\`js
{
    "hue_power_on_behavior": "on",          // default, on, off, recover
    "hue_power_on_brightness": 125,         // same values as brightness
    "hue_power_on_color_temperature": 280,  // same values as color_temp
    "hue_power_on_color": "#0000FF",        // color in hex notation, e.g. #0000FF = blue

}
\`\`\`

Attribute Value | Description
----------------|-----------------------------------------------
default         | reset to factory default value
on              | bulb on after power loss with configured brightness, color-temperature and color
off             | bulb off after power loss
recover         | last running state after power loss

Rules:
- \`hue_power_on_behavior\` value always has to be provided
- \`hue_power_on_brightness\`, \`hue_power_on_color_temperature\` and \`hue_power_on_color\` can only be provided when \`hue_power_on_behavior\` = \`on\`
- \`hue_power_on_color_temperature\` and \`hue_power_on_color\` cannot be provided together, only one can be set
- When setting \`hue_power_on_behavior\` = \`on\`, any not provided values will be reset to their factory defaults
`,
    },
    {
        vendor: ['OSRAM', 'Sylvania'],
        notModel: [],
        supports: ['brightness'],
        note: `
### Set default power on/off transition
Various Osram/Sylvania LED support setting a default transition when turning a light on and off.
\`\`\`js
{
    "osram_set_transition": 0.1,            //time in seconds (integer or float)
}
\`\`\`

### Remember current light state
Various Osram/Sylvania LED support remembering their current state in case of power loss, or if a light
is manually switched off then on. Lights will remember their respective attributes
(i.e. brightness, color, saturation, etc.).
NOTE: This must be executed every time you make changes to a light's attributes for it to then 'remember' it.
\`\`\`js
{
    "osram_remember_state": true,            // true, false (boolean)
}
\`\`\`
`,
    },
    {
        model: ['AIRAM-CTR.U'],
        note: `
### Pairing
Hold small reset button pressed (located under battery cover on the backside of remote) for 4
seconds and device will reset and will attempt to join network.
Keep clicking any button on the frontside of the device to keep device awake while pairing.
You should be clicking every two seconds until pairing is complete.

Device seems to join network also when it is paired directly to Airam bulb (which is joined to network already)
(https://www.zigbee2mqtt.io/devices/4713407.html) by keeping ON and DIM buttons pressed while holding remote
within 5 centimeters away from Airam bulb.
`,
    },
    {
        model: ['324131092621'],
        note: `
### Pairing
Factory reset the Hue dimmer switch by pressing and holding the setup button on the back for 10 seconds.

Restart the Hue dimmer switch by holding all 4 buttons of the Hue dimmer switch.
You can let go when the light on the front flashes red/green briefly.

Use the Hue dimmer switch to factory reset a Hue light bulb see
[HOWTO: Factory reset a Hue bulb](https://www.youtube.com/watch?v=qvlEAELiJKs).
After resetting the bulb will automatically connect.
This method also works for Philips Hue Lightstrips.
Hue dimmer switch can also be used to factory reset Ikea Trådfri light bulbs using the same method described above.

### Binding
If you want to bind the dimmer to a (Hue) lamp you'll have to *[bind it to the lamp through MQTT](../information/binding.html)* and unbind it from the coordinator. Use the dimmer as source and coordinator as target for that.
`,
    },
    {
        model: '7146060PH',
        note: `
For the 7146060PH (Philips Hue Go), **the power cord has to be connected**,
after the blinking light (**INSTEAD** of step four in the video),
press and keep holding the button on the bottom until the device is paired (+- 60 seconds).
While holding the button the Hue Go will give you a nice light show :smile:.
`,
    },
    {
        model: ['404000/404005/404012', '404006/404008/404004'],
        note: `
### Pairing
Turn the light bulb five times on and off. After turning it on the sixth time,
it will indicate with colors that the bulb is pairing.
`,
    },
    {
        model: ['MLI-404011'],
        note: `
### Pairing
Remove the battery cover and use the cover to press the button above the batteries.
Press and hold this button for 10-20 seconds and release the button.
After that the remote should show up as a paired device.
`,
    },
    {
        model: ['E1524/E1810'],
        note: `
### Pairing
Pair the remote to Zigbee2mqtt by holding it close to the coordinator and
pressing the inside button, next to the CR2032 battery, 4 times.
The red light on the (front of the) remote will now flash a few times.
`,
    },
    {
        model: ['LLKZMK11LM'],
        note: `
### Interlock
This option allows to inter connect the relays which will make sure that only one relay is on at a time. To do this publish to \`zigbee2mqtt/[FRIENDLY_NAME]/set\` payload \`{"interlock": true}\` or \`{"interlock": false}\`. By default this option is \`false\`.
`,
    },
    {
        model: ['E1744'],
        note: `
### Pairing
Press the button on the device 4 times (until the red light turns on).
`,
    },
    {
        model: ['E1744', 'ICTC-G-1'],
        note: `
### Recommendation
This device sends multiple messages in short time period with the same payload. It's worth setting \`debounce\` option with \`debounce_ignore: - action\` to throttle them without losing unique action payloads.

E.g. (devices.yaml)

{% raw %}
\`\`\`yaml
'0xabc457fffe679xyz':
    friendly_name: my_remote
    debounce: 0.5
    debounce_ignore:
    - action
\`\`\`
{% endraw %}

To find optimal "smoothness" play with debounce time or if you need all unique rotation steps consider adding \`brightness\` to \`debounce_ignore\` option

{% raw %}
\`\`\`yaml
'0xabc457fffe679xyz':
    friendly_name: my_remote
    debounce: 0.1
    debounce_ignore:
    - action
    - brightness
\`\`\`
{% endraw %}
`,
    },
    {
        model: ['E1524/E1810'],
        note: `
### Binding
The remote can be bound to groups using [binding](../information/binding) since firmware 2.3.014.
It can only be bound to 1 group at a time. Use the group name as \`TARGET_DEVICE_FRIENDLY_NAME\`.
By default this remote is bound to the default bind group which you first have to unbind it from.
This can be done by sending to \`zigbee2mqtt/bridge/unbind/[DEVICE_FRIENDLY_NAME]]\` payload \`default_bind_group\`.

#### Note
This device with old firmware < 2.3.014 does not support binding (limitation of the device). A workaround is to first
get the group ID where the remote is sending it's commands to and add bulbs to the
same group ([discussion](https://github.com/Koenkk/zigbee2mqtt/issues/782#issuecomment-514526256)).

1. Pair the IKEA TRADFRI remote control to Zigbee2mqtt.
2. Enable debug logging (log_level: debug) ([documentation](../information/configuration.md)).
3. You will get log output like this: \`10/3/2019, 9:28:02 AM - debug: Received Zigbee message from '0x90fd9ffffe90d778'
of type 'commandToggle' with data '{}' from endpoint 1 with groupID 57173\`.
4. Retrieve the group from the log output, which is \`57173\` in the above example.
5. Add this group to \`configuration.yaml\` and add your device (e.g.) bulb to this group.
([documentation](../information/groups.md)).
`,
    },
    {
        model: 'WXCJKG11LM',
        note: `
### Binding
By default the switch is bound to the coordinator but this device can also be used to directly control other lights and switches in the network.

First you probably want to unbind it from the coordinator first, then you can bind it to any other device or group. (see https://www.zigbee2mqtt.io/information/binding.html )

As the device is sleeping by default, you need to wake it up after sending the bind/unbind command by pressing the reset button once.

When bound to a lamp, the behavior is as follows:
- left click: turn off
- right click: turn on
- left double click: light dim down (by steps of 33%)
- right double click: light dim up (by steps of 33%)
- long left click: warm white
- long right click: cold white
`,
    },
    {
        model: ['E1746'],
        note: `
### Pairing
Push the reset button of the device with a paperclip for 5 seconds.
While pairing the LED is flashing/dimming slowly. Once the pairing is finished, the LED stays on.
`,
    },
    {
        model: ['F7C033'],
        note: `
### Pairing
[Resetting or Restoring the Wemo® Smart LED Bulb, F7C033](http://www.belkin.com/us/support-article?articleNum=116178)
`,
    },
    {
        model: ['BASICZBR3'],
        note: `
### Pairing
If brand new, when powered on it will attempt to pair to Zigbee2mqtt automatically. If not (or if has been paired before and needs to be re-paired) - press and hold the (relay) button on the top for about 5 seconds until the relay clicks and the red LED flashes several times. The device will then go into pairing mode and the blue LED will begin to flash. When connected, the blue LED will turn on solid. It should then be connected to Zigbee2mqtt. Pressing the button should activate the relay on/off as normal, and the red LED will be on/off.
`,
    },
    {
        model: ['ICTC-G-1'],
        note: `
### Pairing
To factory reset the TRADFRI wireless dimmer (ICTC-G-1) press the button
4 times (so the red lights starts blinking).
After the blinks you might be willing to rotate the dimmer
like you are trying to control your lights. It will prevent the device
from going to sleep and ensure successful pairing. In case the dimmer was
recognized but no actions seems to be detected, try to restart the zigbee2mqtt.
See [IKEA TRADFRI wireless dimmer (ICTC-G-1) not pairing](https://github.com/Koenkk/zigbee2mqtt/issues/620).
`,
    },
    {
        model: ['E1603/E1702'],
        note: `
The TRADFRI control outlet also acts as a Zigbee router.
`,
    },
    {
        model: ['E1603/E1702'],
        note: `
### Pairing
To factory reset the TRADFRI control outlet, press and hold the reset button
(pinhole underneath the light, located at the top (bottom if UK) of the outlet) with a
paperclip until the white light starts fading. Hold onto the button for a
few more seconds, then release. After this, the outlet will automatically connect.
`,
    },
    {
        model: ['ICPSHC24-10EU-IL-1', 'ICPSHC24-30EU-IL-1'],
        note: `
### Pairing
To factory reset the TRADFRI drivers use a
small pin or paperclip to push the reset button once.
`,
    },
    {
        vendor: 'IKEA',
        supports: ['brightness'],
        notModel: ['E1524/E1810', 'ICPSHC24-10EU-IL-1', 'ICPSHC24-30EU-IL-1', 'ICTC-G-1', 'E1743'],
        note: `
### Pairing
Factory reset the light bulb ([video](https://www.youtube.com/watch?v=npxOrPxVfe0)).
After resetting the bulb will automatically connect.

While pairing, keep the bulb close the the CC2531 USB sniffer.

What works is to use (very) short “on’s” and a little bit longer “off’s”.
Start with bulb on, then off, and then 6 “on’s”, where you kill the light as soon as the bulb shows signs of turning on.
`,
    },
    {
        model: [
            'WXKG01LM', 'WSDCGQ01LM', 'RTCGQ01LM', 'MCCGQ01LM', 'WXKG11LM', 'WXKG12LM', 'WSDCGQ11LM', 'RTCGQ11LM',
            'MCCGQ11LM', 'MFKZQ01LM',
        ],
        note: `
### Pairing
Press and hold the reset button on the device for +- 5 seconds (until the blue light starts blinking).
After this the device will automatically join.
`,
    },
    {
        model: ['TI0001'],
        note: `
### Important
These devices can only be used on channel 26.
These devices are locked to the manufacturer's network key (ext_pan_id).
Your configuration file [data/configuration.yaml](../information/configuration) must contain the following:

\`\`\`yaml
advanced:
  ext_pan_id: [33,117,141,25,0,75,18,0]
  channel: 26
\`\`\`

Therefore these devices may not co-existence with other Zigbee devices.
Maybe, you need to add a dedicated coordinator and create a new network for Livolo.
If you decided to create a new network, you should specify another 'pan_id'.

\`\`\`yaml
advanced:
  pan_id: 6756
\`\`\`
`,
    },
    {
        model: ['JTQJ-BF-01LM/BW', 'JTYJ-GD-01LM/BW'],
        note: `
### Pairing
Plug the device in and wait for around 5mins, while it performs its self-tests.
A successful self-test is indicated by couple of beeps and a steady green led.
Now the device is ready for pairing. To initiate pairing quickly press the button three times in a row.
`,
    },
    {
        model: ['SZ-ESW01-AU'],
        note: `
### Pairing
Press and hold the pairing button while plugging in the device.
`,
    },
    {
        model: ['DJT11LM'],
        note: `
### Pairing
Press the reset button for about 5 seconds. The LED lights up 3 times.
Then press the button again every 2 seconds (maximum 20 times).

*NOTE: When you fail to pair a device, try replacing the battery, this could solve the problem.*

### Meaning of \`strength\` value
The \`strength\` value, which is reported every 300 seconds after vibration is detected, is the max strength measured during a period of 300 second.
`,
    },
    {
        model: ['WXKG03LM', 'WXKG02LM', 'QBKG04LM', 'QBKG11LM', 'QBKG03LM', 'QBKG12LM', 'ZNCZ02LM'],
        note: `
### Pairing
Press and hold the button on the device for +- 10 seconds
(until the blue light starts blinking and stops blinking), release and wait.
`,
    },
    {
        model: ['9290012607', '9290019758'],
        note: `
### Pairing
Press and hold the setup button on the rear of the device for +- 10 seconds (until the green light goes solid)
to initiate pairing. Please note that the pairing indicator light is below the main sensor
(as oppose to the obvious indicator above the main sensor).
`,
    },
    {
        vendor: 'Innr',
        supports: ['brightness'],
        note: `
### Pairing
Factory reset the light bulb ([video](https://www.youtube.com/watch?v=4zkpZSv84H4)).
`,
    },
    {
        model: ['RTCGQ01LM', 'RTCGQ11LM'],
        note: `
### Device type specific configuration
*[How to use device type specific configuration](../information/configuration.md)*

* \`no_occupancy_since\`: Timeout (in seconds) after \`no_occupancy_since\` is send.
This indicates the time since last occupancy was detected.
For example \`no_occupancy_since: [10, 60]\` will send a \`{"no_occupancy_since": 10}\` after 10 seconds
and a \`{"no_occupancy_since": 60}\` after 60 seconds.
* \`occupancy_timeout\`: Timeout (in seconds) after the \`occupancy: false\` message is sent.
If not set, the timeout is \`90\` seconds.
When set to \`0\` no \`occupancy: false\` is send.

**IMPORTANT**: \`occupancy_timeout\` should not be set to lower than 60 seconds.
The reason is this: after detecting a motion the sensor ignores any movements for
exactly 60 seconds. In case there are movements after this, a new message
(\`occupancy: true\`) will be sent and the sensor will go for one more minute sleep, and so on.
This is expected behaviour (see [#270](https://github.com/Koenkk/zigbee2mqtt/issues/270#issuecomment-414999973)).
To work around this, a
[hardware modification](https://community.smartthings.com/t/making-xiaomi-motion-sensor-a-super-motion-sensor/139806)
is needed.
`,
    },
    {
        model: ['AV2010/22'],
        note: `
### Device type specific configuration
*[How to use device type specific configuration](../information/configuration.md)*

* \`occupancy_timeout\`: Timeout (in seconds) after the \`occupancy: false\` message is sent.
If not set, the timeout is \`90\` seconds.
When set to \`0\` no \`occupancy: false\` is send.
`,
    },
    {
        model: ['WXKG01LM'],
        note: `
### Device type specific configuration
*[How to use device type specific configuration](../information/configuration.md)*

* \`long_timeout\`: The WXKG01LM only reports a button press and release.
By default, Zigbee2mqtt publishes a long click when there is at
least 1000 ms between both events. It could be that due to
delays in the network the release message is received late. This causes a single
click to be identified as a long click. If you are experiencing this you can try
experimenting with this option (e.g. \`long_timeout: 2000\`).
`,
    },

    // Device specific configuration
    {
        supports: ['temperature', 'humidity', 'pressure', 'brightness', 'color temperature', 'color', 'illuminance'],
        notDescription: ['thermostat'],
        notModel: ['324131092621', 'ICZB-KPD18S', 'ICZB-KPD14S'],
        note: `
### Device type specific configuration
*[How to use device type specific configuration](../information/configuration.md)*
`,
    },
    {
        supports: ['illuminance'],
        note: `
* \`illuminance_calibration\`: Allows to manually calibrate illuminance values,
e.g. \`95\` would take 95% to the illuminance reported by the device; default \`100\`.
`,
    },
    {
        supports: ['temperature'],
        notSupports: ['color temperature'],
        notDescription: ['thermostat'],
        note: `
* \`temperature_precision\`: Controls the precision of \`temperature\` values,
e.g. \`0\`, \`1\` or \`2\`; default \`2\`.
* \`temperature_calibration\`: Allows to manually calibrate temperature values,
e.g. \`1\` would add 1 degree to the temperature reported by the device; default \`0\`.
`,
    },
    {
        supports: ['humidity'],
        notModel: ['SMT402'],
        note: `
* \`humidity_precision\`: Controls the precision of \`humidity\` values, e.g. \`0\`, \`1\` or \`2\`; default \`2\`.
`,
    },
    {
        supports: ['pressure'],
        note: `
* \`pressure_precision\`: Controls the precision of \`pressure\` values, e.g. \`0\` or \`1\`; default \`1\`.
* \`pressure_calibration\`: Allows to manually calibrate pressure values,
e.g. \`1\` would add 1 to the pressure reported by the device; default \`0\`.
`,
    },
    {
        supports: ['brightness', 'color temperature', 'color'],
        notModel: ['324131092621', 'ICZB-KPD18S', 'ICZB-KPD14S'],
        note: `
* \`transition\`: Controls the transition time (in seconds) of on/off, brightness,
color temperature (if applicable) and color (if applicable) changes. Defaults to \`0\` (no transition).
Note that this value is overridden if a \`transition\` value is present in the MQTT command payload.
`,
    },
    {
        model: ['JTQJ-BF-01LM/BW', 'JTYJ-GD-01LM/BW'],
        note: `
### Sensitivity
The sensitivity can be changed by publishing to \`zigbee2mqtt/[FRIENDLY_NAME]/set\`
\`{"sensitivity": "SENSITIVITY"}\` where \`SENSITIVITY\` is one of the following
values: \`low\`, \`medium\`,  \`high\`.

### Self-test
A self-test can be trigged by publishing to \`zigbee2mqtt/[FRIENDLY_NAME]/set\`
\`{"selftest": ""}\`.
If the selftest is executed successfully you will hear the device beep in 30 seconds.
`,
    },
    {
        model: ['DJT11LM'],
        note: `
### Sensitivity
The sensitivity can be changed by publishing to \`zigbee2mqtt/[FRIENDLY_NAME]/set\`
\`{"sensitivity": "SENSITIVITY"}\` where \`SENSITIVITY\` is one of the following
values: \`low\`, \`medium\`,  \`high\`.

`,
    },
    {
        model: ['9290012607', '9290019758'],
        note: `
### Motion sensitivity
The motion sensitivity can be changed by publishing to \`zigbee2mqtt/[FRIENDLY_NAME]/set\`
\`{"motion_sensitivity": "SENSITIVITY"}\` where \`SENSITIVITY\` is one of the following
values: \`low\`,  \`medium\`,  \`high\` (default).

### Occupancy timeout
Sets the sensors timeout between last motion detected and sensor reports occupance false
\`\`\`js
{
    // Value >= 0,
    // 0 - 10: 10sec (min possible timeout)
    //   > 10: timeout in sec
    // (must be written to (default) endpoint 2)
    "occupancy_timeout": 0,
}
\`\`\`
`,
    },
    {
        model: ['MCCGQ11LM'],
        note: `
### Recommendation
If the contact is being made via a horizontal slide (e.g. the sensor is placed at the top of a sliding door), the sensor may provide three or more messages with conflicting states. To get around this issue, consider using the \`debounce\` option in your device specific configuration.

E.g. (devices.yaml)

{% raw %}
\`\`\`yaml
'0xabc457fffe679xyz':
    friendly_name: my_sensor
    debounce: 1
\`\`\`
{% endraw %}
`,
    },
    {
        model: ['CC2530.ROUTER'],
        note: `
### Pairing
At first boot it will automatically be in pairing mode and join your network.
To reset it into pairing mode power-cycle it three times as follows:

1) power on
2) wait 2sec
3) power off
4) repeat above steps 2 further times
5) power on and wait for it to join your network
    `,
    },
    {
        model: ['IM6001-MPP01'],
        note: `
### Pairing
When pairing, make sure to keep the sensor awake for 20 seconds by opening and closing the contact
every second.
    `,
    },
    {
        model: ['SJCGQ11LM'],
        note: `
### Pairing
Press and hold water logo on the device for +- 10 seconds until the blue light blinks
three times, release the water logo (the blue light will blink once more) and wait.
    `,
    },
    {
        model: 'HS2WD-E',
        note: `
### Triggering the alarm
The alarm can be trigged by publishing to \`zigbee2mqtt/[FRIENDLY_NAME]/set\` message
\`{"warning": {"duration": 10, "mode": "emergency", "strobe": false}}\`.

Where:
- \`duration\`: the number of seconds the alarm will be on (max is 1800 seconds)
- \`mode\`: \`stop\` or \`emergency\`
- \`strobe\`: \`true\` or \`false\` will let the strobe flash once during the alarm
        `,
    },
    {
        model: 'STS-PRS-251',
        note: `
### Let the device beep.
\`\`\`json
{
    "beep": 5
}
\`\`\`
`,
    },
    {
        model: ['QBKG03LM', 'QBKG04LM', 'QBKG12LM', 'QBKG11LM'],
        note: `
### Decoupled mode
Decoupled mode allows to turn wired switch into wireless button with separately controlled relay.
This might be useful to assign some custom actions to buttons and control relay remotely.
This command also allows to redefine which button controls which relay for the double switch.

Special topics should be used: \`zigbee2mqtt/[FRIENDLY_NAME]/system/set\` to modify operation mode.

Payload:
\`\`\`js
{
  "operation_mode": {
    "button": "single"|"left"|"right",
    "state": "VALUE"
  }
}
\`\`\`

Values                | Description
----------------------|---------------------------------------------------------
\`control_relay\`       | Button directly controls relay (for single switch)
\`control_left_relay\`  | Button directly controls left relay (for double switch)
\`control_right_relay\` | Button directly controls right relay (for double switch)
\`decoupled\`           | Button doesn't control any relay

\`zigbee2mqtt/[FRIENDLY_NAME]/system/get\` to read current mode.

Payload:
\`\`\`js
{
  "operation_mode": {
    "button": "single"|"left"|"right"
  }
}
\`\`\`

Response will be sent to \`zigbee2mqtt/[FRIENDLY_NAME]\`:
\`\`\`json
{"operation_mode_right":"control_right_relay"}
\`\`\`
`,
    },
    {
        model: ['E1524/E1810'],
        note: `
### Toggle button
When clicking the middle (center) button on the remote it will send a \`{"click": "toggle"}\`, when holding it
it will **also** send a \`{"click": "toggle_hold"}\`. It is not possible to skip the \`toggle\` when the button is hold.
Also the remote won't send anything when the button is released.
See [link](https://github.com/Koenkk/zigbee2mqtt/issues/2077#issuecomment-538691885) for more details.
`,
    },
    {
        model: ['ZNCZ02LM'],
        note: `
### Power outage memory
This option allows the device to restore the last on/off state when it's reconnected to power.
To set this option publish to \`zigbee2mqtt/[FRIENDLY_NAME]/set\` payload \`{"power_outage_memory": true}\` (or \`false\`).
Now toggle the plug once with the button on it, from now on it will restore its state when reconnecting to power.
`,
    },
    {
        model: ['ZNCLDJ11LM'],
        note: `
### Configuration of device attributes
By publishing to \`zigbee2mqtt/[FRIENDLY_NAME]/set\` various device attributes can be configured:
\`\`\`json
{
    "options":{
        "reverse_direction": xxx,
        "hand_open": xxx,
        "reset_move": xxx
    }
}
\`\`\`

- **reverse_direction**: (\`true\`/\`false\`, default: \`false\`). Device can be configured to act in an opposite direction.
- **hand_open**: (\`true\`/\`false\`, default: \`true\`). By default motor starts rotating when you pull the curtain by hand. You can disable this behaviour.
- **reset_move**: (\`true\`/\`false\`, default: \`false\`). Reset the motor. When a path was cleared from obstacles.

You can send a subset of options, all options that won't be specified will be revered to default.

After changing \`reverse_direction\` you will need to fully open and fully close the curtain so the motor will re-detect edges. \`reverse_direction\` will get new state only after this recalibration.
`,
    },
    {
        vendor: 'Konke',
        note: `
### Important
Konke devices only work on Zigbee channel 15, 20 and 25.
`,
    },
    {
        model: ['PP-WHT-US'],
        note: `
### Power measurements
This device only support power measurements with an up-to-date firmware on the plug which can only be done
via the original hub. In case of an older firmware you will only see 0 values in the measurements.
Discussion: https://github.com/Koenkk/zigbee2mqtt/issues/809
`,
    },
    {
        model: ['SPZB0001'],
        note: `
### Pairing
If you are having trouble pairing, reset the device.
- hold boost, +, and - (a count from 1 to 10 will be on the display)
- release ones 'rES' is displayed
- hit boot once after 'Jin' is displayed

### Controlling
*Current heating setpoint*
\`\`\`json
{
    "current_heating_setpoint": 21.5
}
\`\`\`
Current heating setpoint is also modified when occupied or unoccupied heating setpoint is set.

*System mode*

The system mode will be either \`off\`, \`auto\`, or \`heat\`. When set to \`heat\` the boost host flags will be set, when using \`off\` the window_open host flag will be set (and off will be displayed on the display).

*Eurotronic host flags*

The \`eurotronic_host_flags\` property contains an object with a true/false field for each host option.

\`\`\`json
{
  "eurotronic_host_flags": {
    "mirror_display": false,
    "boost": false,
    "window_open": false,
    "child_protection": true
  }
}
\`\`\`

You can toggle these flags by publishing a message to the \`set\` mqtt topic containing \`eurotronic_host_flags\`. e.g. enabling the display mirroring:
\`\`\`json
{"eurotronic_host_flags": {"mirror_display": true}}
\`\`\`

**Note that \`true\` or \`false\` do not have quotes aroud them!**

*Eurotronic system mode*

**This is deprecated in favor of eurotronic_host_flags, but will still work for now.**

This is a bitmap encoded field to set several device specific features. Please remind it is not possible to set single bits, always the full bitmap is written. Bit 0 doesnt seem to be writeable, it is always reported as set, so expect your written value + 1 to be reported.

Bit | Position
--- | --------
0 | unknown (default 1)
1 | Mirror display
2 | Boost
3 | unknown
4 | disable window open
5 | set window open (is reported as disable window open)
6 | unknown
7 | Child protection

Examples for eurotronic_system_mode:

Mirror display, reported as 3
\`\`\`json
{
    "eurotronic_system_mode": 2
}
\`\`\`
signal external window open, current_heating_setpoint will report "5", device display shows "OFF"
\`\`\`json
{
    "eurotronic_system_mode": 32
}
\`\`\`
signal external window close, will restore last current_heating_setpoint value
\`\`\`json
{
    "eurotronic_system_mode": 16
}
\`\`\`
Mirror display and set child protection.
\`\`\`json
{
    "eurotronic_system_mode": 66
}
\`\`\`

*Eurotronic error status*
\`\`\`json
{
    "eurotronic_error_status": 0
}
\`\`\`
This field is a readonly bitmap

Bit | Position
--- | --------
0 | reserved
1 | reserved
2 | reserved
3 | Valve adaption failed (E1)
4 | Valve movement too slow (E2)
5 | Valve not moving/blocked (E3)
6 | reserved
7 | reserved
`,
    },
    {
        model: ['J1'],
        note: `
### Configuration of device attributes
By publishing to \`zigbee2mqtt/[FRIENDLY_NAME]/set\` various device attributes can be configured:
\`\`\`json
{
    "configure_j1": {
        "windowCoveringType": xxx,
        "configStatus": xxx,
        "installedOpenLimitLiftCm": xxx,
        "installedClosedLimitLiftCm": xxx,
        "installedOpenLimitTiltDdegree": xxx,
        "installedClosedLimitTiltDdegree": xxx,
        "turnaroundGuardTime": xxx,
        "liftToTiltTransitionSteps": xxx,
        "totalSteps": xxx,
        "liftToTiltTransitionSteps2": xxx,
        "totalSteps2": xxx,
        "additionalSteps": xxx,
        "inactivePowerThreshold": xxx,
        "startupSteps": xxx,
        "totalSteps": xxx,
        "totalSteps2": xxx
    }
}
\`\`\`
For further details on these attributes please take a look at the
[ubisys J1 technical reference manual](https://www.ubisys.de/wp-content/uploads/ubisys-j1-technical-reference.pdf),
chapter "7.2.5. Window Covering Cluster (Server)".

As an alternative to the attributes listed above, the following properties may be used for convenience:
* \`open_to_closed_s\`: corresponds to \`totalSteps\`, but takes value in seconds instead of in full AC waves
* \`closed_to_open_s\`: ditto for \`totalSteps2\`,
* \`lift_to_tilt_transition_ms\`: sets both \`liftToTiltTransitionSteps\` and \`liftToTiltTransitionSteps2\`
(they shall both be equal according to ubisys manual), but takes value in *milli*seconds instead of in full AC waves
* \`steps_per_second\`: factor to be used for conversion, defaults to 50 full AC waves per second if not provided

By publishing to \`zigbee2mqtt/[FRIENDLY_NAME]/get/configure_j1\` the values of the configuration attributes can
also be read back from the device and be printed to the normal zigbee2mqtt log.

### Calibration
By publishing \`{"configure_j1": {"calibrate": 1}}\` to \`zigbee2mqtt/[FRIENDLY_NAME]/set\` the device can also be
calibrated after installation to support more advanced positioning features
(i.e. go to lift percentage / go to tilt percentage). This can be combined with setting attributes as shown above,
for example:
\`\`\`json
{
    "configure_j1": {
        "calibrate" : 1,
        "windowCoveringType": 8,
        "lift_to_tilt_transition_ms": 1600
    }
}
\`\`\`
The calibration procedure will move the shutter up and down several times and the current stage of the
calibration process will again be logged to the normal zigbee2mqtt log for the user to get some feedback.
For details on the calibration procedure please again take a look at
the [ubisys J1 technical reference manual](https://www.ubisys.de/wp-content/uploads/ubisys-j1-technical-reference.pdf),
chapter "7.2.5.1. Calibration".
Please note that tilt transition steps cannot be determined automatically and must therefore be
configured manually for the device to also support "go to tilt percentage". One possibility to determine the
correct value is to take a video of the blinds moving from 0 to 100 percent tilt and then getting the exact timing
from the video by playing it slow motion.

### Home Assistant cover features when using [MQTT discovery](../integration/home_assistant)
The cover will be offered to Home Assistant as supporting lift and tilt by default, but for covers with reduced
functionality this can be passed along to Home Assistant by disabling some of the topics in \`configuration.yaml\`,
for example:
\`\`\`yaml
'0x001fee0000001234':
    friendly_name: cover_not_supporting_tilt'
    homeassistant:
    tilt_command_topic: null
    tilt_status_topic: null
'0x001fee0000001234':
    friendly_name: cover_supporting_neither_lift_nor_tilt'
    homeassistant:
    set_position_topic: null
    position_topic: null
    tilt_command_topic: null
    tilt_status_topic: null
\`\`\`
`,
    },
    {
        model: ['1TST-EU', 'AV2010/32'],
        note: `
### Controlling
Get local temperature in degrees Celsius (in the range 0x954d to 0x7fff, i.e. -273.15°C to 327.67 ºC)
\`\`\`json
{
    "local_temperature": ""
}
\`\`\`

Get or set offset added to/subtracted from the actual displayed room temperature to NUMBER, in steps of 0.1°C
\`\`\`js
{
    "local_temperature_calibration": "NUMBER"       // Possible values: –2.5 to +2.5; leave empty to read
}
\`\`\`

Set temperature display mode
\`\`\`js
{
    "temperature_display_mode": ""      // Possible values: 0 to set °C or 1 so set °F
}
\`\`\`

Get room occupancy. Specifies whether the heated/cooled space is occupied or not. If 1, the space is occupied,
else it is unoccupied.
\`\`\`json
{
    "thermostat_occupancy": ""
}
\`\`\`

Get or set occupied heating setpoint to NUMBER in degrees Celsius.
\`\`\`js
{
    "occupied_heating_setpoint": "NUMBER"       // Possible values: MinHeatSetpointLimit to  MaxHeatSetpointLimit, i.e. 7 to 30 by default; leave empty to read
}
\`\`\`

Get or set unoccupied heating setpoint to NUMBER in degrees Celsius
\`\`\`js
{
    "unoccupied_heating_setpoint": "NUMBER"       // Possible values: MinHeatSetpointLimit to MaxHeatSetpointLimit, i.e. 7 to 30 by default; leave empty to read
}
\`\`\`

Increase or decrease heating setpoint by NUMBER degrees in °C.
\`\`\`js
{
    "setpoint_raise_lower": {
    "mode": "0x00",       // Possible values: see table below
    "amount": "NUMBER"    // Possible values: signed 8-bit integer that specifies the amount the setpoint(s) are to be increased (or decreased) by, in steps of 0.1°C
    }
}
\`\`\`

Attribute Value | Description
----------------|-----------------------------------------------
0x00            | Heat (adjust Heat Setpoint)
0x01            | Cool (adjust Cool Setpoint)
0x02            | Both (adjust Heat Setpoint and Cool Setpoint)

Get or set whether the local temperature, outdoor temperature and occupancy are being sensed by internal sensors or remote networked sensors
\`\`\`js
{
    "remote_sensing": "NUMBER"      // Possible values: see table below; leave empty to read
}
\`\`\`

Bit Number | Description
-----------|-----------------------------------------
0          | 0 – local temperature sensed internally <br> 1 – local temperature sensed remotely
1          | 0 – outdoor temperature sensed internally <br> 1 – outdoor temperature sensed remotely
2          | 0 – occupancy sensed internally <br> 1 – occupancy sensed remotely

Get or set control sequence of operation
\`\`\`js
{
    "control_sequence_of_operation": "VALUE"       // Possible values: see table below; leave empty to read
}
\`\`\`

Values                                    | Possible Values of SystemMode
------------------------------------------|-------------------------------------
\`cooling only\`                            | Heat and Emergency are not possible
\`cooling with reheat\`                     | Heat and Emergency are not possible
\`heating only\`                            | Cool and precooling are not possible
\`heating with reheat\`                     | Cool and precooling are not possible
\`cooling and heating 4-pipes\`             | All modes are possible
\`cooling and heating 4-pipes with reheat\` | All modes are possible

Get or set system mode
\`\`\`js
{
    "system_mode": "VALUE"       // Possible values: see table below; leave empty to read
}
\`\`\`

Values              |
--------------------|
\`off\`               |
\`auto\`              |
\`cool\`              |
\`heat\`              |
\`emergency heating\` |
\`precooling\`        |
\`fan only\`          |
\`dry\`               |
\`sleep\`             |

Get running state
\`\`\`js
{
    "running_state": ""       // leave empty when reading
}
\`\`\`
Possible values:

Values |
-------|
\`off\`  |
\`cool\` |
\`heat\` |

Valve position / heating demand
\`\`\`
{
    "pi_heating_demand": 0       // leave empty when reading
}
\`\`\`
Will report the valve position or heating amount depending on device. 0=min, 255=max

Get or set weekly schedule
\`\`\`js
{
    "weekly_schedule": {
    "TemperatureSetpointHold": "0x00",                // 0x00 setpoint hold off or 0x01 on
    "TemperatureSetpointHoldDuration": "0xffff",      // 0xffff to 0x05a0
    "ThermostatProgrammingOperationMode": "00xxxxxx"  //see table below
    }                                                   // leave empty to read
}
\`\`\`

Attribute Value | Description
----------------|---------------------------------------------------------------------------
0               | 0 – Simple/setpoint mode. This mode means the thermostat setpoint is altered only by manual up/down changes at the thermostat or remotely, not by internal schedule programming. <br> 1 – Schedule programming mode. This enables or disables any programmed weekly schedule configurations. <br> Note: It does not clear or delete previous weekly schedule programming configurations.
1               | 0 - Auto/recovery mode set to OFF <br> 1 – Auto/recovery mode set to ON
2               | 0 – Economy/EnergyStar mode set to OFF <br> 1 – Economy/EnergyStar mode set to ON

Clear weekly schedule
\`\`\`json
{
    "clear_weekly_schedule": ""
}
\`\`\`
<!--
Coming soon:
Get weekly schedule response
tz.thermostat_weekly_schedule_rsp
Get relay status log
tz.thermostat_relay_status_log
Get relay status log response
tz.thermostat_relay_status_log_rsp
-->
`,
    },
    {
        model: 'HS1SA-M',
        note: `
### Pairing

Press the side button of the device with a paper clip for more than 2 seconds. The main button led will flash. Then make sure the device is awake during pairing phase or the configuration may fail. To ensure device is awake press the main button every 2 seconds until configuration is done in zigbee2mqtt logs.

### Important
There are 3 versions of this device: Standalone, Zigbee and Z-wave. These are visualy identical. Make sure to get the correct version that will work with zigbee2mqtt:

Supported:
- **HS1SA-M : Zigbee**
- **HS1SA-N : Zigbee**

Unsupported:
- HS1SA : Standalone
- HS1SA-Z : Z-wave

The product code should end in *-M* for the Zigbee version. The label inside the battery compartment should also show the Zigbee logo.
`,
    },
    {
        model: 'WV704R0A0902',
        note: `
### Device pairing/installation
To put the TRV in installation mode twist and hold the cap in the  **+** direction
until the central LED flashes green.  The device is ready for joining when:

- left/right LEDs flash red/blue
- central LED shows a solid orange

If central light shows a solid green, your TRV has been paired and is connected to the zigbee network.

If blinking with yellow, then your TRV is not paired or can't connect to the zigbee network. If Zigbee2MQTT is running and accepting new devices the valve should join the network. Sometimes you may need to twist and hold the cap in the **+** direction for 3 seconds before it will try to join.

**Note:** Zigbee2MQTT might not be able to correctly configure the TRV until you have [calibrated](#calibrate) it.

If the valve is not recognized, you can turn the boost button to positive and hold it; the red light starts to blink slowly. Release the button once the red light stops blinking.

### Calibrate
After installing the TRV twist the cap in the **-** direction and hold for
2 seconds until the blue LED lights up.

### Device hard reset
If the device fails to pair/join the network (\`red:yellow:blue\` on paring mode) or you changed the network id/channel, connect to another network, bought the TRV second hand, you can perform a factory reset to start fresh.

1. Make sure that the TRV is NOT in pairing mode.
2. Twist the cap in the **-** direction and hold till blue light turns off and then center light blinks red (about 15 seconds).
3. Release the button, you should see a \`red:gree:blue\` short flash; the valve will go into installation mode.

### Controlling

Valve sometimes fails to respond/acknowledge a setting, just send the command again.

- Get local temperature in degrees Celsius.
    \`\`\`json
    {
        "local_temperature": ""
    }
    \`\`\`

- Get or set occupied heating setpoint to *&lt;temperature&gt;* in degrees Celsius. Possible values: 7 to 30 by default; leave empty to read.
    \`\`\`json
    {
        "occupied_heating_setpoint": "<temperature>"
    }
    \`\`\`

- Get or set the keypad lock, i.e. enable/disable twist-top boost. Possible values: "unlock", "lock1". **WARNING** Setting the keypad to lock (i.e. "lock1") disables the twist-top boost button which impedes setting the valve to installation mode or hard-reseting it.
    \`\`\`json
    {
        "keypad_lockout": ""
    }
    \`\`\`

- Get the battery level, in percentage. Possible values 0 to 100 (%). The level corresponds voltages in the range 2.2 V (0%) to 3.0 V (100%). The levels where chosen so a 0% indicates that batteries must be replaced, but the valve will still work.
    \`\`\`json
    {
        "battery": ""
    }
    \`\`\`

- Get the battery voltage. Possible values 0.0 to 3.0 (V). This is a direct measure of the battery voltage.
    \`\`\`json
    {
        "voltage": ""
    }
    \`\`\`

- Get the (latest) twist-top boost state. Possible values:

    | Attribute Value | Description |
    | -----------------|----------------------------------------------- |
    | 1 | Boost up |
    | 0 | No boost |
    | -1 | Boost down |

    Note that the valve will not automatically toggle the value to 0 after some time, i.e. configuration/automation logic is needed to use the value. E.g. in Home Assistant the \`expire_after\` setting can be used to handle this.

- Get the valve position / heating demand. Will report the valve position or heating amount depending. Possible values 0 to 100 (%).
    \`\`\`json
    {
        "pi_heating_demand": ""
    }
    \`\`\`
- Get the valve motor state. Possible values: "Stall", others. String description of the motor state. Seems to change when the motor is moving.
    \`\`\`json
    {
        "MOT": ""
    }
    \`\`\`
- Get the Zigbee link quality. Possible values 0 to 100 (%).
    \`\`\`json
    {
        "linkquality": ""
    }
    \`\`\`
`,
    },
    {
        model: ['SMT402', 'STZB402'],
        note: `
### Setting outdoor temperature
To set _outdoor temperature_, you need to send the value to the following MQTT topic:
\`\`\`
zigbee2mqtt/<FRIENDLY_NAME>/set/thermostat_outdoor_temperature
\`\`\`

If you want to automate the publishing of the outdoor temperature using Home Assistant, you may create an automation like this:

\`\`\` yaml
- id: auto_publish_outdoor_temp
  description: publish the outdoor temperature to Stelpro thermostat
  trigger:
    - platform: state
      entity_id: sensor.outdoor_sensor_temperature
      condition: []
  action:
    - service: mqtt.publish
      data_template:
      payload: '{{ states(trigger.entity_id) }}'
      topic: 'zigbee2mqtt/THERMOSTAT_FRIENDLY_NAME/set/thermostat_outdoor_temperature'
\`\`\`

**IMPORTANT**: The outdoor temperature need to be refreshed at least each 4 hours, or the \`EXT\` display will be cleared on the thermostat.
`,
    },
];

module.exports = notes;<|MERGE_RESOLUTION|>--- conflicted
+++ resolved
@@ -24,11 +24,7 @@
     {
         model: '3RSS008Z',
         note: `
-<<<<<<< HEAD
-### Pairing mode
-=======
-### Pairing
->>>>>>> 69b83af4
+### Pairing
 To put the device in pairing mode, hold the switch's button for 30 seconds until LED starts blinking fast (2 blinks per second)
 `,
     },
