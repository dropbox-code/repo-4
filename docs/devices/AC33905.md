--- conflicted
+++ resolved
@@ -16,13 +16,8 @@
 |     |     |
 |-----|-----|
 | Model | AC33905  |
-<<<<<<< HEAD
-| Vendor  | LEDVANCE  |
-| Description | SMART+ Spot PAR16 50 GU10 Tunable White |
-=======
 | Vendor  | [LEDVANCE](/supported-devices/#v=LEDVANCE)  |
 | Description | SMART+ spot GU10 tunable white |
->>>>>>> c142abdf
 | Exposes | light (state, brightness, color_temp, color_xy, color_hs), effect, linkquality |
 | Picture | ![LEDVANCE AC33905](https://www.zigbee2mqtt.io/images/devices/AC33905.jpg) |
 
