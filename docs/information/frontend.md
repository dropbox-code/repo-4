--- conflicted
+++ resolved
@@ -9,12 +9,10 @@
 frontend:
   # Optional, default 8080
   port: 8080
-<<<<<<< HEAD
   # Optional, default 0.0.0.0
   host: 0.0.0.0
-=======
-  auth_token: your-secret-token # optional, to enable authentification
->>>>>>> 0d915fe5
+  # Optional, enables authentication, disabled by default
+  auth_token: your-secret-token
 experimental:
   new_api: true
 ```
