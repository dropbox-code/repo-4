--- conflicted
+++ resolved
@@ -4,27 +4,14 @@
 
 ### Supported JSON
 
-<<<<<<< HEAD
-ReJSON aims at providing full support for [ECMA-404 The JSON Data Interchange Standard](http://json.org/).
-
-In the below, the term _JSON Value_ refers to any of the valid values. A _Container_ is either a _JSON Array_ or a _JSON Object_. A _JSON Scalar_ is a _JSON Number_, a _JSON String_ or a literal (_JSON False_, _JSON True_ or _JSON Null_).
-
-### ReJSON API
-
-Each of the module's commands is described in detail in the sections below. Each command section's header is the syntax for the command, where:
-=======
-ReJSON aims to provide full support for
-[ECMA-404 The JSON Data Interchange Standard](http://json.org/).
-
-Below, the term _JSON Value_ refers to any of the valid values. A _Container_ is either a
-_JSON Array_ or a _JSON Object_. A _JSON Scalar_ is a _JSON Number_, a _JSON String_ or a literal
-(_JSON False_, _JSON True_ or _JSON Null_).
+ReJSON aims to provide full support for [ECMA-404 The JSON Data Interchange Standard](http://json.org/).
+
+Below, the term _JSON Value_ refers to any of the valid values. A _Container_ is either a _JSON Array_ or a _JSON Object_. A _JSON Scalar_ is a _JSON Number_, a _JSON String_ or a literal (_JSON False_, _JSON True_ or _JSON Null_).
 
 ### ReJSON API
 
 Each of the module's commands is described below. Each section
 header shows the syntax for the command, where:
->>>>>>> 508f1ccd
 
 *   Command and subcommand names are in uppercase, for example `JSON.SET` or `INDENT`
 *   Mandatory arguments are enclosed in angle brackets, e.g. `<path>`
@@ -32,12 +19,7 @@
 *   Additional optional arguments are indicated by three period characters, i.e. `...`
 *   The pipe character, `|`, means an exclusive or
 
-<<<<<<< HEAD
-Commands usually require a key's name as their first argument and the [path](path.md) is generally assumed to be the root if not specified.
-=======
-Commands usually require a key's name as their first argument. The [path](path.md) is generally
-assumed to be the root if not specified.
->>>>>>> 508f1ccd
+Commands usually require a key's name as their first argument. The [path](path.md) is generally assumed to be the root if not specified.
 
 The time complexity of the command does not include that of the [path](path.md#time-complexity-of-path-evaluation). The size - usually denoted _N_ - of a value is:
 
@@ -60,12 +42,7 @@
 
 Delete a value.
 
-<<<<<<< HEAD
-`path` defaults to root if not provided. Non-existing keys as well as non-existing paths are ignored. Deleting an object's root is equivalent to deleting the key from Redis.
-=======
-`path` defaults to root if not provided. Non-existing keys and paths are
-ignored. Deleting an object's root is equivalent to deleting the key from Redis.
->>>>>>> 508f1ccd
+`path` defaults to root if not provided. Non-existing keys and paths are ignored. Deleting an object's root is equivalent to deleting the key from Redis.
 
 ### Return value
 
@@ -108,13 +85,7 @@
 
 [Bulk String][3], specifically the JSON serialization.
 
-<<<<<<< HEAD
-The reply's structure depends on the on the number of paths. A single path results in the value being itself is returned, whereas multiple paths are returned as a JSON object in which each path is a key.
-=======
-The reply's structure depends on the number of paths. A single path results in the value itself
-being returned, whereas multiple paths are returned as a JSON object in which each path
-is a key.
->>>>>>> 508f1ccd
+The reply's structure depends on the number of paths. A single path results in the value itself being returned, whereas multiple paths are returned as a JSON object in which each path is a key.
 
 ## JSON.MGET
 
@@ -155,13 +126,7 @@
 
 For new Redis keys the `path` must be the root. For existing keys, when the entire `path` exists, the value that it contains is replaced with the `json` value.
 
-<<<<<<< HEAD
-A key (with its respective value) is added to a JSON Object (in a Redis ReJSON data type key) if and only if it is the last child in the `path`. The optional subcommands modify this behavior for both new Redis ReJSON data type keys as well as JSON Object keys in them:
-=======
-A key (with its respective value) is added to a JSON Object (in a Redis ReJSON data type key) if
-and only if it is the last child in the `path`. The optional subcommands modify this behavior for
-both new Redis ReJSON data type keys as well as the JSON Object keys in them:
->>>>>>> 508f1ccd
+A key (with its respective value) is added to a JSON Object (in a Redis ReJSON data type key) if and only if it is the last child in the `path`. The optional subcommands modify this behavior for both new Redis ReJSON data type keys as well as the JSON Object keys in them:
 
 *   `NX` - only set the key if it does not already exist
 *   `XX` - only set the key if it already exists
@@ -306,12 +271,7 @@
 
 The optional inclusive `start` (default 0) and exclusive `stop` (default 0, meaning that the last element is included) specify a slice of the array to search.
 
-<<<<<<< HEAD
-Note: out of range errors are treated by rounding the index to the array's start and end. An inverse index range (e.g, from 1 to 0) will return unfound.
-=======
-Note: out of range errors are treated by rounding the index to the array's start and end. An
-inverse index range (e.g. from 1 to 0) will return unfound.
->>>>>>> 508f1ccd
+Note: out of range errors are treated by rounding the index to the array's start and end. An inverse index range (e.g. from 1 to 0) will return unfound.
 
 ### Return value
 
@@ -415,12 +375,7 @@
 
 Return the keys in the object that's referenced by `path`.
 
-<<<<<<< HEAD
-`path` defaults to root if not provided. If the object is empty, or either `key` or `path` do not exist then null is returned.
-=======
-`path` defaults to root if not provided. If the object is empty, or either `key` or `path` do not
-exist, then null is returned.
->>>>>>> 508f1ccd
+`path` defaults to root if not provided. If the object is empty, or either `key` or `path` do not exist, then null is returned.
 
 ### Return value
 
@@ -499,16 +454,8 @@
 -   JSON `false` and `true` values are mapped to the respective [RESP Simple Strings][1]
 -   JSON Numbers are mapped to [RESP Integers][2] or [RESP Bulk Strings][3], depending on type
 -   JSON Strings are mapped to [RESP Bulk Strings][3]
-<<<<<<< HEAD
--   JSON Arrays are represented as [RESP Arrays][4] in which first element is the [simple string][1] `[` followed by the array's elements
--   JSON Objects are represented as [RESP Arrays][4] in which first element is the [simple string][1] `{`. Each successive entry represents a key-value pair as a two-entries [array][4] of [bulk strings][3].
-=======
--   JSON Arrays are represented as [RESP Arrays][4] in which the first element is the
-          [simple string][1] `[` followed by the array's elements
--   JSON Objects are represented as [RESP Arrays][4] in which the first element is the
-          [simple string][1] `{`. Each successive entry represents a key-value pair as a two-entries
-          [array][4] of [bulk strings][3].
->>>>>>> 508f1ccd
+-   JSON Arrays are represented as [RESP Arrays][4] in which the first element is the [simple string][1] `[` followed by the array's elements
+-   JSON Objects are represented as [RESP Arrays][4] in which the first element is the [simple string][1] `{`. Each successive entry represents a key-value pair as a two-entries [array][4] of [bulk strings][3].
 
 ### Return value
 
